--- conflicted
+++ resolved
@@ -1,48 +1,6 @@
 <?xml version="1.0"?>
 <project xmlns="http://maven.apache.org/POM/4.0.0" xmlns:xsi="http://www.w3.org/2001/XMLSchema-instance"
          xsi:schemaLocation="http://maven.apache.org/POM/4.0.0 http://maven.apache.org/maven-v4_0_0.xsd">
-<<<<<<< HEAD
-  <modelVersion>4.0.0</modelVersion>
-
-  <parent>
-    <groupId>dk.netarkivet.netarchivesuite</groupId>
-    <artifactId>parent</artifactId>
-    <version>5.0-SNAPSHOT</version>
-    <relativePath>../../pom.xml</relativePath>
-  </parent>
-
-  <artifactId>deploy</artifactId>
-  <packaging>jar</packaging>
-
-  <dependencies>
-    <dependency>
-      <groupId>dk.netarkivet.netarchivesuite</groupId>
-      <artifactId>common</artifactId>
-      <version>5.0-SNAPSHOT</version>
-    </dependency>
-    <dependency>
-      <groupId>dk.netarkivet.netarchivesuite</groupId>
-      <artifactId>common-test</artifactId>
-      <version>5.0-SNAPSHOT</version>
-      <scope>test</scope>
-    </dependency>
-    <dependency>
-      <groupId>dk.netarkivet.netarchivesuite</groupId>
-      <artifactId>archive</artifactId>
-      <version>5.0-SNAPSHOT</version>
-    </dependency>
-    <dependency>
-      <groupId>dk.netarkivet.netarchivesuite</groupId>
-      <artifactId>harvester</artifactId>
-      <version>5.0-SNAPSHOT</version>
-    </dependency>
-    <dependency>
-      <groupId>dk.netarkivet.netarchivesuite</groupId>
-      <artifactId>monitor</artifactId>
-      <version>5.0-SNAPSHOT</version>
-    </dependency>
-  </dependencies>
-=======
     <modelVersion>4.0.0</modelVersion>
 
     <parent>
@@ -55,45 +13,41 @@
     <artifactId>deploy</artifactId>
     <packaging>jar</packaging>
 
+    <name>Netarchivesuite - deploy</name>
+
     <dependencies>
         <dependency>
-            <groupId>dk.netarkivet.netarchivesuite</groupId>
+            <groupId>${project.groupId}</groupId>
             <artifactId>common</artifactId>
-            <version>5.0-SNAPSHOT</version>
+            <version>${project.version}</version>
         </dependency>
 
         <dependency>
-            <groupId>dk.netarkivet.netarchivesuite</groupId>
+            <groupId>${project.groupId}</groupId>
             <artifactId>archive</artifactId>
-            <version>5.0-SNAPSHOT</version>
+            <version>${project.version}</version>
         </dependency>
 
         <dependency>
-            <groupId>dk.netarkivet.netarchivesuite</groupId>
+            <groupId>${project.groupId}</groupId>
             <artifactId>harvester</artifactId>
-            <version>5.0-SNAPSHOT</version>
+            <version>${project.version}</version>
         </dependency>
 
         <dependency>
-            <groupId>dk.netarkivet.netarchivesuite</groupId>
+            <groupId>${project.groupId}</groupId>
             <artifactId>monitor</artifactId>
-            <version>5.0-SNAPSHOT</version>
+            <version>${project.version}</version>
         </dependency>
 
         <dependency>
-            <groupId>dk.netarkivet.netarchivesuite</groupId>
-            <artifactId>wayback</artifactId>
-            <version>5.0-SNAPSHOT</version>
+            <groupId>${project.groupId}</groupId>
+            <artifactId>common-test</artifactId>
+            <version>${project.version}</version>
             <scope>test</scope>
         </dependency>
 
-        <dependency>
-            <groupId>junit</groupId>
-            <artifactId>junit</artifactId>
-            <version>4.11</version>
-            <scope>test</scope>
-        </dependency>
-
+<!--
         <dependency>
             <groupId>${project.groupId}</groupId>
             <artifactId>common</artifactId>
@@ -129,6 +83,6 @@
             <type>test-jar</type>
             <scope>test</scope>
         </dependency>
-    </dependencies>
->>>>>>> cc2ea59a
+-->
+  </dependencies>
 </project>