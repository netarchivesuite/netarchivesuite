/*
 * #%L
 * Netarchivesuite - deploy
 * %%
 * Copyright (C) 2005 - 2014 The Royal Danish Library, the Danish State and University Library,
 *             the National Library of France and the Austrian National Library.
 * %%
 * This program is free software: you can redistribute it and/or modify
 * it under the terms of the GNU Lesser General Public License as
 * published by the Free Software Foundation, either version 2.1 of the
 * License, or (at your option) any later version.
 * 
 * This program is distributed in the hope that it will be useful,
 * but WITHOUT ANY WARRANTY; without even the implied warranty of
 * MERCHANTABILITY or FITNESS FOR A PARTICULAR PURPOSE.  See the
 * GNU General Lesser Public License for more details.
 * 
 * You should have received a copy of the GNU General Lesser Public
 * License along with this program.  If not, see
 * <http://www.gnu.org/licenses/lgpl-2.1.html>.
 * #L%
 */
package dk.netarkivet.deploy;

import java.io.File;
import java.io.IOException;
import java.io.PrintWriter;

import org.dom4j.Element;

import dk.netarkivet.common.exceptions.IOFailure;

/**
 * A WindowsMachine is the instance of the abstract machine class, which runs 
 * the operating system Windows.
 * This class only contains the operating system specific functions.
 */
public class WindowsMachine extends Machine {
    /**
     * The constructor. 
     * Starts by initializing the parent abstract class, then sets the 
     * operating system dependent variables.
     * 
     * @param root The XML root element.
     * @param parentSettings The Settings to be inherited from the 
     * PhysicalLocation, where this machine is placed.
     * @param param The machine parameters to be inherited from the 
     * PhysicalLocation.
     * @param netarchiveSuiteSource The name of the NetarchiveSuite package 
     * file. Must be '.zip'.
     * @param logProp The logging property file, to be copied into 
     * machine directory.
     * @param securityPolicy The security policy file, to be copied into
     * machine directory.
     * @param dbFile The harvest definition database file.
     * @param arcdbFile The archive database.
     * @param resetDir Whether the temporary directory should be reset.
     * @param externalJarFolder The folder containing the external jar 
     * library files.
     */
    public WindowsMachine(Element root, XmlStructure parentSettings, 
            Parameters param, String netarchiveSuiteSource,
                File logProp, File slf4JConfig, File securityPolicy, File dbFile,
                File arcdbFile, boolean resetDir, File externalJarFolder) {
        super(root, parentSettings, param, netarchiveSuiteSource,
                logProp, slf4JConfig, securityPolicy, dbFile, arcdbFile, resetDir,
                externalJarFolder);
        // set operating system
        operatingSystem = Constants.OPERATING_SYSTEM_WINDOWS_ATTRIBUTE;
        scriptExtension = Constants.SCRIPT_EXTENSION_WINDOWS;
    }

    /**
     * On windows machines console output can cause problems so
     * any uses of java.util.logging.ConsoleHandler are removed.
     * @param logProperties the original contents of the logging properties file.
     * @return logging properties with the ConsoleHandler removed
     */
    @Override
    protected String modifyLogProperties(String logProperties) {
        String output;
        //First delete any instances followed by a comma - ie
        //not as last handler
        output = logProperties.replaceAll("java.util.logging.ConsoleHandler\\s*,", "");
        //Now delete any instances where ConsoleHandler is declared
        //last
        output = output.replaceAll(",\\s*java.util.logging.ConsoleHandler", "");
        return output;
    }

    /**
     * Creates the operation system specific installation script for 
     * this machine.
     * 
     * Pseudo code:
     * - echo copying 'NetarchiveSuite.zip' to: 'machine'
     * - scp 'NetarchiveSuite.zip' 'login'@'machine':
     * - echo unzipping 'NetarchiveSuite.zip' at: 'machine'
     * - ssh 'login'@'machine' 'unzip' 'environmentName' -o 'NetarchiveSuite.zip
     * - $'create directories'.
     * - echo preparing for copying of settings and scripts
     * - if [ $( ssh 'login'@'machine' cmd /c if exist 
     * 'environmentName'\\conf\\jmxremote.password echo 1 ) ]; then echo Y | 
     * ssh 'login'@'machine' cmd /c cacls 
     * 'environmentName'\\conf\\jmxremote.password
     * /P BITARKIV\\'login':F; fi
     * - if [ $( ssh 'login'@'machine' cmd /c if exist 
     * 'environmentName'\\conf\\jmxremote.access echo 1 ) ]; then echo Y | ssh 
     * 'login'@'machine' cmd /c cacls 'environmentName'\\conf\\jmxremote.access
     * /P BITARKIV\\'login':F; fi
     * - echo copying settings and scripts
     * - scp -r 'machine'/* 'login'@'machine':'environmentName'\\conf\\
     * - $'apply database script'
     * - echo make password files readonly
     * * if 'jmxremote-password-path' != 'jmxremote-password-defaultpath'
     * - ssh 'login'@'machine' move /Y 'jmxremote-password-defaultpath' 
     * 'jmxremote-password-path'
     * * if 'jmxremote-access-path' != 'jmxremote-access-defaultpath'
     * - ssh 'login'@'machine' move /Y 'jmxremote-access-defaultpath' 
     * 'jmxremote-access-path'
     * - echo Y | ssh 'login'@'machine' cmd /c cacls 
     * 'environmentName'\\'jmxremote-password-path' /P BITARKIV\\'login':R
     * - echo Y | ssh 'login'@'machine' cmd /c cacls 
     * 'environmentName'\\'jmxremote-access-path' /P BITARKIV\\'login':R
     * 
     * variables:
     * 'NetarchiveSuite.zip' = The NetarchiveSuitePackage with '.zip' extension.
     * 'machine' = The machine name.
     * 'login' = The username for the machine.
     * 'unzip' = The command for unzipping.
     * 'environmentName' = the environmentName from the configuration file.
     * 
     * $'...' = call other function.
     * 
     * @return Operation system specific part of the installscript
     */
    @Override
    protected String osInstallScript() {
        StringBuilder res = new StringBuilder();
        // - echo copying 'NetarchiveSuite.zip' to: 'machine'
        res.append(ScriptConstants.ECHO_COPYING + Constants.SPACE);
        res.append(netarchiveSuiteFileName);
        res.append(Constants.SPACE + ScriptConstants.TO + Constants.COLON 
                + Constants.SPACE);
        res.append(name);
        res.append(Constants.NEWLINE);
        // - scp 'NetarchiveSuite.zip' 'login'@'machine':
        res.append(ScriptConstants.SCP + Constants.SPACE);
        res.append(netarchiveSuiteFileName);
        res.append(Constants.SPACE);
        res.append(machineUserLogin());
        res.append(Constants.COLON);
        res.append(Constants.NEWLINE);
        // echo removing old libraries if they exist.
        res.append(ScriptConstants.ECHO_DELETING_OLD_LIBRARIES);
        res.append(Constants.NEWLINE);
        
        // ssh 'login'@'machine' cmd /c if exist 
        // 'environmentName'\\'lib' del /Q 'environmentName'\\'lib' 
        
        res.append(ScriptConstants.SSH + Constants.SPACE);
        res.append(machineUserLogin());
        res.append(Constants.SPACE + ScriptConstants.WINDOWS_COMMAND_RUN
                + Constants.SPACE + ScriptConstants.IF + Constants.SPACE
                + ScriptConstants.EXIST + Constants.SPACE);
        res.append(ScriptConstants.doubleBackslashes(getLocalLibDirPath())
                + Constants.SPACE + "DEL /Q" + Constants.SPACE);
        res.append(ScriptConstants.doubleBackslashes(getLocalLibDirPath()));
        res.append(Constants.SPACE + Constants.NEWLINE);
        
        // - echo unzipping 'NetarchiveSuite.zip' at: 'machine'
        res.append(ScriptConstants.ECHO_UNZIPPING + Constants.SPACE);
        res.append(netarchiveSuiteFileName);
        res.append(Constants.SPACE + ScriptConstants.AT + Constants.COLON 
                + Constants.SPACE);
        res.append(name);
        res.append(Constants.NEWLINE);
        // - ssh 'login'@'machine' 'unzip' 'environmentName' -o 
        // 'NetarchiveSuite.zip 
        res.append(ScriptConstants.SSH + Constants.SPACE);
        res.append(machineUserLogin());
        res.append(Constants.SPACE + ScriptConstants.WINDOWS_UNZIP_COMMAND
                + Constants.SPACE);
        res.append(getEnvironmentName());
        res.append(Constants.SPACE + ScriptConstants.SCRIPT_OUTPUT 
                + Constants.SPACE);
        res.append(netarchiveSuiteFileName);
        res.append(Constants.NEWLINE);
        // - $'create directories'.
        res.append(osInstallScriptCreateDir());
        // - echo preparing for copying of settings and scripts
        res.append(ScriptConstants.ECHO_PREPARING_FOR_COPY);
        res.append(Constants.NEWLINE);
        // - if [ $( ssh 'login'@'machine' cmd /c if exist 
        // 'environmentName'\\'jmxremote.password' echo 1 ) ]; then echo Y 
        // | ssh 'login'@'machine' cmd /c cacls 
        // 'environmentName'\\'jmxremote.password' /P BITARKIV\\'login':F; fi
        res.append(ScriptConstants.IF + Constants.SPACE 
                + Constants.SQUARE_BRACKET_BEGIN + Constants.SPACE
                + Constants.DOLLAR_SIGN + Constants.BRACKET_BEGIN 
                + Constants.SPACE + ScriptConstants.SSH + Constants.SPACE);
        res.append(machineUserLogin());
        res.append(Constants.SPACE + ScriptConstants.WINDOWS_COMMAND_RUN
                + Constants.SPACE + ScriptConstants.IF + Constants.SPACE
                + ScriptConstants.EXIST + Constants.SPACE);
        res.append(ScriptConstants.doubleBackslashes(getLocalConfDirPath()));
        res.append(Constants.JMX_PASSWORD_FILE_NAME);
        res.append(Constants.SPACE + ScriptConstants.ECHO_ONE);
        res.append(Constants.SPACE + Constants.BRACKET_END 
                + Constants.SPACE + Constants.SQUARE_BRACKET_END
                + Constants.SEMICOLON + Constants.SPACE
                + ScriptConstants.THEN + Constants.SPACE);
        res.append(ScriptConstants.ECHO_Y + Constants.SPACE 
                + Constants.SEPARATOR + Constants.SPACE
                + ScriptConstants.SSH + Constants.SPACE);
        res.append(machineUserLogin());
        res.append(Constants.SPACE + ScriptConstants.WINDOWS_COMMAND_RUN
                + Constants.SPACE + ScriptConstants.CACLS + Constants.SPACE);
        res.append(ScriptConstants.doubleBackslashes(getLocalConfDirPath()));
        res.append(Constants.JMX_PASSWORD_FILE_NAME + Constants.SPACE 
                + ScriptConstants.SLASH_P + Constants.SPACE 
                + ScriptConstants.BITARKIV_BACKSLASH_BACKSLASH);
        res.append(machineParameters.getMachineUserName().getText().trim());
        res.append(ScriptConstants.COLON_F + Constants.SEMICOLON
                + Constants.SPACE + ScriptConstants.FI + Constants.SEMICOLON);
        res.append(Constants.NEWLINE);
        // - if [ $( ssh 'login'@'machine' cmd /c if exist 
        // 'environmentName'\\'jmxremote.access' echo 1 ) ]; then echo Y 
        // | ssh 'login'@'machine' cmd /c cacls 
        // 'environmentName'\\'jmxremote.access' /P BITARKIV\\'login':F; fi
        res.append(ScriptConstants.IF + Constants.SPACE 
                + Constants.SQUARE_BRACKET_BEGIN + Constants.SPACE
                + Constants.DOLLAR_SIGN + Constants.BRACKET_BEGIN
                + Constants.SPACE + ScriptConstants.SSH + Constants.SPACE);
        res.append(machineUserLogin());
        res.append(Constants.SPACE + ScriptConstants.WINDOWS_COMMAND_RUN
                + Constants.SPACE + ScriptConstants.IF + Constants.SPACE
                + ScriptConstants.EXIST + Constants.SPACE);
        res.append(ScriptConstants.doubleBackslashes(getLocalConfDirPath()));
        res.append(Constants.JMX_ACCESS_FILE_NAME);
        res.append(Constants.SPACE + ScriptConstants.ECHO_ONE);
        res.append(Constants.SPACE + Constants.BRACKET_END 
                + Constants.SPACE + Constants.SQUARE_BRACKET_END
                + Constants.SEMICOLON + Constants.SPACE
                + ScriptConstants.THEN + Constants.SPACE 
                + ScriptConstants.ECHO_Y + Constants.SPACE);
        res.append(Constants.SEPARATOR + Constants.SPACE
                + ScriptConstants.SSH + Constants.SPACE);
        res.append(machineUserLogin());
        res.append(Constants.SPACE + ScriptConstants.WINDOWS_COMMAND_RUN
                + Constants.SPACE + ScriptConstants.CACLS + Constants.SPACE);
        res.append(ScriptConstants.doubleBackslashes(getLocalConfDirPath()));
        res.append(Constants.JMX_ACCESS_FILE_NAME + Constants.SPACE 
                + ScriptConstants.SLASH_P + Constants.SPACE 
                + ScriptConstants.BITARKIV_BACKSLASH_BACKSLASH);
        res.append(machineParameters.getMachineUserName().getText().trim());
        res.append(ScriptConstants.COLON_F + Constants.SEMICOLON
                + Constants.SPACE + ScriptConstants.FI + Constants.SEMICOLON);
        res.append(Constants.NEWLINE);
        // - echo copying settings and scripts
        res.append(ScriptConstants.ECHO_COPY_SETTINGS_AND_SCRIPTS);
        res.append(Constants.NEWLINE);
        // - scp -r 'machine'/* 'login'@'machine':'environmentName'\\conf\\
        res.append(ScriptConstants.SCP + Constants.SPACE 
                + ScriptConstants.DASH_R + Constants.SPACE);
        res.append(name);
        res.append(Constants.SLASH + Constants.STAR + Constants.SPACE);
        res.append(machineUserLogin());
        res.append(Constants.COLON);
        res.append(ScriptConstants.doubleBackslashes(getLocalConfDirPath()));
        res.append(Constants.NEWLINE);
        // INSTALL EXTERNAL JAR FILES.
        res.append(osInstallExternalJarFiles());
        // APPLY DATABASE!
        res.append(osInstallDatabase());
        // APPLY ARCHIVE DATABASE!
        res.append(osInstallArchiveDatabase());
        // HANDLE JMXREMOTE PASSWORD AND ACCESS FILE.
        res.append(getJMXremoteFilesCommand());
        // END OF SCRIPT
        return res.toString();
    }

    /**
     * Creates the operation system specific killing script for this machine.
     * 
     * pseudocode:
     * - ssh 'login'@'machine' cmd /c 'environmentName'\\conf\\killall.bat
     * 
     * variables:
     * 'login' = machine user name
     * 'machine' = name of the machine
     * 'environmentName' = the environmentName from configuration.
     * 
     * @return Operation system specific part of the killscript.
     */
    @Override
    protected String osKillScript() {
        StringBuilder res = new StringBuilder();
        res.append(ScriptConstants.SSH + Constants.SPACE);
        res.append(machineUserLogin());
        res.append(Constants.SPACE + Constants.QUOTE_MARK 
                + ScriptConstants.WINDOWS_COMMAND_RUN + Constants.SPACE
                + Constants.SPACE);
        res.append(getLocalConfDirPath());
        res.append(Constants.SCRIPT_NAME_KILL_ALL);
        res.append(scriptExtension);
        res.append(Constants.SPACE + Constants.QUOTE_MARK + Constants.SPACE);
        res.append(Constants.NEWLINE);
        return res.toString();
    }

    /**
     * Creates the operation system specific starting script for this machine.
     * 
     * pseudocode:
     * - ssh 'login'@'machine' cmd /c 'environmentName'\\conf\\startall.bat
     * - sleep 5
     * - ssh 'login'@'machine' "more 'environmentName'\\start_APP.log
     * 
     * variables:
     * 'login' = machine user name
     * 'machine' = name of the machine
     * 'environmentName' = the environmentName from configuration.
     * 
     * @return Operation system specific part of the startscript.
     */
    @Override
    protected String osStartScript() {
        StringBuilder res = new StringBuilder();
        // - ssh 'login'@'machine' cmd /c 'environmentName'\\conf\\startall.bat
        res.append(ScriptConstants.SSH + Constants.SPACE);
        res.append(machineUserLogin());
        res.append(Constants.SPACE + Constants.QUOTE_MARK 
                + ScriptConstants.WINDOWS_COMMAND_RUN + Constants.SPACE
                + Constants.SPACE);
        res.append(getLocalConfDirPath());
        res.append(Constants.SCRIPT_NAME_START_ALL);
        res.append(scriptExtension);
        res.append(Constants.SPACE + Constants.QUOTE_MARK + Constants.SPACE);
        res.append(Constants.NEWLINE);
        // - sleep 5
        res.append(ScriptConstants.SLEEP_5);
        res.append(Constants.NEWLINE);
        // - ssh 'login'@'machine' "more 'environmentName'\\start_APP.log"
        for(Application app : applications) {
            res.append(ScriptConstants.SSH + Constants.SPACE);
            res.append(machineUserLogin());
            res.append(Constants.SPACE + Constants.QUOTE_MARK 
                    + ScriptConstants.WINDOWS_COMMAND_TYPE + Constants.SPACE);
            res.append(getEnvironmentName() + Constants.BACKSLASH 
                    + Constants.SCRIPT_NAME_LOCAL_START
                    + app.getIdentification() + Constants.EXTENSION_LOG_FILES);
            res.append(Constants.QUOTE_MARK + Constants.SPACE);
            res.append(Constants.NEWLINE);
        }
        
        return res.toString();
    }

    @Override
    protected String getInstallDirPath() {
        return machineParameters.getInstallDirValue() + Constants.BACKSLASH 
                + getEnvironmentName();
    }

    @Override
    protected String getConfDirPath() {
        return getInstallDirPath() + Constants.CONF_DIR_WINDOWS;
    }
    
    @Override
    protected String getLibDirPath() {
        return getInstallDirPath() + Constants.LIB_DIR_WINDOWS;
    }
    
    /**
     * Creates the local path to the conf dir.
     * 
     * @return The path to the conf dir for ssh.
     */
    protected String getLocalConfDirPath() {
        return getEnvironmentName() + Constants.CONF_DIR_WINDOWS;
    }
    
    /**
     * Creates the local path to the lib dir.
     * 
     * @return The path to the lib dir for ssh.
     */
    protected String getLocalLibDirPath() {
        return getEnvironmentName() + Constants.LIB_DIR_WINDOWS;
    }
    
    
    /**
     * Creates the local path to the installation directory.
     * 
     * @return The path to the installation directory for ssh.
     */
    protected String getLocalInstallDirPath() {
        return getEnvironmentName() + Constants.BACKSLASH;
    }

    /**
     * This function creates the script to kill all applications on this 
     * machine.
     * The scripts calls all the kill script for each application. 
     * 
     * @param directory The directory for this machine (use global variable?).
     * @throws IOFailure If an error occurred during the creation of the local
     * killall script.
     */
    @Override
    protected void createOSLocalKillAllScript(File directory) throws IOFailure {
        // create the kill all script file
        File killAllScript = new File(directory, 
                Constants.SCRIPT_NAME_KILL_ALL + scriptExtension);
        try {
            // Initialise script
            PrintWriter killPrinter = new PrintWriter(killAllScript, getTargetEncoding());
            try {
                killPrinter.println(ScriptConstants.ECHO_KILL_ALL_APPS
                        + Constants.COLON + Constants.SPACE 
                        + Constants.APOSTROPHE + name + Constants.APOSTROPHE);
                killPrinter.println(ScriptConstants.CD + Constants.SPACE 
                        + Constants.QUOTE_MARK + getConfDirPath() 
                        + Constants.QUOTE_MARK);
                // insert path to kill script for all applications
                for(Application app : applications) {
                    // make name of file
                    String appScript = Constants.SCRIPT_NAME_LOCAL_KILL
                            + app.getIdentification() + scriptExtension;
                    killPrinter.print(ScriptConstants
                            .OPERATING_SYSTEM_WINDOWS_RUN_BATCH_FILE);
                    killPrinter.print(Constants.QUOTE_MARK);
                    killPrinter.print(appScript);
                    killPrinter.print(Constants.QUOTE_MARK);
                    killPrinter.println();
                }
            } finally {
                // close script
                killPrinter.close();
            }
        } catch (IOException e) {
            String msg = "Problems creating local kill all script. ";
            log.trace(msg, e);
            throw new IOFailure(msg, e);
        }
    }

    /**
     * This function creates the script to start all applications on this 
     * machine.
     * The scripts calls all the start script for each application. 
     * 
     * @param directory The directory for this machine (use global variable?).
     * @throws IOFailure If an error occurred during the creation of the local
     * startall script.
     */
    @Override
    protected void createOSLocalStartAllScript(File directory) 
            throws IOFailure {
        // create the start all script file
        File startAllScript = new File(directory, 
                Constants.SCRIPT_NAME_START_ALL + scriptExtension);
        try {
            // Initialise script
            PrintWriter startPrinter = new PrintWriter(startAllScript, getTargetEncoding());
            try {
                startPrinter.println(ScriptConstants.ECHO_START_ALL_APPS
                        + Constants.COLON + Constants.SPACE 
                        + Constants.APOSTROPHE + name + Constants.APOSTROPHE);
                startPrinter.println(ScriptConstants.CD + Constants.SPACE
                        + Constants.QUOTE_MARK + getConfDirPath()
                        + Constants.QUOTE_MARK);
                // insert path to kill script for all applications
                for(Application app : applications) {
                    // make name of file
                    String appScript = Constants.SCRIPT_NAME_LOCAL_START
                            + app.getIdentification() + scriptExtension;
                    startPrinter.print(ScriptConstants
                            .OPERATING_SYSTEM_WINDOWS_RUN_BATCH_FILE);
                    startPrinter.print(Constants.QUOTE_MARK);
                    startPrinter.print(appScript);
                    startPrinter.print(Constants.QUOTE_MARK);
                    startPrinter.println();
                }
            } finally {
                // close script
                startPrinter.close();
            }
        } catch (IOException e) {
            String msg = "Problems during creation of the local start "
                    + "all script.";
            log.trace(msg, e);
            throw new IOFailure(msg, e);
        }
    }

    /**
     * Creates the kill scripts for all the applications.
     * Two script files are created: kill_app.bat and kill_ps_app.bat. 
     * 
     * kill_ps_app.bat kills the process of the application.
     * kill_app.bat runs kill_ps_app.bat if the application is running.
     * run_app tells if the application is running. It is deleted during kill.
     * 
     * The kill_app.bat should have the following structure:
     * 
     * - ECHO Killing application : app
     * - CD "path"
     * - IF EXIST run_app GOTO KILL
     * - GOTO NOKILL
     * - 
     * - :KILL
     * - cmdrun kill_ps_app.bat
     * - DEL run_app
     * - GOTO DONE
     * - 
     * - :NOKILL
     * - ECHO Cannot kill application. Already running.
     * -
     * - :DONE 
     * 
     * where:
     * app = application name.
     * path = the path to the ./conf directory.
     * cmdrun = the windows command to run other batch programs.
     * 
     * The kill_ps_app.bat is empty upon creation.
     * When the application is started, the command to kill the process of 
     * he application is written to this file as the only content.
     * It will look something like this:
     * 
     * - taskkill /F /PID id
     * 
     * where:
     * id = the process identification number of the running application. 
     * 
     * TODO kill the potential heritrix process, created by a harvester.
     * Just like on Linux/Unix. 
     * If we in the future add the possibility of running heritrix on Windows.
     * 
     * @param directory The directory for this machine (use global variable?).
     * @throws IOFailure If an error occurred during the creation of the 
     * application kill script file.
     */
    @Override
    protected void createApplicationKillScripts(File directory) 
            throws IOFailure {
        // go through all applications and create their kill script
        for(Application app : applications) {
            String id = app.getIdentification();
            String killPsName = Constants.SCRIPT_KILL_PS + id 
            + scriptExtension;
            File appKillScript = new File(directory, 
                    Constants.SCRIPT_NAME_LOCAL_KILL + id 
                    + scriptExtension);
            File appKillPsScript = new File(directory, killPsName);
            try {
                // make print writer for writing to file
                PrintWriter appPrint = new PrintWriter(appKillScript, getTargetEncoding());
                try {
                    // initiate variables
                    String tmpRunApp = Constants
                    .FILE_TEMPORARY_RUN_WINDOWS_NAME + id;
                    // get the content for the kill script of 
                    // this application
                    // #echo kill windows application
                    appPrint.println(
                            ScriptConstants.ECHO_KILL_WINDOWS_APPLICATION
                            + Constants.COLON + Constants.SPACE + id);
                    // cd "path"
                    appPrint.println(ScriptConstants.CD + Constants.SPACE
                            + Constants.QUOTE_MARK
                            + app.installPathWindows() 
                            + Constants.CONF_DIR_WINDOWS
                            + Constants.QUOTE_MARK);
                    // if exist run_app.txt GOTO KILL
                    appPrint.println(ScriptConstants.IF + Constants.SPACE
                            + ScriptConstants.EXIST + Constants.SPACE
                            + tmpRunApp + Constants.SPACE 
                            + ScriptConstants.GOTO + Constants.SPACE
                            + ScriptConstants.LABEL_KILL);
                    // GOTO NOKILL
                    appPrint.println(ScriptConstants.GOTO + Constants.SPACE
                            + ScriptConstants.LABEL_NOKILL);
                    // 
                    appPrint.println();
                    // :KILL
                    appPrint.println(Constants.COLON 
                            + ScriptConstants.LABEL_KILL);
                    // cmdrun kill_ps_app.bat
                    appPrint.println(ScriptConstants.
                            OPERATING_SYSTEM_WINDOWS_RUN_BATCH_FILE
                            + Constants.QUOTE_MARK + killPsName 
                            + Constants.QUOTE_MARK);
                    // del run_app.txt
                    appPrint.println(ScriptConstants.DEL + Constants.SPACE
                            + tmpRunApp);
                    // GOTO DONE
                    appPrint.println(ScriptConstants.GOTO + Constants.SPACE
                            + ScriptConstants.LABEL_DONE);
                    //
                    appPrint.println();
                    // :NOKILL
                    appPrint.println(Constants.COLON 
                            + ScriptConstants.LABEL_NOKILL);
                    // echo Cannot kill application. Already running.
                    appPrint.println(ScriptConstants.ECHO_CANNOT_KILL_APP);
                    //
                    appPrint.println();
                    // :DONE
                    appPrint.println(Constants.COLON 
                            + ScriptConstants.LABEL_DONE);
                } finally {
                    // close file
                    appPrint.close();
                }
                // Printer for making the kill process file.
                PrintWriter appPsPrint = new PrintWriter(appKillPsScript, getTargetEncoding());
                try {
                    // write dummy line in kill script.
                    appPsPrint.println("ECHO Not started!");
                } finally {
                    // close file
                    appPsPrint.close();
                }
            } catch (IOException e) {
                String msg = "Cannot create the kill script for "
                    + "application: " + app.getIdentification() 
                    + ", at machine: '" + name + "'"; 
                log.trace(msg, e);
                throw new IOFailure(msg, e);
            } 
        }
    }

    /**
     * Creates the start scripts for all the applications.
     * 
     * It creates the batch and the VBscript for starting the application,
     * which are called start_app.bat and start_app.vbs respectively.
     * These files are created in each of their own function.
     * 
     * @param directory The directory for this machine (use global variable?).
     * @see #windowsStartBatScript(Application, File)
     * @see #windowsStartVbsScript(Application, File)
     */
    @Override
    protected void createApplicationStartScripts(File directory) {
        // go through all applications and create their start script
        for(Application app : applications) {
            windowsStartBatScript(app, directory);
            windowsStartVbsScript(app, directory);
        }
    }

    @Override
    protected String osGetClassPath(Application app) {
        StringBuilder res = new StringBuilder();
        // get all the classpaths (change from '\' to '\\')
        for(Element cp : app.getMachineParameters().getClassPaths()) {
            // insert the path to the install directory
            res.append(ScriptConstants.doubleBackslashes(
                    getInstallDirPath()));
            res.append(Constants.BACKSLASH + Constants.BACKSLASH);
            // Then insert the class path. 
            res.append(ScriptConstants.replaceWindowsDirSeparators(
                    cp.getText()));
            res.append(Constants.SEMICOLON);
        }
        return res.toString();
    }

    /**
     * Creates the batch script for starting the application.
     * It checks if the application is running and starts the application
     * if it is not the case. 
     * The application is started by calling the start_app.vbs. 
     * 
     * The script should be the following:
     * 
     * - echo Starting windows application : app
     * - cd "path"
     * - if exist ".\conf\run_app.txt" goto NOSTART
     * - goto START
     * - 
     * - :START
     * - cscript .\conf\start_app.vbs
     * - goto DONE
     * - 
     * - :NOSTART
     * - echo Application already running.
     * - 
     * - :DONE
     * 
     * where:
     * app = the name of the application.
     * path = the path to the installation directory.
     * 
     * @param app The application to start.
     * @param directory The directory where the script should be placed.
     * @throws IOFailure If an error occurred during the creation of the 
     * windows start bat script.
     */
    protected void windowsStartBatScript(Application app, File directory) 
            throws IOFailure {
        File appStartScript = new File(directory, 
                Constants.SCRIPT_NAME_LOCAL_START + app.getIdentification() 
                + scriptExtension);
        try {
            // make print writer for writing to file
            PrintWriter appPrint = new PrintWriter(appStartScript, getTargetEncoding());
            try {
                // initiate variables
                String id = app.getIdentification();
                String tmpRunApp = Constants.FILE_TEMPORARY_RUN_WINDOWS_NAME
                        + id;

                // cd "path"
                appPrint.println(ScriptConstants.CD + Constants.SPACE
                        + Constants.QUOTE_MARK
                        + app.installPathWindows() + Constants.QUOTE_MARK);
                // if exist .\conf\run_app.txt GOTO NOSTART
                appPrint.println(ScriptConstants.IF + Constants.SPACE
                        + ScriptConstants.EXIST + Constants.SPACE 
                        + Constants.DOT + Constants.CONF_DIR_WINDOWS + tmpRunApp
                        + Constants.SPACE + ScriptConstants.GOTO
                        + Constants.SPACE + ScriptConstants.LABEL_NOSTART);
                // GOTO START
                appPrint.println(ScriptConstants.GOTO + Constants.SPACE
                        + ScriptConstants.LABEL_START);
                // 
                appPrint.println();
                // :START
                appPrint.println(Constants.COLON
                        + ScriptConstants.LABEL_START);
                // cscript .\conf\start_app.vbs
                appPrint.println(ScriptConstants.CSCRIPT + Constants.SPACE
                        + Constants.DOT + Constants.CONF_DIR_WINDOWS
                        + Constants.SCRIPT_NAME_LOCAL_START + id 
                        + Constants.EXTENSION_VBS_FILES);
                // GOTO DONE
                appPrint.println(ScriptConstants.GOTO + Constants.SPACE
                        + ScriptConstants.LABEL_DONE);
                // 
                appPrint.println();
                // :NOSTART
                appPrint.println(Constants.COLON 
                        + ScriptConstants.LABEL_NOSTART);
                // echo Cannot start. Application already running.
                appPrint.println(ScriptConstants.ECHO_CANNOT_START_APP);
                // 
                appPrint.println();
                // :DONE
                appPrint.println(Constants.COLON + ScriptConstants.LABEL_DONE);
            } finally {
                // close file
                appPrint.close();
            }
        } catch (IOException e) {
            String msg = "Cannot create the start script for application: "
                + app.getIdentification() + ", at machine: '" + name + "'"; 
            log.trace(msg, e);
            throw new IOFailure(msg, e);
        }
    }

    /**
     * This function creates the VBscript to start the application.
     * It calls a command for executing the java application, then 
     * it writes the way to kill the process in the kill_ps_app.bat
     * and finally it creates the run-file.
     * 
     * It should have the following content:
     * - set WshShell = CreateObject("WScript.Shell")
     * - set oExec = WshShell.exec( JAVA )
     * - set fso = CreateObject("Scripting.FileSystemObject")
     * - set f = fso.OpenTextFile(".\conf\kill_ps_app.bat", 2, True)
     * - f.WriteLine "taskkill /F /PID " & oExec.ProcessID
     * - f.close
     * - 'Create a new start-log for the application
     * - CreateObject("Scripting.FileSystemObject").OpenTextFile("
     * start_APP.log", 2, True).close
     * - Do While oExec.Status = 0
     * -   WScript.Sleep 1000
     * -   Do While oExec.StdOut.AtEndOfStream <> True
     * -     Set outFile = CreateObject("Scripting.FileSystemObject")
     * .OpenTextFile("start_APP.log", 8, True)
     * -     outFile.WriteLine oExec.StdOut.ReadLine
     * -     outFile.close
     * -   Loop
     * -   Do While oExec.StdErr.AtEndOfStream <> True
     * -     Set outFile = CreateObject("Scripting.FileSystemObject")
     * .OpenTextFile("start_APP.log", 8, True)
     * -     outFile.WriteLine oExec.StdErr.ReadLine
     * -     outFile.close
     * -   Loop
     * - Loop
     * 
     * where:
     * JAVA = the command for starting the java application (very long).
     * app = the name of the application.
     * 
     * @param app The application to start.
     * @param directory The directory where the script should be placed.
     * @throws IOFailure If an error occurred during the creation of the 
     * windows vb script.
     */
    protected void windowsStartVbsScript(Application app, File directory) 
            throws IOFailure {
        File appStartSupportScript = new File(directory,
                Constants.SCRIPT_NAME_LOCAL_START + app.getIdentification() 
                + Constants.EXTENSION_VBS_FILES);
        try {
            // make print writer for writing to file
            PrintWriter vbsPrint = new PrintWriter(
                    appStartSupportScript, getTargetEncoding());
            try {
                // initiate variables
                String id = app.getIdentification();
                String killPsName = Constants.SCRIPT_KILL_PS + id 
                        + scriptExtension;
                String tmpRunPsName = Constants.FILE_TEMPORARY_RUN_WINDOWS_NAME
                        + id;
                String startLogName = Constants.SCRIPT_NAME_LOCAL_START
                    + id + Constants.EXTENSION_LOG_FILES;

                // Set WshShell = CreateObject("WScript.Shell")
                vbsPrint.println(ScriptConstants.VB_CREATE_SHELL_OBJ);
                // Set oExec = WshShell.exec( "JAVA" )
                String securityManagement = "";
                if (app.getTotalName().contains(ScriptConstants.BITARCHIVE_APPLICATION_NAME)) {
                    securityManagement = Constants.SPACE + Constants.DASH
                            + ScriptConstants.OPTION_SECURITY_MANAGER
                            + Constants.SPACE + Constants.DASH
                            + ScriptConstants.OPTION_SECURITY_POLICY_WIN
                            + ScriptConstants.doubleBackslashes(getConfDirPath())
                            + Constants.SECURITY_POLICY_FILE_NAME;
                }
                vbsPrint.println(
                        ScriptConstants.VB_CREATE_EXECUTE
                        + ScriptConstants.JAVA + Constants.SPACE 
                        + app.getMachineParameters().writeJavaOptions()
                        + Constants.SPACE + Constants.DASH
                        + ScriptConstants.CLASSPATH + Constants.SPACE
                        + Constants.QUOTE_MARK + Constants.QUOTE_MARK
                        + osGetClassPath(app) + Constants.QUOTE_MARK
                        + Constants.QUOTE_MARK + Constants.SPACE 
                        + Constants.DASH + ScriptConstants.OPTION_SETTINGS_WIN
                        + ScriptConstants.doubleBackslashes(getConfDirPath())
                        + Constants.SETTINGS_PREFIX + id 
                        + Constants.EXTENSION_XML_FILES + Constants.QUOTE_MARK
                        + Constants.QUOTE_MARK

						// TODO check to see if inherited inheriteJulPropFile is not null
                        + Constants.SPACE 
                        + Constants.DASH
                        + ScriptConstants.OPTION_LOG_COMPLETE

						// TODO check to see if inherited inheriteJulPropFile is not null
                        + Constants.SPACE
                        + Constants.DASH
                        + ScriptConstants.OPTION_LOG_CONFIG_WIN
                        + ScriptConstants.doubleBackslashes(getConfDirPath()) 
                        + Constants.LOG_PREFIX
                        + id 
                        + Constants.EXTENSION_JUL_PROPERTY_FILES
                        + Constants.QUOTE_MARK + Constants.QUOTE_MARK
<<<<<<< HEAD

                        // TODO check to see if inheritedSlf4jConfigFile is not null
                        + Constants.SPACE
                        + Constants.DASH
                        + ScriptConstants.OPTION_LOGBACK_CONFIG_WIN
                        + ScriptConstants.doubleBackslashes(getConfDirPath()) 
                        + Constants.LOGBACK_PREFIX
                        + id 
                        + Constants.EXTENSION_XML_FILES
                        + Constants.QUOTE_MARK + Constants.QUOTE_MARK

                        + Constants.SPACE + Constants.DASH
                        + ScriptConstants.OPTION_SECURITY_MANAGER
                        + Constants.SPACE + Constants.DASH
                        + ScriptConstants.OPTION_SECURITY_POLICY_WIN
                        + ScriptConstants.doubleBackslashes(getConfDirPath())
                        + Constants.SECURITY_POLICY_FILE_NAME
=======
                        + securityManagement
>>>>>>> c25a6d2a
                        + Constants.QUOTE_MARK + Constants.QUOTE_MARK
                        + Constants.SPACE + app.getTotalName() 
                        + Constants.QUOTE_MARK + Constants.BRACKET_END);
                // Set fso = CreateObject("Scripting.FileSystemObject")
                vbsPrint.println(ScriptConstants.VB_CREATE_FSO);
                // set f = fso.OpenTextFile(".\conf\kill_ps_app.bat", 2, True)
                vbsPrint.println(ScriptConstants.VB_WRITE_F_PREFIX
                        + killPsName + ScriptConstants.VB_WRITE_F_SURFIX);
                // f.WriteLine "taskkill /F /PID " & oExec.ProcessID
                vbsPrint.println(ScriptConstants.VB_WRITE_F_KILL);
                // f.close
                vbsPrint.println(ScriptConstants.VB_WRITE_F_CLOSE);
                // set tf = fso.OpenTextFile(".\conf\run_app.txt", 2, True)
                vbsPrint.println(ScriptConstants.VB_WRITE_TF_PREFIX
                        + tmpRunPsName + ScriptConstants.VB_WRITE_TF_SURFIX);
                // tf.WriteLine running
                vbsPrint.println(ScriptConstants.VB_WRITE_TF_CONTENT);
                // f.close
                vbsPrint.println(ScriptConstants.VB_WRITE_TF_CLOSE);
                
                // 'Create a new start-log for the application
                vbsPrint.println(ScriptConstants.VB_COMMENT_NEW_START_LOG);
                // CreateObject("Scripting.FileSystemObject").OpenTextFile(
                // "start_APP.log", 2, True).close
                vbsPrint.println(ScriptConstants.VB_OPEN_WRITE_FILE_PREFIX
                        + startLogName 
                        + ScriptConstants.VB_OPEN_WRITE_FILE_SUFFIX_2
                        + ScriptConstants.VB_CLOSE);
                // Do While oExec.Status = 0
                vbsPrint.println(ScriptConstants.VB_DO_WHILE_OEXEC_STATUS_0);
                //   WScript.Sleep 1000
                vbsPrint.println(ScriptConstants.MULTI_SPACE_2
                        + ScriptConstants.VB_WSCRIPT_SLEEP_1000);
                //   Do While oExec.StdOut.AtEndOfStream <> True
                vbsPrint.println(ScriptConstants.MULTI_SPACE_2
                        + ScriptConstants.VB_DO_WHILE
                        + ScriptConstants.VB_OEXEC_STD_OUT
                        + ScriptConstants.VB_AT_END_OF_STREAM_FALSE);
                //     Set outFile = CreateObject("Scripting.FileSystemObject")
                // .OpenTextFile("start_APP.log", 8, True)
                vbsPrint.println(ScriptConstants.MULTI_SPACE_4
                        + ScriptConstants.VB_SET_OUTFILE
                        + ScriptConstants.VB_OPEN_WRITE_FILE_PREFIX
                        + startLogName
                        + ScriptConstants.VB_OPEN_WRITE_FILE_SUFFIX_8);
                //     outFile.WriteLine oExec.StdOut.ReadLine
                vbsPrint.println(ScriptConstants.MULTI_SPACE_4
                        + ScriptConstants.VB_OUTFILE_WRITELINE
                        + ScriptConstants.VB_OEXEC_STD_OUT
                        + ScriptConstants.VB_READ_LINE);
                //     outFile.close
                vbsPrint.println(ScriptConstants.MULTI_SPACE_4
                        + ScriptConstants.VB_OUTFILE_CLOSE);
                //   Loop
                vbsPrint.println(ScriptConstants.MULTI_SPACE_2
                        + ScriptConstants.VB_LOOP);
                // Removing the bit that writes to stderr
                /*
                //   Do While oExec.StdErr.AtEndOfStream <> True
                vbsPrint.println(ScriptConstants.MULTI_SPACE_2
                        + ScriptConstants.VB_DO_WHILE
                        + ScriptConstants.VB_OEXEC_STD_ERR
                        + ScriptConstants.VB_AT_END_OF_STREAM_FALSE);
                //     Set outFile = CreateObject("Scripting.FileSystemObject")
                // .OpenTextFile("start_APP.log", 8, True)
                vbsPrint.println(ScriptConstants.MULTI_SPACE_4
                        + ScriptConstants.VB_SET_OUTFILE
                        + ScriptConstants.VB_OPEN_WRITE_FILE_PREFIX
                        + startLogName 
                        + ScriptConstants.VB_OPEN_WRITE_FILE_SUFFIX_8);
                //     outFile.WriteLine oExec.StdErr.ReadLine
                vbsPrint.println(ScriptConstants.MULTI_SPACE_4
                        + ScriptConstants.VB_OUTFILE_WRITELINE
                        + ScriptConstants.VB_OEXEC_STD_ERR
                        + ScriptConstants.VB_READ_LINE);
                //     outFile.close
                vbsPrint.println(ScriptConstants.MULTI_SPACE_4 
                        + ScriptConstants.VB_OUTFILE_CLOSE);
                //   Loop
                vbsPrint.println(ScriptConstants.MULTI_SPACE_2
                        + ScriptConstants.VB_LOOP);
                        */
                // Loop
                vbsPrint.println(ScriptConstants.VB_LOOP);
            } finally {
                // close file
                vbsPrint.close();
            }
        } catch (IOException e) {
            String msg = "Cannot create the start script for application: "
                + app.getIdentification() + ", at machine: '" + name + "'"; 
            log.trace(msg, e);
            throw new IOFailure(msg, e);
        }
    }

    /**
     * THIS HAS NOT BEEN IMPLEMENTED FOR WINDOWS YET - ONLY LINUX!
     * 
     * Checks if a specific directory for the database is given in the settings,
     * and thus if the database should be installed on this machine.
     * 
     * If no specific database is given (databaseFileName = null) then use the 
     * standard database extracted from NetarchiveSuite.zip.
     * Else send the given new database to the standard database location.
     * 
     * Extract the database in the standard database location to the specified
     * database directory.
     * 
     * @return The script for installing the database (if needed).
     */
    @Override
    protected String osInstallDatabase() {
        String databaseDir = machineParameters.getHarvestDatabaseDirValue();
        // Do not install if no proper database directory.
        if(databaseDir == null || databaseDir.isEmpty()) {
            return Constants.EMPTY;
        }

        StringBuilder res = new StringBuilder(
                ScriptConstants.ECHO_WINDOWS_DATABASE);
        res.append(Constants.NEWLINE);

        return res.toString();
    }
    
    /**
     * THIS HAS NOT BEEN IMPLEMENTED FOR WINDOWS YET - ONLY LINUX!
     * 
     * Checks if a specific directory for the archive database is given 
     * in the settings, and thus if the archive database should be 
     * installed on this machine.
     * 
     * If not specific database is given (archiveDatabaseFileName = null)
     * then use the default in the NetarchiveSuite.zip package.
     * Else send the new archive database to the standard database 
     * location, and extract it to the given location.
     * 
     * @return The script for installing the archive database 
     * (if needed).
     */
    @Override
    protected String osInstallArchiveDatabase() {
        String bpDatabaseDir = 
            machineParameters.getArchiveDatabaseDirValue();
        
        // Do not install if no proper archive database directory.
        if(bpDatabaseDir == null || bpDatabaseDir.isEmpty()) {
            return Constants.EMPTY;
        }

        StringBuilder res = new StringBuilder(
                ScriptConstants.ECHO_WINDOWS_DATABASE);
        res.append(Constants.NEWLINE);

        return res.toString();
    }
    
    @Override
    protected String osInstallExternalJarFiles() {
        if(jarFolder == null) {
            return Constants.EMPTY;
        }
        
        StringBuilder res = new StringBuilder();
        
        // Comment about copying files.
        res.append(ScriptConstants.ECHO_INSTALLING_EXTERNAL_JAR_FILES);
        res.append(Constants.NEWLINE);
        // if [ -d folder ]; then ssh machine "md installdir/external"; 
        // scp folder/* machine:installdir/external; fi;
        res.append(ScriptConstants.LINUX_IF_DIR_EXIST + Constants.SPACE);
        res.append(jarFolder.getPath());
        res.append(Constants.SPACE + ScriptConstants.LINUX_THEN 
                + Constants.SPACE);
        res.append(ScriptConstants.SSH + Constants.SPACE);
        res.append(machineUserLogin());
        res.append(Constants.SPACE + ScriptConstants.MD + Constants.SPACE
                + Constants.QUOTE_MARK);
        res.append(ScriptConstants.doubleBackslashes(getInstallDirPath()));
        res.append(Constants.BACKSLASH + Constants.BACKSLASH 
                + Constants.EXTERNAL_JAR_DIRECTORY + Constants.QUOTE_MARK 
                + Constants.SEMICOLON);
        res.append(Constants.SPACE + ScriptConstants.SCP + Constants.SPACE 
                + ScriptConstants.DASH_R + Constants.SPACE);
        res.append(jarFolder.getPath());
        res.append(Constants.SLASH + Constants.STAR);
        res.append(Constants.SPACE);
        res.append(machineUserLogin());
        res.append(Constants.COLON + Constants.QUOTE_MARK);
        res.append(ScriptConstants.doubleBackslashes(getInstallDirPath()));
        res.append(Constants.BACKSLASH + Constants.BACKSLASH 
                + Constants.EXTERNAL_JAR_DIRECTORY + Constants.QUOTE_MARK);
        res.append(Constants.SEMICOLON + Constants.SPACE + ScriptConstants.FI 
                + Constants.SEMICOLON);
        res.append(Constants.NEWLINE);

        return res.toString();
    }
    
    /**
     * Creates the specified directories in the deploy config file.
     * 
     * @return The script for creating the directories.
     */
    @Override
    protected String osInstallScriptCreateDir() {
        StringBuilder res = new StringBuilder();

        res.append(ScriptConstants.ECHO_CREATING_DIRECTORIES);
        res.append(Constants.NEWLINE);

        // send script to machine
        res.append(ScriptConstants.SCP + Constants.SPACE);
        res.append(getMakeDirectoryName());
        res.append(Constants.SPACE);
        res.append(machineUserLogin());
        res.append(Constants.COLON);
        res.append(Constants.NEWLINE);

        // run script
        res.append(ScriptConstants.SSH + Constants.SPACE + Constants.SPACE);
        res.append(machineUserLogin());
        res.append(Constants.SPACE + ScriptConstants.WINDOWS_COMMAND_RUN
                + Constants.SPACE);
        res.append(getMakeDirectoryName());
        res.append(Constants.NEWLINE);

        // delete script
        res.append(ScriptConstants.SSH + Constants.SPACE + Constants.SPACE);
        res.append(machineUserLogin());
        res.append(Constants.SPACE + ScriptConstants.WINDOWS_COMMAND_RUN
                + Constants.SPACE + ScriptConstants.DEL + Constants.SPACE);
        res.append(getMakeDirectoryName());
        res.append(Constants.NEWLINE);

        return res.toString();
    }

    @Override
    protected String scriptCreateDir(String dir, boolean clean) {
        StringBuilder res = new StringBuilder();

        if(clean) {
            res.append(ScriptConstants.IF + Constants.SPACE
                    + ScriptConstants.EXIST + Constants.SPACE);
            res.append(dir);
            res.append(Constants.SPACE + ScriptConstants.RD + Constants.SPACE);
            res.append(dir);
            res.append(Constants.NEWLINE);
        }
        res.append(ScriptConstants.IF + Constants.SPACE + ScriptConstants.NOT
                + Constants.SPACE + ScriptConstants.EXIST + Constants.SPACE);
        res.append(dir);
        res.append(Constants.SPACE + ScriptConstants.MD + Constants.SPACE);
        res.append(dir);
        
        res.append(Constants.NEWLINE);

        return res.toString();
    }
    
    /**
     * Function for creating the directories along the path
     * until the end directory. Does not create the end directory.
     * 
     * @param dir The path to the directory.
     * @return The script for creating the directory.
     */
    protected String createPathToDir(String dir) {
        StringBuilder res = new StringBuilder();

        String[] pathDirs = dir.split(Constants.REGEX_BACKSLASH_CHARACTER);
        StringBuilder path = new StringBuilder();

        // only make directories along path to last directory, 
        // don't create end directory.
        for(int i = 0; i < pathDirs.length-1; i++) {
            // don't make directory of empty path.
            if(!pathDirs[i].isEmpty()) {
                path.append(pathDirs[i]);
                if(!path.substring(path.length()-1).endsWith(Constants.COLON)) {
                    res.append(scriptCreateDir(path.toString(), false));
                }
            }
            path.append(Constants.BACKSLASH);
        }

        return res.toString();
    }
    
    @Override
    protected String getAppDirectories() {
        StringBuilder res = new StringBuilder();
        String[] dirs;

        for(Application app : applications) {
            // get archive.fileDir directories.
            dirs = app.getSettingsValues(
                    Constants.SETTINGS_BITARCHIVE_BASEFILEDIR_LEAF);
            if(dirs != null && dirs.length > 0) {
                for(String dir : dirs) {
                    res.append(createPathToDir(dir));
                    res.append(scriptCreateDir(dir, false));
                    for(String subdir : Constants.BASEFILEDIR_SUBDIRECTORIES) {
                        res.append(scriptCreateDir(
                                dir + Constants.BACKSLASH + subdir, false));
                    }
                }
            }

            // get harvester.harvesting.serverDir directories.
            dirs = app.getSettingsValues(
                    Constants.SETTINGS_HARVEST_SERVERDIR_LEAF);
            if(dirs != null && dirs.length > 0) {
                for(String dir : dirs) {
                    res.append(createPathToDir(dir));
                    res.append(scriptCreateDir(dir, false));
                }
            }
            
            // get the viewerproxy.baseDir directories.
            dirs = app.getSettingsValues(
                    Constants.SETTINGS_VIEWERPROXY_BASEDIR_LEAF);
            if(dirs != null && dirs.length > 0) {
                for(String dir : dirs) {
                    res.append(createPathToDir(dir));
                    res.append(scriptCreateDir(dir, false));
                }
            }
            
            // get the common.tempDir directories. But only those, 
            // which are not the same as the machine common.tempDir.
            dirs = app.getSettingsValues(Constants.SETTINGS_TEMPDIR_LEAF);
            if(dirs != null && dirs.length > 0) {
                String machineDir = settings.getLeafValue(
                        Constants.SETTINGS_TEMPDIR_LEAF);
                for(String dir : dirs) {
                    // Don't make machine temp dir twice.
                    if(!dir.equals(machineDir)) {
                        res.append(createPathToDir(dir));
                        res.append(scriptCreateDir(dir, resetTempDir));
                    }
                }
            }
        }

        return res.toString();
    }
   
    /**
     * Creates the name for the make dir script.
     * 
     * @return The name of the script for creating the directories.
     */
    protected String getMakeDirectoryName() {
        return Constants.WINDOWS_DIR_CREATE_PREFIX + name + scriptExtension;
    }
    
    /**
     * Function to create the script which installs the new directories.
     * This is only used for windows machines!
     * 
     * @param directory The directory to put the file.
     * @throws IOFailure If an error occurred during the creation of the 
     * install-dir script.
     */
    @Override
    protected void createInstallDirScript(File directory) throws IOFailure {
        File dirScript = new File(directory, 
                getMakeDirectoryName());
        try {
            // make print writer for writing to file
            PrintWriter dirPrint = new PrintWriter(dirScript, getTargetEncoding());
            try {
                // go to correct directory
                dirPrint.print(ScriptConstants.CD + Constants.SPACE);
                dirPrint.print(getInstallDirPath());
                dirPrint.print(Constants.NEWLINE);

                // go through all directories.
                String dir;

                // get archive.bitpresevation.baseDir directory.
                dir = settings.getLeafValue(
                        Constants.SETTINGS_ARCHIVE_BP_BASEDIR_LEAF);
                if(dir != null && !dir.isEmpty() 
                        && !dir.equalsIgnoreCase(Constants.DOT)) {
                    dirPrint.print(createPathToDir(dir));
                    dirPrint.print(scriptCreateDir(dir, false));
                }

                // get archive.arcrepository.baseDir directory.
                dir = settings.getLeafValue(
                        Constants.SETTINGS_ARCHIVE_ARC_BASEDIR_LEAF);
                if(dir != null && !dir.isEmpty()
                        && !dir.equalsIgnoreCase(Constants.DOT)) {
                    dirPrint.print(createPathToDir(dir));
                    dirPrint.print(scriptCreateDir(dir, false));
                }

                dirPrint.print(getAppDirectories());

                // get tempDir directory.
                dir = settings.getLeafValue(
                        Constants.SETTINGS_TEMPDIR_LEAF);
                if(dir != null && !dir.isEmpty()
                        && !dir.equalsIgnoreCase(Constants.DOT)) {
                    dirPrint.print(createPathToDir(dir));
                    dirPrint.print(scriptCreateDir(dir, resetTempDir));
                }
            } finally {
                // close file
                dirPrint.close();
            }
        } catch (IOException e) {
            String msg = "Problems creating install directory script. ";
            log.trace(msg, e);
            throw new IOFailure(msg, e);
        }
    }

    @Override
    protected String changeFileDirPathForSecurity(String path) {
        path += Constants.BACKSLASH + Constants.SECURITY_FILE_DIR_TAG
                + Constants.BACKSLASH;
        return path.replace(Constants.BACKSLASH, 
                ScriptConstants.SECURITY_DIR_SEPARATOR);
    }

    /**
     * This method does the following:
     * 
     * Retrieves the path to the jmxremote.access and jmxremote.password files.
     * 
     * Moves these files, if they are different from standard.
     * This has to be a force move (command 'move /Y').
     * 
     * Makes the jmxremote.access and jmxremote.password files readonly.
     *  
     * @return The commands for handling the jmxremote files.
     */
    @Override
    protected String getJMXremoteFilesCommand() {
        String accessFilePath;
        String passwordFilePath;
        String[] options;

        // retrieve the access file path.
        options = settings.getLeafValues(Constants
                .SETTINGS_COMMON_JMX_ACCESSFILE);

        // extract the path, if any. Else set default.
        if(options.length == 0) {
            accessFilePath = Constants.JMX_ACCESS_FILE_PATH_DEFAULT;
        } else {
            accessFilePath = options[0];
            // warn if more than one access file is defined.
            if(options.length > 1) {
                log.debug(Constants.MSG_WARN_TOO_MANY_JMXREMOTE_FILE_PATHS);
            }
        }

        // retrieve the password file path.
        options = settings.getLeafValues(Constants
                .SETTINGS_COMMON_JMX_PASSWORDFILE);

        // extract the path, if any. Else set default.
        if(options.length == 0) {
            passwordFilePath = Constants.JMX_PASSWORD_FILE_PATH_DEFAULT;
        } else {
            passwordFilePath = options[0];
            // warn if more than one access file is defined.
            if(options.length > 1) {
                log.debug(Constants.MSG_WARN_TOO_MANY_JMXREMOTE_FILE_PATHS);
            }
        }

        // change the path to windows syntax.
        accessFilePath = ScriptConstants.replaceWindowsDirSeparators(
                accessFilePath);
        passwordFilePath = ScriptConstants.replaceWindowsDirSeparators(
                passwordFilePath);

        // initialise the resulting command string.
        StringBuilder res = new StringBuilder();

        // - echo make password files readonly 
        res.append(ScriptConstants.ECHO_MAKE_PASSWORD_FILES);
        res.append(Constants.NEWLINE);

        // IF NOT DEFAULT PATHS, THEN MAKE SCRIPT TO MOVE THE FILES.
        if(!accessFilePath.equals(ScriptConstants.replaceWindowsDirSeparators(
                Constants.JMX_ACCESS_FILE_PATH_DEFAULT))) {
            // ssh dev@kb-test-adm-001.kb.dk "mv 
            // installpath/conf/jmxremote.access installpath/accessFilePath"
            res.append(ScriptConstants.SSH + Constants.SPACE);
            res.append(machineUserLogin());
            res.append(Constants.SPACE + Constants.QUOTE_MARK);
            res.append(ScriptConstants.WINDOWS_COMMAND_RUN + Constants.SPACE);
            res.append(ScriptConstants.WINDOWS_FORCE_MOVE);
            res.append(Constants.SPACE);
            res.append(ScriptConstants.doubleBackslashes(
                    getLocalInstallDirPath()));
            res.append(ScriptConstants.replaceWindowsDirSeparators(
                    Constants.JMX_ACCESS_FILE_PATH_DEFAULT));
            res.append(Constants.SPACE);
            res.append(ScriptConstants.doubleBackslashes(
                    getLocalInstallDirPath()));
            res.append(accessFilePath);
            res.append(Constants.QUOTE_MARK);
            res.append(Constants.NEWLINE);
        }

        if(!passwordFilePath.equals(ScriptConstants.replaceWindowsDirSeparators(
                Constants.JMX_PASSWORD_FILE_PATH_DEFAULT))) {
            // ssh dev@kb-test-adm-001.kb.dk "mv 
            // installpath/conf/jmxremote.access installpath/accessFilePath"
            res.append(ScriptConstants.SSH + Constants.SPACE);
            res.append(machineUserLogin());
            res.append(Constants.SPACE + Constants.QUOTE_MARK);
            res.append(ScriptConstants.WINDOWS_COMMAND_RUN + Constants.SPACE);
            res.append(ScriptConstants.WINDOWS_FORCE_MOVE);
            res.append(Constants.SPACE);
            res.append(ScriptConstants.doubleBackslashes(
                    getLocalInstallDirPath()));
            res.append(ScriptConstants.replaceWindowsDirSeparators(
                    Constants.JMX_PASSWORD_FILE_PATH_DEFAULT));
            res.append(Constants.SPACE);
            res.append(ScriptConstants.doubleBackslashes(
                    getLocalInstallDirPath()));
            res.append(passwordFilePath);
            res.append(Constants.QUOTE_MARK);
            res.append(Constants.NEWLINE);
        }

        // - echo Y | ssh 'login'@'machine' cmd /c cacls 
        // 'environmentName'\\conf\\jmxremote.password /P BITARKIV\\'login':R
        res.append(ScriptConstants.ECHO_Y + Constants.SPACE 
                + Constants.SEPARATOR + Constants.SPACE + ScriptConstants.SSH
                + Constants.SPACE);
        res.append(machineUserLogin());
        res.append(Constants.SPACE + Constants.QUOTE_MARK
                + ScriptConstants.WINDOWS_COMMAND_RUN
                + Constants.SPACE + ScriptConstants.CACLS + Constants.SPACE);
        res.append(ScriptConstants.doubleBackslashes(
            getLocalInstallDirPath()));
        res.append(passwordFilePath);
        res.append(Constants.SPACE 
                + ScriptConstants.SLASH_P + Constants.SPACE 
                + ScriptConstants.BITARKIV_BACKSLASH_BACKSLASH);
        res.append(machineParameters.getMachineUserName().getText().trim());
        res.append(ScriptConstants.COLON_R + Constants.QUOTE_MARK);
        res.append(Constants.NEWLINE);

        // - echo Y | ssh 'login'@'machine' cmd /c cacls 
        // 'environmentName'\\conf\\jmxremote.access /P BITARKIV\\'login':R
        res.append(ScriptConstants.ECHO_Y + Constants.SPACE 
                + Constants.SEPARATOR + Constants.SPACE + ScriptConstants.SSH
                + Constants.SPACE);
        res.append(machineUserLogin());
        res.append(Constants.SPACE + Constants.QUOTE_MARK
                + ScriptConstants.WINDOWS_COMMAND_RUN
                + Constants.SPACE + ScriptConstants.CACLS + Constants.SPACE);
        res.append(ScriptConstants.doubleBackslashes(
                getLocalInstallDirPath()));
            res.append(accessFilePath);
        res.append(Constants.SPACE 
                + ScriptConstants.SLASH_P + Constants.SPACE 
                + ScriptConstants.BITARKIV_BACKSLASH_BACKSLASH);
        res.append(machineParameters.getMachineUserName().getText().trim());
        res.append(ScriptConstants.COLON_R + Constants.QUOTE_MARK);
        res.append(Constants.NEWLINE);

        return res.toString();
    }

    /**
     * Creates scripts for restarting all the applications on a machine.
     * This script should start by killing all the existing processes, and then
     * starting them again.
     * 
     * First the killall scripts is called, then wait for 5 seconds for the 
     * applications to be fully terminated, and finally call the startall 
     * script.
     * 
     * The createWaitScript is called through this script to create the wait 
     * script which is used by the restart script.
     * 
     * @param dir The directory where the script file will be placed.
     * @throws IOFailure If the restart script cannot be created, or if the 
     * wait script cannot be created.
     */
    @Override
    protected void createRestartScript(File dir) throws IOFailure {
        // Start by creating the wait script.
        createWaitScript(dir);
        
        try {
            // initialise the script file.
            File restartScript = new File(dir, 
                    Constants.SCRIPT_NAME_RESTART + scriptExtension);
            
            // make print writer for writing to file
            PrintWriter restartPrint = new PrintWriter(restartScript, getTargetEncoding());
            try {
                restartPrint.println(ScriptConstants.CD + Constants.SPACE
                        + Constants.QUOTE_MARK + getConfDirPath()
                        + Constants.QUOTE_MARK);

                // call killall script.
                restartPrint.print(ScriptConstants.WINDOWS_COMMAND_RUN);
                restartPrint.print(Constants.SPACE);
                restartPrint.print(Constants.SCRIPT_NAME_KILL_ALL 
                        + scriptExtension);
                restartPrint.print(Constants.NEWLINE);
                
                // call wait script.
                restartPrint.print(ScriptConstants.CSCRIPT);
                restartPrint.print(Constants.SPACE);
                restartPrint.print(Constants.SCRIPT_NAME_WAIT 
                        + Constants.EXTENSION_VBS_FILES);
                restartPrint.print(Constants.NEWLINE);
                
                // call startall script.
                restartPrint.print(ScriptConstants.WINDOWS_COMMAND_RUN);
                restartPrint.print(Constants.SPACE);
                restartPrint.print(Constants.SCRIPT_NAME_START_ALL 
                        + scriptExtension);
                restartPrint.print(Constants.NEWLINE);
            } finally {
                // close file
                restartPrint.close();
            }
        } catch (IOException e) {
            // Log the error and throw an IOFailure.
            log.trace(Constants.MSG_ERROR_RESTART_FILE, e);
            throw new IOFailure(Constants.MSG_ERROR_RESTART_FILE, e);
        }
    }
    
    /**
     * Creates the script for waiting during restart.
     * 
     * @param dir The directory where the script should be placed.
     * @throws IOFailure If the method fails in creating the wait script.
     */
    protected void createWaitScript(File dir) throws IOFailure {
        try {
            // initialise the script file.
            File waitScript = new File(dir, 
                    Constants.SCRIPT_NAME_WAIT + Constants.EXTENSION_VBS_FILES);
            
            // make print writer for writing to file
            PrintWriter waitPrint = new PrintWriter(waitScript, getTargetEncoding());
            try {
                // Create the wait script.
                waitPrint.print(ScriptConstants.VB_WRITE_WAIT
                        + Constants.SPACE
                        + (Constants.WAIT_TIME_DURING_RESTART 
                                * Constants.TIME_SECOND_IN_MILLISECONDS));
                waitPrint.print(Constants.NEWLINE);
            } finally {
                // close file
                waitPrint.close();
            }
        } catch (IOException e) {
            // log error and throw a IOFailure.
            log.trace(Constants.MSG_ERROR_WAIT_FILE, e);
            throw new IOFailure(Constants.MSG_ERROR_WAIT_FILE, e);
        }
    }
    
    @Override
    protected void createArchiveDatabaseStartScript(File dir) {
        // Ignore if no archive database directory has been defined.
        String dbDir = machineParameters.getArchiveDatabaseDirValue();
        if(dbDir.isEmpty()) {
            return;
        }
        
        // TODO NOT SUPPORTED!
        System.err.println("An Admin Database is not supported on a windows "
                + "machine. Please fix your deploy configuration.");
    }

    @Override
    protected void createArchiveDatabaseKillScript(File dir) {
        // Ignore if no archive database directory has been defined.
        String dbDir = machineParameters.getArchiveDatabaseDirValue();
        if(dbDir.isEmpty()) {
            return;
        }
        
        // TODO NOT SUPPORTED!
        System.err.println("An Admin Database is not supported on a windows "
                + "machine. Please fix your deploy configuration.");
    }

    @Override
    protected void createHarvestDatabaseStartScript(File dir) {
        // Ignore if no harvest database directory has been defined.
        String dbDir = machineParameters.getHarvestDatabaseDirValue();
        if(dbDir.isEmpty()) {
            return;
        }
        
        // TODO NOT SUPPORTED!
        System.err.println("An Harvest Database is not supported on a windows "
                + "machine. Please fix your deploy configuration.");
    }
    
    @Override
    protected void createHarvestDatabaseKillScript(File dir) {
        // Ignore if no harvest database directory has been defined.
        String dbDir = machineParameters.getHarvestDatabaseDirValue();
        if(dbDir.isEmpty()) {
            return;
        }

        // TODO NOT SUPPORTED!
        System.err.println("An Harvest Database is not supported on a windows "
                + "machine. Please fix your deploy configuration.");
    }

    @Override
    protected void createHarvestDatabaseUpdateScript(File machineDirectory) {
        // Ignore if no harvest database directory has been defined.
        String dbDir = machineParameters.getHarvestDatabaseDirValue();
        if(dbDir.isEmpty()) {
            return;
        }
        
        System.err.println("An Harvest Database is not supported on a windows "
                + "machine. Please fix your deploy configuration.");
    }
}<|MERGE_RESOLUTION|>--- conflicted
+++ resolved
@@ -869,7 +869,6 @@
                         + id 
                         + Constants.EXTENSION_JUL_PROPERTY_FILES
                         + Constants.QUOTE_MARK + Constants.QUOTE_MARK
-<<<<<<< HEAD
 
                         // TODO check to see if inheritedSlf4jConfigFile is not null
                         + Constants.SPACE
@@ -881,15 +880,8 @@
                         + Constants.EXTENSION_XML_FILES
                         + Constants.QUOTE_MARK + Constants.QUOTE_MARK
 
-                        + Constants.SPACE + Constants.DASH
-                        + ScriptConstants.OPTION_SECURITY_MANAGER
-                        + Constants.SPACE + Constants.DASH
-                        + ScriptConstants.OPTION_SECURITY_POLICY_WIN
-                        + ScriptConstants.doubleBackslashes(getConfDirPath())
-                        + Constants.SECURITY_POLICY_FILE_NAME
-=======
                         + securityManagement
->>>>>>> c25a6d2a
+
                         + Constants.QUOTE_MARK + Constants.QUOTE_MARK
                         + Constants.SPACE + app.getTotalName() 
                         + Constants.QUOTE_MARK + Constants.BRACKET_END);
