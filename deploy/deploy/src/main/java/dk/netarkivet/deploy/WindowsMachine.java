/*
 * #%L
 * Netarchivesuite - deploy
 * %%
 * Copyright (C) 2005 - 2014 The Royal Danish Library, the Danish State and University Library,
 *             the National Library of France and the Austrian National Library.
 * %%
 * This program is free software: you can redistribute it and/or modify
 * it under the terms of the GNU Lesser General Public License as
 * published by the Free Software Foundation, either version 2.1 of the
 * License, or (at your option) any later version.
 * 
 * This program is distributed in the hope that it will be useful,
 * but WITHOUT ANY WARRANTY; without even the implied warranty of
 * MERCHANTABILITY or FITNESS FOR A PARTICULAR PURPOSE.  See the
 * GNU General Lesser Public License for more details.
 * 
 * You should have received a copy of the GNU General Lesser Public
 * License along with this program.  If not, see
 * <http://www.gnu.org/licenses/lgpl-2.1.html>.
 * #L%
 */
package dk.netarkivet.deploy;

import java.io.File;
import java.io.IOException;
import java.io.PrintWriter;
import java.util.HashMap;
import java.util.Map;

import org.dom4j.Element;

import dk.netarkivet.common.exceptions.IOFailure;

/**
 * A WindowsMachine is the instance of the abstract machine class, which runs 
 * the operating system Windows.
 * This class only contains the operating system specific functions.
 */
public class WindowsMachine extends Machine {

    /**
     * The constructor. 
     * Starts by initializing the parent abstract class, then sets the 
     * operating system dependent variables.
     * 
     * @param root The XML root element.
     * @param parentSettings The Settings to be inherited from the 
     * PhysicalLocation, where this machine is placed.
     * @param param The machine parameters to be inherited from the 
     * PhysicalLocation.
     * @param netarchiveSuiteSource The name of the NetarchiveSuite package 
     * file. Must be '.zip'.
     * @param logProp The logging property file, to be copied into 
     * machine directory.
     * @param securityPolicy The security policy file, to be copied into
     * machine directory.
     * @param dbFile The harvest definition database file.
     * @param arcdbFile The archive database.
     * @param resetDir Whether the temporary directory should be reset.
     * @param externalJarFolder The folder containing the external jar 
     * library files.
     */
    public WindowsMachine(Element root, XmlStructure parentSettings, 
            Parameters param, String netarchiveSuiteSource,
                File logProp, File slf4JConfig, File securityPolicy, File dbFile,
                File arcdbFile, boolean resetDir, File externalJarFolder) {
        super(root, parentSettings, param, netarchiveSuiteSource,
                logProp, slf4JConfig, securityPolicy, dbFile, arcdbFile, resetDir,
                externalJarFolder);
        // set operating system
        operatingSystem = Constants.OPERATING_SYSTEM_WINDOWS_ATTRIBUTE;
        scriptExtension = Constants.SCRIPT_EXTENSION_WINDOWS;
    }

    /**
     * On windows machines console output can cause problems so
     * any uses of java.util.logging.ConsoleHandler are removed.
     * @param logProperties the original contents of the logging properties file.
     * @return logging properties with the ConsoleHandler removed
     */
    @Override
    protected String modifyLogProperties(String logProperties) {
        String output;
        //First delete any instances followed by a comma - ie
        //not as last handler
        output = logProperties.replaceAll("java.util.logging.ConsoleHandler\\s*,", "");
        //Now delete any instances where ConsoleHandler is declared
        //last
        output = output.replaceAll(",\\s*java.util.logging.ConsoleHandler", "");
        return output;
    }

    /**
     * Creates the operation system specific installation script for 
     * this machine.
     * 
     * Pseudo code:
     * - echo copying 'NetarchiveSuite.zip' to: 'machine'
     * - scp 'NetarchiveSuite.zip' 'login'@'machine':
     * - echo unzipping 'NetarchiveSuite.zip' at: 'machine'
     * - ssh 'login'@'machine' 'unzip' 'environmentName' -o 'NetarchiveSuite.zip
     * - $'create directories'.
     * - echo preparing for copying of settings and scripts
     * - if [ $( ssh 'login'@'machine' cmd /c if exist 
     * 'environmentName'\\conf\\jmxremote.password echo 1 ) ]; then echo Y | 
     * ssh 'login'@'machine' cmd /c cacls 
     * 'environmentName'\\conf\\jmxremote.password
     * /P BITARKIV\\'login':F; fi
     * - if [ $( ssh 'login'@'machine' cmd /c if exist 
     * 'environmentName'\\conf\\jmxremote.access echo 1 ) ]; then echo Y | ssh 
     * 'login'@'machine' cmd /c cacls 'environmentName'\\conf\\jmxremote.access
     * /P BITARKIV\\'login':F; fi
     * - echo copying settings and scripts
     * - scp -r 'machine'/* 'login'@'machine':'environmentName'\\conf\\
     * - $'apply database script'
     * - echo make password files readonly
     * * if 'jmxremote-password-path' != 'jmxremote-password-defaultpath'
     * - ssh 'login'@'machine' move /Y 'jmxremote-password-defaultpath' 
     * 'jmxremote-password-path'
     * * if 'jmxremote-access-path' != 'jmxremote-access-defaultpath'
     * - ssh 'login'@'machine' move /Y 'jmxremote-access-defaultpath' 
     * 'jmxremote-access-path'
     * - echo Y | ssh 'login'@'machine' cmd /c cacls 
     * 'environmentName'\\'jmxremote-password-path' /P BITARKIV\\'login':R
     * - echo Y | ssh 'login'@'machine' cmd /c cacls 
     * 'environmentName'\\'jmxremote-access-path' /P BITARKIV\\'login':R
     * 
     * variables:
     * 'NetarchiveSuite.zip' = The NetarchiveSuitePackage with '.zip' extension.
     * 'machine' = The machine name.
     * 'login' = The username for the machine.
     * 'unzip' = The command for unzipping.
     * 'environmentName' = the environmentName from the configuration file.
     * 
     * $'...' = call other function.
     * 
     * @return Operation system specific part of the installscript
     */
    @Override
    protected String osInstallScript() {
        StringBuilder res = new StringBuilder();
        // - echo copying 'NetarchiveSuite.zip' to: 'machine'
        res.append(ScriptConstants.ECHO_COPYING + Constants.SPACE);
        res.append(netarchiveSuiteFileName);
        res.append(Constants.SPACE + ScriptConstants.TO + Constants.COLON 
                + Constants.SPACE);
        res.append(name);
        res.append(Constants.NEWLINE);
        // - scp 'NetarchiveSuite.zip' 'login'@'machine':
        res.append(ScriptConstants.SCP + Constants.SPACE);
        res.append(netarchiveSuiteFileName);
        res.append(Constants.SPACE);
        res.append(machineUserLogin());
        res.append(Constants.COLON);
        res.append(Constants.NEWLINE);
        // echo removing old libraries if they exist.
        res.append(ScriptConstants.ECHO_DELETING_OLD_LIBRARIES);
        res.append(Constants.NEWLINE);
        
        // ssh 'login'@'machine' cmd /c if exist 
        // 'environmentName'\\'lib' del /Q 'environmentName'\\'lib' 
        
        res.append(ScriptConstants.SSH + Constants.SPACE);
        res.append(machineUserLogin());
        res.append(Constants.SPACE + ScriptConstants.WINDOWS_COMMAND_RUN
                + Constants.SPACE + ScriptConstants.IF + Constants.SPACE
                + ScriptConstants.EXIST + Constants.SPACE);
        res.append(ScriptConstants.doubleBackslashes(getLocalLibDirPath())
                + Constants.SPACE + "DEL /Q" + Constants.SPACE);
        res.append(ScriptConstants.doubleBackslashes(getLocalLibDirPath()));
        res.append(Constants.SPACE + Constants.NEWLINE);
        
        // - echo unzipping 'NetarchiveSuite.zip' at: 'machine'
        res.append(ScriptConstants.ECHO_UNZIPPING + Constants.SPACE);
        res.append(netarchiveSuiteFileName);
        res.append(Constants.SPACE + ScriptConstants.AT + Constants.COLON 
                + Constants.SPACE);
        res.append(name);
        res.append(Constants.NEWLINE);
        // - ssh 'login'@'machine' 'unzip' 'environmentName' -o 
        // 'NetarchiveSuite.zip 
        res.append(ScriptConstants.SSH + Constants.SPACE);
        res.append(machineUserLogin());
        res.append(Constants.SPACE + ScriptConstants.WINDOWS_UNZIP_COMMAND
                + Constants.SPACE);
        res.append(getEnvironmentName());
        res.append(Constants.SPACE + ScriptConstants.SCRIPT_OUTPUT 
                + Constants.SPACE);
        res.append(netarchiveSuiteFileName);
        res.append(Constants.NEWLINE);
        // - $'create directories'.
        res.append(osInstallScriptCreateDir());
        // - echo preparing for copying of settings and scripts
        res.append(ScriptConstants.ECHO_PREPARING_FOR_COPY);
        res.append(Constants.NEWLINE);
        // - if [ $( ssh 'login'@'machine' cmd /c if exist 
        // 'environmentName'\\'jmxremote.password' echo 1 ) ]; then echo Y 
        // | ssh 'login'@'machine' cmd /c cacls 
        // 'environmentName'\\'jmxremote.password' /P BITARKIV\\'login':F; fi
        res.append(ScriptConstants.IF + Constants.SPACE 
                + Constants.SQUARE_BRACKET_BEGIN + Constants.SPACE
                + Constants.DOLLAR_SIGN + Constants.BRACKET_BEGIN 
                + Constants.SPACE + ScriptConstants.SSH + Constants.SPACE);
        res.append(machineUserLogin());
        res.append(Constants.SPACE + ScriptConstants.WINDOWS_COMMAND_RUN
                + Constants.SPACE + ScriptConstants.IF + Constants.SPACE
                + ScriptConstants.EXIST + Constants.SPACE);
        res.append(ScriptConstants.doubleBackslashes(getLocalConfDirPath()));
        res.append(Constants.JMX_PASSWORD_FILE_NAME);
        res.append(Constants.SPACE + ScriptConstants.ECHO_ONE);
        res.append(Constants.SPACE + Constants.BRACKET_END 
                + Constants.SPACE + Constants.SQUARE_BRACKET_END
                + Constants.SEMICOLON + Constants.SPACE
                + ScriptConstants.THEN + Constants.SPACE);
        res.append(ScriptConstants.ECHO_Y + Constants.SPACE 
                + Constants.SEPARATOR + Constants.SPACE
                + ScriptConstants.SSH + Constants.SPACE);
        res.append(machineUserLogin());
        res.append(Constants.SPACE + ScriptConstants.WINDOWS_COMMAND_RUN
                + Constants.SPACE + ScriptConstants.CACLS + Constants.SPACE);
        res.append(ScriptConstants.doubleBackslashes(getLocalConfDirPath()));
        res.append(Constants.JMX_PASSWORD_FILE_NAME + Constants.SPACE 
                + ScriptConstants.SLASH_P + Constants.SPACE 
                + ScriptConstants.BITARKIV_BACKSLASH_BACKSLASH);
        res.append(machineParameters.getMachineUserName().getText().trim());
        res.append(ScriptConstants.COLON_F + Constants.SEMICOLON
                + Constants.SPACE + ScriptConstants.FI + Constants.SEMICOLON);
        res.append(Constants.NEWLINE);
        // - if [ $( ssh 'login'@'machine' cmd /c if exist 
        // 'environmentName'\\'jmxremote.access' echo 1 ) ]; then echo Y 
        // | ssh 'login'@'machine' cmd /c cacls 
        // 'environmentName'\\'jmxremote.access' /P BITARKIV\\'login':F; fi
        res.append(ScriptConstants.IF + Constants.SPACE 
                + Constants.SQUARE_BRACKET_BEGIN + Constants.SPACE
                + Constants.DOLLAR_SIGN + Constants.BRACKET_BEGIN
                + Constants.SPACE + ScriptConstants.SSH + Constants.SPACE);
        res.append(machineUserLogin());
        res.append(Constants.SPACE + ScriptConstants.WINDOWS_COMMAND_RUN
                + Constants.SPACE + ScriptConstants.IF + Constants.SPACE
                + ScriptConstants.EXIST + Constants.SPACE);
        res.append(ScriptConstants.doubleBackslashes(getLocalConfDirPath()));
        res.append(Constants.JMX_ACCESS_FILE_NAME);
        res.append(Constants.SPACE + ScriptConstants.ECHO_ONE);
        res.append(Constants.SPACE + Constants.BRACKET_END 
                + Constants.SPACE + Constants.SQUARE_BRACKET_END
                + Constants.SEMICOLON + Constants.SPACE
                + ScriptConstants.THEN + Constants.SPACE 
                + ScriptConstants.ECHO_Y + Constants.SPACE);
        res.append(Constants.SEPARATOR + Constants.SPACE
                + ScriptConstants.SSH + Constants.SPACE);
        res.append(machineUserLogin());
        res.append(Constants.SPACE + ScriptConstants.WINDOWS_COMMAND_RUN
                + Constants.SPACE + ScriptConstants.CACLS + Constants.SPACE);
        res.append(ScriptConstants.doubleBackslashes(getLocalConfDirPath()));
        res.append(Constants.JMX_ACCESS_FILE_NAME + Constants.SPACE 
                + ScriptConstants.SLASH_P + Constants.SPACE 
                + ScriptConstants.BITARKIV_BACKSLASH_BACKSLASH);
        res.append(machineParameters.getMachineUserName().getText().trim());
        res.append(ScriptConstants.COLON_F + Constants.SEMICOLON
                + Constants.SPACE + ScriptConstants.FI + Constants.SEMICOLON);
        res.append(Constants.NEWLINE);
        // - echo copying settings and scripts
        res.append(ScriptConstants.ECHO_COPY_SETTINGS_AND_SCRIPTS);
        res.append(Constants.NEWLINE);
        // - scp -r 'machine'/* 'login'@'machine':'environmentName'\\conf\\
        res.append(ScriptConstants.SCP + Constants.SPACE 
                + ScriptConstants.DASH_R + Constants.SPACE);
        res.append(name);
        res.append(Constants.SLASH + Constants.STAR + Constants.SPACE);
        res.append(machineUserLogin());
        res.append(Constants.COLON);
        res.append(ScriptConstants.doubleBackslashes(getLocalConfDirPath()));
        res.append(Constants.NEWLINE);
        // INSTALL EXTERNAL JAR FILES.
        res.append(osInstallExternalJarFiles());
        // APPLY DATABASE!
        res.append(osInstallDatabase());
        // APPLY ARCHIVE DATABASE!
        res.append(osInstallArchiveDatabase());
        // HANDLE JMXREMOTE PASSWORD AND ACCESS FILE.
        res.append(getJMXremoteFilesCommand());
        // END OF SCRIPT
        return res.toString();
    }

    /**
     * Creates the operation system specific killing script for this machine.
     * 
     * pseudocode:
     * - ssh 'login'@'machine' cmd /c 'environmentName'\\conf\\killall.bat
     * 
     * variables:
     * 'login' = machine user name
     * 'machine' = name of the machine
     * 'environmentName' = the environmentName from configuration.
     * 
     * @return Operation system specific part of the killscript.
     */
    @Override
    protected String osKillScript() {
        StringBuilder res = new StringBuilder();
        res.append(ScriptConstants.SSH + Constants.SPACE);
        res.append(machineUserLogin());
        res.append(Constants.SPACE + Constants.QUOTE_MARK 
                + ScriptConstants.WINDOWS_COMMAND_RUN + Constants.SPACE
                + Constants.SPACE);
        res.append(getLocalConfDirPath());
        res.append(Constants.SCRIPT_NAME_KILL_ALL);
        res.append(scriptExtension);
        res.append(Constants.SPACE + Constants.QUOTE_MARK + Constants.SPACE);
        res.append(Constants.NEWLINE);
        return res.toString();
    }

    /**
     * Creates the operation system specific starting script for this machine.
     * 
     * pseudocode:
     * - ssh 'login'@'machine' cmd /c 'environmentName'\\conf\\startall.bat
     * - sleep 5
     * - ssh 'login'@'machine' "more 'environmentName'\\start_APP.log
     * 
     * variables:
     * 'login' = machine user name
     * 'machine' = name of the machine
     * 'environmentName' = the environmentName from configuration.
     * 
     * @return Operation system specific part of the startscript.
     */
    @Override
    protected String osStartScript() {
        StringBuilder res = new StringBuilder();
        // - ssh 'login'@'machine' cmd /c 'environmentName'\\conf\\startall.bat
        res.append(ScriptConstants.SSH + Constants.SPACE);
        res.append(machineUserLogin());
        res.append(Constants.SPACE + Constants.QUOTE_MARK 
                + ScriptConstants.WINDOWS_COMMAND_RUN + Constants.SPACE
                + Constants.SPACE);
        res.append(getLocalConfDirPath());
        res.append(Constants.SCRIPT_NAME_START_ALL);
        res.append(scriptExtension);
        res.append(Constants.SPACE + Constants.QUOTE_MARK + Constants.SPACE);
        res.append(Constants.NEWLINE);
        // - sleep 5
        res.append(ScriptConstants.SLEEP_5);
        res.append(Constants.NEWLINE);
        // - ssh 'login'@'machine' "more 'environmentName'\\start_APP.log"
        for(Application app : applications) {
            res.append(ScriptConstants.SSH + Constants.SPACE);
            res.append(machineUserLogin());
            res.append(Constants.SPACE + Constants.QUOTE_MARK 
                    + ScriptConstants.WINDOWS_COMMAND_TYPE + Constants.SPACE);
            res.append(getEnvironmentName() + Constants.BACKSLASH 
                    + Constants.SCRIPT_NAME_LOCAL_START
                    + app.getIdentification() + Constants.EXTENSION_LOG_FILES);
            res.append(Constants.QUOTE_MARK + Constants.SPACE);
            res.append(Constants.NEWLINE);
        }
        
        return res.toString();
    }

    @Override
    protected String getInstallDirPath() {
        return machineParameters.getInstallDirValue() + Constants.BACKSLASH 
                + getEnvironmentName();
    }

    @Override
    protected String getConfDirPath() {
        return getInstallDirPath() + Constants.CONF_DIR_WINDOWS;
    }
    
    @Override
    protected String getLibDirPath() {
        return getInstallDirPath() + Constants.LIB_DIR_WINDOWS;
    }
    
    /**
     * Creates the local path to the conf dir.
     * 
     * @return The path to the conf dir for ssh.
     */
    protected String getLocalConfDirPath() {
        return getEnvironmentName() + Constants.CONF_DIR_WINDOWS;
    }
    
    /**
     * Creates the local path to the lib dir.
     * 
     * @return The path to the lib dir for ssh.
     */
    protected String getLocalLibDirPath() {
        return getEnvironmentName() + Constants.LIB_DIR_WINDOWS;
    }
    
    
    /**
     * Creates the local path to the installation directory.
     * 
     * @return The path to the installation directory for ssh.
     */
    protected String getLocalInstallDirPath() {
        return getEnvironmentName() + Constants.BACKSLASH;
    }

    /**
     * This function creates the script to kill all applications on this 
     * machine.
     * The scripts calls all the kill script for each application. 
     * 
     * @param directory The directory for this machine (use global variable?).
     * @throws IOFailure If an error occurred during the creation of the local
     * killall script.
     */
    @Override
    protected void createOSLocalKillAllScript(File directory) throws IOFailure {
        // create the kill all script file
        File killAllScript = new File(directory, 
                Constants.SCRIPT_NAME_KILL_ALL + scriptExtension);
        try {
            // Initialise script
            PrintWriter killPrinter = new PrintWriter(killAllScript, getTargetEncoding());
            try {
                killPrinter.println(ScriptConstants.ECHO_KILL_ALL_APPS
                        + Constants.COLON + Constants.SPACE 
                        + Constants.APOSTROPHE + name + Constants.APOSTROPHE);
                killPrinter.println(ScriptConstants.CD + Constants.SPACE 
                        + Constants.QUOTE_MARK + getConfDirPath() 
                        + Constants.QUOTE_MARK);
                // insert path to kill script for all applications
                for(Application app : applications) {
                    // make name of file
                    String appScript = Constants.SCRIPT_NAME_LOCAL_KILL
                            + app.getIdentification() + scriptExtension;
                    killPrinter.print(ScriptConstants
                            .OPERATING_SYSTEM_WINDOWS_RUN_BATCH_FILE);
                    killPrinter.print(Constants.QUOTE_MARK);
                    killPrinter.print(appScript);
                    killPrinter.print(Constants.QUOTE_MARK);
                    killPrinter.println();
                }
            } finally {
                // close script
                killPrinter.close();
            }
        } catch (IOException e) {
            String msg = "Problems creating local kill all script. ";
            log.trace(msg, e);
            throw new IOFailure(msg, e);
        }
    }

    /**
     * This function creates the script to start all applications on this 
     * machine.
     * The scripts calls all the start script for each application. 
     * 
     * @param directory The directory for this machine (use global variable?).
     * @throws IOFailure If an error occurred during the creation of the local
     * startall script.
     */
    @Override
    protected void createOSLocalStartAllScript(File directory) 
            throws IOFailure {
        // create the start all script file
        File startAllScript = new File(directory, 
                Constants.SCRIPT_NAME_START_ALL + scriptExtension);
        try {
            // Initialise script
            PrintWriter startPrinter = new PrintWriter(startAllScript, getTargetEncoding());
            try {
                startPrinter.println(ScriptConstants.ECHO_START_ALL_APPS
                        + Constants.COLON + Constants.SPACE 
                        + Constants.APOSTROPHE + name + Constants.APOSTROPHE);
                startPrinter.println(ScriptConstants.CD + Constants.SPACE
                        + Constants.QUOTE_MARK + getConfDirPath()
                        + Constants.QUOTE_MARK);
                // insert path to kill script for all applications
                for(Application app : applications) {
                    // make name of file
                    String appScript = Constants.SCRIPT_NAME_LOCAL_START
                            + app.getIdentification() + scriptExtension;
                    startPrinter.print(ScriptConstants
                            .OPERATING_SYSTEM_WINDOWS_RUN_BATCH_FILE);
                    startPrinter.print(Constants.QUOTE_MARK);
                    startPrinter.print(appScript);
                    startPrinter.print(Constants.QUOTE_MARK);
                    startPrinter.println();
                }
            } finally {
                // close script
                startPrinter.close();
            }
        } catch (IOException e) {
            String msg = "Problems during creation of the local start "
                    + "all script.";
            log.trace(msg, e);
            throw new IOFailure(msg, e);
        }
    }

    /**
     * Creates the kill scripts for all the applications.
     * Two script files are created: kill_app.bat and kill_ps_app.bat. 
     * 
     * kill_ps_app.bat kills the process of the application.
     * kill_app.bat runs kill_ps_app.bat if the application is running.
     * run_app tells if the application is running. It is deleted during kill.
     * 
     * The kill_app.bat should have the following structure:
     * 
     * - ECHO Killing application : app
     * - CD "path"
     * - IF EXIST run_app GOTO KILL
     * - GOTO NOKILL
     * - 
     * - :KILL
     * - cmdrun kill_ps_app.bat
     * - DEL run_app
     * - GOTO DONE
     * - 
     * - :NOKILL
     * - ECHO Cannot kill application. Already running.
     * -
     * - :DONE 
     * 
     * where:
     * app = application name.
     * path = the path to the ./conf directory.
     * cmdrun = the windows command to run other batch programs.
     * 
     * The kill_ps_app.bat is empty upon creation.
     * When the application is started, the command to kill the process of 
     * he application is written to this file as the only content.
     * It will look something like this:
     * 
     * - taskkill /F /PID id
     * 
     * where:
     * id = the process identification number of the running application. 
     * 
     * TODO kill the potential heritrix process, created by a harvester.
     * Just like on Linux/Unix. 
     * If we in the future add the possibility of running heritrix on Windows.
     * 
     * @param directory The directory for this machine (use global variable?).
     * @throws IOFailure If an error occurred during the creation of the 
     * application kill script file.
     */
    @Override
    protected void createApplicationKillScripts(File directory) 
            throws IOFailure {
        // go through all applications and create their kill script
        for(Application app : applications) {
            String id = app.getIdentification();
            String killPsName = Constants.SCRIPT_KILL_PS + id 
            + scriptExtension;
            File appKillScript = new File(directory, 
                    Constants.SCRIPT_NAME_LOCAL_KILL + id 
                    + scriptExtension);
            File appKillPsScript = new File(directory, killPsName);
            try {
                // make print writer for writing to file
                PrintWriter appPrint = new PrintWriter(appKillScript, getTargetEncoding());
                try {
                    // initiate variables
                    String tmpRunApp = Constants
                    .FILE_TEMPORARY_RUN_WINDOWS_NAME + id;
                    // get the content for the kill script of 
                    // this application
                    // #echo kill windows application
                    appPrint.println(
                            ScriptConstants.ECHO_KILL_WINDOWS_APPLICATION
                            + Constants.COLON + Constants.SPACE + id);
                    // cd "path"
                    appPrint.println(ScriptConstants.CD + Constants.SPACE
                            + Constants.QUOTE_MARK
                            + app.installPathWindows() 
                            + Constants.CONF_DIR_WINDOWS
                            + Constants.QUOTE_MARK);
                    // if exist run_app.txt GOTO KILL
                    appPrint.println(ScriptConstants.IF + Constants.SPACE
                            + ScriptConstants.EXIST + Constants.SPACE
                            + tmpRunApp + Constants.SPACE 
                            + ScriptConstants.GOTO + Constants.SPACE
                            + ScriptConstants.LABEL_KILL);
                    // GOTO NOKILL
                    appPrint.println(ScriptConstants.GOTO + Constants.SPACE
                            + ScriptConstants.LABEL_NOKILL);
                    // 
                    appPrint.println();
                    // :KILL
                    appPrint.println(Constants.COLON 
                            + ScriptConstants.LABEL_KILL);
                    // cmdrun kill_ps_app.bat
                    appPrint.println(ScriptConstants.
                            OPERATING_SYSTEM_WINDOWS_RUN_BATCH_FILE
                            + Constants.QUOTE_MARK + killPsName 
                            + Constants.QUOTE_MARK);
                    // del run_app.txt
                    appPrint.println(ScriptConstants.DEL + Constants.SPACE
                            + tmpRunApp);
                    // GOTO DONE
                    appPrint.println(ScriptConstants.GOTO + Constants.SPACE
                            + ScriptConstants.LABEL_DONE);
                    //
                    appPrint.println();
                    // :NOKILL
                    appPrint.println(Constants.COLON 
                            + ScriptConstants.LABEL_NOKILL);
                    // echo Cannot kill application. Already running.
                    appPrint.println(ScriptConstants.ECHO_CANNOT_KILL_APP);
                    //
                    appPrint.println();
                    // :DONE
                    appPrint.println(Constants.COLON 
                            + ScriptConstants.LABEL_DONE);
                } finally {
                    // close file
                    appPrint.close();
                }
                // Printer for making the kill process file.
                PrintWriter appPsPrint = new PrintWriter(appKillPsScript, getTargetEncoding());
                try {
                    // write dummy line in kill script.
                    appPsPrint.println("ECHO Not started!");
                } finally {
                    // close file
                    appPsPrint.close();
                }
            } catch (IOException e) {
                String msg = "Cannot create the kill script for "
                    + "application: " + app.getIdentification() 
                    + ", at machine: '" + name + "'"; 
                log.trace(msg, e);
                throw new IOFailure(msg, e);
            } 
        }
    }

    /**
     * Creates the start scripts for all the applications.
     * 
     * It creates the batch and the VBscript for starting the application,
     * which are called start_app.bat and start_app.vbs respectively.
     * These files are created in each of their own function.
     * 
     * @param directory The directory for this machine (use global variable?).
     * @see #windowsStartBatScript(Application, File)
     * @see #windowsStartVbsScript(Application, File)
     */
    @Override
    protected void createApplicationStartScripts(File directory) {
        // go through all applications and create their start script
        for(Application app : applications) {
            windowsStartBatScript(app, directory);
            windowsStartVbsScript(app, directory);
        }
    }

    @Override
    protected String osGetClassPath(Application app) {
        StringBuilder res = new StringBuilder();
        // get all the classpaths (change from '\' to '\\')
        for(Element cp : app.getMachineParameters().getClassPaths()) {
            // insert the path to the install directory
            res.append(ScriptConstants.doubleBackslashes(
                    getInstallDirPath()));
            res.append(Constants.BACKSLASH + Constants.BACKSLASH);
            // Then insert the class path. 
            res.append(ScriptConstants.replaceWindowsDirSeparators(
                    cp.getText()));
            res.append(Constants.SEMICOLON);
        }
        return res.toString();
    }

    /**
     * Creates the batch script for starting the application.
     * It checks if the application is running and starts the application
     * if it is not the case. 
     * The application is started by calling the start_app.vbs. 
     * 
     * The script should be the following:
     * 
     * - echo Starting windows application : app
     * - cd "path"
     * - if exist ".\conf\run_app.txt" goto NOSTART
     * - goto START
     * - 
     * - :START
     * - cscript .\conf\start_app.vbs
     * - goto DONE
     * - 
     * - :NOSTART
     * - echo Application already running.
     * - 
     * - :DONE
     * 
     * where:
     * app = the name of the application.
     * path = the path to the installation directory.
     * 
     * @param app The application to start.
     * @param directory The directory where the script should be placed.
     * @throws IOFailure If an error occurred during the creation of the 
     * windows start bat script.
     */
    protected void windowsStartBatScript(Application app, File directory) 
            throws IOFailure {
        File appStartScript = new File(directory, 
                Constants.SCRIPT_NAME_LOCAL_START + app.getIdentification() + scriptExtension);
        try {
            // make print writer for writing to file
            PrintWriter appPrint = new PrintWriter(appStartScript, getTargetEncoding());
            try {
                // initiate variables
                String id = app.getIdentification();
                String tmpRunApp = Constants.FILE_TEMPORARY_RUN_WINDOWS_NAME
                        + id;

                // cd "path"
                appPrint.println(ScriptConstants.CD + Constants.SPACE
                        + Constants.QUOTE_MARK
                        + app.installPathWindows() + Constants.QUOTE_MARK);
                // if exist .\conf\run_app.txt GOTO NOSTART
                appPrint.println(ScriptConstants.IF + Constants.SPACE
                        + ScriptConstants.EXIST + Constants.SPACE 
                        + Constants.DOT + Constants.CONF_DIR_WINDOWS + tmpRunApp
                        + Constants.SPACE + ScriptConstants.GOTO
                        + Constants.SPACE + ScriptConstants.LABEL_NOSTART);
                // GOTO START
                appPrint.println(ScriptConstants.GOTO + Constants.SPACE
                        + ScriptConstants.LABEL_START);
                // 
                appPrint.println();
                // :START
                appPrint.println(Constants.COLON
                        + ScriptConstants.LABEL_START);
                // cscript .\conf\start_app.vbs
                appPrint.println(ScriptConstants.CSCRIPT + Constants.SPACE
                        + Constants.DOT + Constants.CONF_DIR_WINDOWS
                        + Constants.SCRIPT_NAME_LOCAL_START + id 
                        + Constants.EXTENSION_VBS_FILES);
                // GOTO DONE
                appPrint.println(ScriptConstants.GOTO + Constants.SPACE
                        + ScriptConstants.LABEL_DONE);
                // 
                appPrint.println();
                // :NOSTART
                appPrint.println(Constants.COLON 
                        + ScriptConstants.LABEL_NOSTART);
                // echo Cannot start. Application already running.
                appPrint.println(ScriptConstants.ECHO_CANNOT_START_APP);
                // 
                appPrint.println();
                // :DONE
                appPrint.println(Constants.COLON + ScriptConstants.LABEL_DONE);
            } finally {
                // close file
                appPrint.close();
            }
        } catch (IOException e) {
            String msg = "Cannot create the start script for application: "
                + app.getIdentification() + ", at machine: '" + name + "'"; 
            log.trace(msg, e);
            throw new IOFailure(msg, e);
        }
    }

    protected static final class windowsStartVbsScriptTpl {
        protected static final String[] mainScript = {
            "Set WshShell= CreateObject(\"WScript.Shell\")",
            "WScript.Echo \"JAVA_HOME=\" & javahome",
            "If javahome = \"\" Then",
            "  java = \"java\"",
            "Else",
            "  java = javahome & \"\\bin\\java\"",
            "End If",
            "Set oExec = WshShell.exec(java & \" ${machineparameters} -classpath \"\"${classpath}\"\""
                + " -Ddk.netarkivet.settings.file=\"\"${confdirpath}settings_${id}.xml\"\""
                + "${jdklogger}${slf4jlogger}"
                + " -Djava.security.manager -Djava.security.policy=\"\"${confdirpath}security.policy\"\""
                + " ${appname}"
                + "\")",
            "Set fso= CreateObject(\"Scripting.FileSystemObject\")",
            "Set f=fso.OpenTextFile(\".\\conf\\${killpsname}\",2,True)",
            "f.WriteLine \"taskkill /F /PID \" & oExec.ProcessID",
            "f.close",
            "Set tf=fso.OpenTextFile(\".\\conf\\${tmprunpsname}\",8,True)",
            "tf.WriteLine \"running process: \" & oExec.ProcessID",
            "tf.close",
            "'Create a new start-log for the application",
            "CreateObject(\"Scripting.FileSystemObject\").OpenTextFile(\"${startlogname}\", 2, True).close",
            "Do While oExec.Status = 0",
            "  WScript.Sleep 1000",
            "  Do While oExec.StdOut.AtEndOfStream <> True",
            "    Set outFile = CreateObject(\"Scripting.FileSystemObject\").OpenTextFile(\"${startlogname}\", 8, True)",
            "    outFile.WriteLine oExec.StdOut.ReadLine",
            "    outFile.close",
            "  Loop",
            "  Do While oExec.StdErr.AtEndOfStream <> True",
            "    Set outFile = CreateObject(\"Scripting.FileSystemObject\").OpenTextFile(\"${startlogname}\", 8, True)",
            "    outFile.WriteLine oExec.StdErr.ReadLine",
            "    outFile.close",
            "  Loop",
            "Loop"
        };
        protected static final String jdkLogger =
                " -Dorg.apache.commons.logging.Log=\"\"org.apache.commons.logging.impl.Jdk14Logger\"\""
                    + " -Djava.util.logging.config.file=\"\"${confdirpath}log_${id}.prop\"\"";
        protected static final String slf4jLogger =
                " -Dlogback.configurationFile=\"\"${confdirpath}logback_${id}.xml\"\"";
    }

    /**
     * This function creates the VBscript to start the application.
     * It calls a command for executing the java application, then 
     * it writes the way to kill the process in the kill_ps_app.bat
     * and finally it creates the run-file.
     * 
     * It should have the following content:
     * - set WshShell = CreateObject("WScript.Shell")
     * - set oExec = WshShell.exec( JAVA )
     * - set fso = CreateObject("Scripting.FileSystemObject")
     * - set f = fso.OpenTextFile(".\conf\kill_ps_app.bat", 2, True)
     * - f.WriteLine "taskkill /F /PID " & oExec.ProcessID
     * - f.close
     * - 'Create a new start-log for the application
     * - CreateObject("Scripting.FileSystemObject").OpenTextFile("
     * start_APP.log", 2, True).close
     * - Do While oExec.Status = 0
     * -   WScript.Sleep 1000
     * -   Do While oExec.StdOut.AtEndOfStream <> True
     * -     Set outFile = CreateObject("Scripting.FileSystemObject")
     * .OpenTextFile("start_APP.log", 8, True)
     * -     outFile.WriteLine oExec.StdOut.ReadLine
     * -     outFile.close
     * -   Loop
     * -   Do While oExec.StdErr.AtEndOfStream <> True
     * -     Set outFile = CreateObject("Scripting.FileSystemObject")
     * .OpenTextFile("start_APP.log", 8, True)
     * -     outFile.WriteLine oExec.StdErr.ReadLine
     * -     outFile.close
     * -   Loop
     * - Loop
     * 
     * where:
     * JAVA = the command for starting the java application (very long).
     * app = the name of the application.
     * 
     * @param app The application to start.
     * @param directory The directory where the script should be placed.
     * @throws IOFailure If an error occurred during the creation of the 
     * windows vb script.
     */
    protected void windowsStartVbsScript(Application app, File directory) throws IOFailure {
        File appStartSupportScript = new File(directory,
                Constants.SCRIPT_NAME_LOCAL_START + app.getIdentification() 
                + Constants.EXTENSION_VBS_FILES);
        try {
            // make print writer for writing to file
            PrintWriter vbsPrint = new PrintWriter(appStartSupportScript, getTargetEncoding());
            try {
                // initiate variables
                String id = app.getIdentification();
<<<<<<< HEAD
                String killPsName = Constants.SCRIPT_KILL_PS + id  + scriptExtension;
                String tmpRunPsName = Constants.FILE_TEMPORARY_RUN_WINDOWS_NAME + id;
                String startLogName = Constants.SCRIPT_NAME_LOCAL_START + id + Constants.EXTENSION_LOG_FILES;

                Map<String, String> env = new HashMap<String, String>();
                env.put("machineparameters", app.getMachineParameters().writeJavaOptions());
                env.put("classpath", osGetClassPath(app));
                env.put("confdirpath", ScriptConstants.doubleBackslashes(getConfDirPath()));
                env.put("id", id);
                env.put("appname", app.getTotalName());
                env.put("killpsname", killPsName);
                env.put("tmprunpsname", tmpRunPsName);
                env.put("startlogname", startLogName);
                if (inheriteJulPropFile != null) {
                    env.put("jdklogger", Template.untemplate(windowsStartVbsScriptTpl.jdkLogger, env, true));
                } else {
                    env.put("jdklogger", "");
                }
                if (inheritedSlf4jConfigFile != null) {
                    env.put("slf4jlogger", Template.untemplate(windowsStartVbsScriptTpl.slf4jLogger, env, true));
                } else {
                    env.put("slf4jlogger", "");
                }
                String str = Template.untemplate(windowsStartVbsScriptTpl.mainScript, env, true, "\r\n");
                vbsPrint.print(str);
=======
                String killPsName = Constants.SCRIPT_KILL_PS + id 
                        + scriptExtension;
                String tmpRunPsName = Constants.FILE_TEMPORARY_RUN_WINDOWS_NAME
                        + id;
                String startLogName = Constants.SCRIPT_NAME_LOCAL_START
                    + id + Constants.EXTENSION_LOG_FILES;

                // Set WshShell = CreateObject("WScript.Shell")
                vbsPrint.println(ScriptConstants.VB_CREATE_SHELL_OBJ);
                // Set oExec = WshShell.exec( "JAVA" )
                String securityManagement = "";
                if (app.getTotalName().contains(ScriptConstants.BITARCHIVE_APPLICATION_NAME)) {
                    securityManagement = Constants.SPACE + Constants.DASH
                            + ScriptConstants.OPTION_SECURITY_MANAGER
                            + Constants.SPACE + Constants.DASH
                            + ScriptConstants.OPTION_SECURITY_POLICY_WIN
                            + ScriptConstants.doubleBackslashes(getConfDirPath())
                            + Constants.SECURITY_POLICY_FILE_NAME;
                }
                vbsPrint.println(
                        ScriptConstants.VB_CREATE_EXECUTE
                        + ScriptConstants.JAVA + Constants.SPACE 
                        + app.getMachineParameters().writeJavaOptions()
                        + Constants.SPACE + Constants.DASH
                        + ScriptConstants.CLASSPATH + Constants.SPACE
                        + Constants.QUOTE_MARK + Constants.QUOTE_MARK
                        + osGetClassPath(app) + Constants.QUOTE_MARK
                        + Constants.QUOTE_MARK + Constants.SPACE 
                        + Constants.DASH + ScriptConstants.OPTION_SETTINGS_WIN
                        + ScriptConstants.doubleBackslashes(getConfDirPath())
                        + Constants.SETTINGS_PREFIX + id 
                        + Constants.EXTENSION_XML_FILES + Constants.QUOTE_MARK
                        + Constants.QUOTE_MARK

						// TODO check to see if inherited inheriteJulPropFile is not null
                        + Constants.SPACE 
                        + Constants.DASH
                        + ScriptConstants.OPTION_LOG_COMPLETE

						// TODO check to see if inherited inheriteJulPropFile is not null
                        + Constants.SPACE
                        + Constants.DASH
                        + ScriptConstants.OPTION_LOG_CONFIG_WIN
                        + ScriptConstants.doubleBackslashes(getConfDirPath()) 
                        + Constants.LOG_PREFIX
                        + id 
                        + Constants.EXTENSION_JUL_PROPERTY_FILES
                        + Constants.QUOTE_MARK + Constants.QUOTE_MARK

                        // TODO check to see if inheritedSlf4jConfigFile is not null
                        + Constants.SPACE
                        + Constants.DASH
                        + ScriptConstants.OPTION_LOGBACK_CONFIG_WIN
                        + ScriptConstants.doubleBackslashes(getConfDirPath()) 
                        + Constants.LOGBACK_PREFIX
                        + id 
                        + Constants.EXTENSION_XML_FILES
                        + Constants.QUOTE_MARK + Constants.QUOTE_MARK

                        + securityManagement

                        + Constants.QUOTE_MARK + Constants.QUOTE_MARK
                        + Constants.SPACE + app.getTotalName() 
                        + Constants.QUOTE_MARK + Constants.BRACKET_END);
                // Set fso = CreateObject("Scripting.FileSystemObject")
                vbsPrint.println(ScriptConstants.VB_CREATE_FSO);
                // set f = fso.OpenTextFile(".\conf\kill_ps_app.bat", 2, True)
                vbsPrint.println(ScriptConstants.VB_WRITE_F_PREFIX
                        + killPsName + ScriptConstants.VB_WRITE_F_SURFIX);
                // f.WriteLine "taskkill /F /PID " & oExec.ProcessID
                vbsPrint.println(ScriptConstants.VB_WRITE_F_KILL);
                // f.close
                vbsPrint.println(ScriptConstants.VB_WRITE_F_CLOSE);
                // set tf = fso.OpenTextFile(".\conf\run_app.txt", 2, True)
                vbsPrint.println(ScriptConstants.VB_WRITE_TF_PREFIX
                        + tmpRunPsName + ScriptConstants.VB_WRITE_TF_SURFIX);
                // tf.WriteLine running
                vbsPrint.println(ScriptConstants.VB_WRITE_TF_CONTENT);
                // f.close
                vbsPrint.println(ScriptConstants.VB_WRITE_TF_CLOSE);
                
                // 'Create a new start-log for the application
                vbsPrint.println(ScriptConstants.VB_COMMENT_NEW_START_LOG);
                // CreateObject("Scripting.FileSystemObject").OpenTextFile(
                // "start_APP.log", 2, True).close
                vbsPrint.println(ScriptConstants.VB_OPEN_WRITE_FILE_PREFIX
                        + startLogName 
                        + ScriptConstants.VB_OPEN_WRITE_FILE_SUFFIX_2
                        + ScriptConstants.VB_CLOSE);
                // Do While oExec.Status = 0
                vbsPrint.println(ScriptConstants.VB_DO_WHILE_OEXEC_STATUS_0);
                //   WScript.Sleep 1000
                vbsPrint.println(ScriptConstants.MULTI_SPACE_2
                        + ScriptConstants.VB_WSCRIPT_SLEEP_1000);
                //   Do While oExec.StdOut.AtEndOfStream <> True
                vbsPrint.println(ScriptConstants.MULTI_SPACE_2
                        + ScriptConstants.VB_DO_WHILE
                        + ScriptConstants.VB_OEXEC_STD_OUT
                        + ScriptConstants.VB_AT_END_OF_STREAM_FALSE);
                //     Set outFile = CreateObject("Scripting.FileSystemObject")
                // .OpenTextFile("start_APP.log", 8, True)
                vbsPrint.println(ScriptConstants.MULTI_SPACE_4
                        + ScriptConstants.VB_SET_OUTFILE
                        + ScriptConstants.VB_OPEN_WRITE_FILE_PREFIX
                        + startLogName
                        + ScriptConstants.VB_OPEN_WRITE_FILE_SUFFIX_8);
                //     outFile.WriteLine oExec.StdOut.ReadLine
                vbsPrint.println(ScriptConstants.MULTI_SPACE_4
                        + ScriptConstants.VB_OUTFILE_WRITELINE
                        + ScriptConstants.VB_OEXEC_STD_OUT
                        + ScriptConstants.VB_READ_LINE);
                //     outFile.close
                vbsPrint.println(ScriptConstants.MULTI_SPACE_4
                        + ScriptConstants.VB_OUTFILE_CLOSE);
                //   Loop
                vbsPrint.println(ScriptConstants.MULTI_SPACE_2
                        + ScriptConstants.VB_LOOP);
                // Removing the bit that writes to stderr
                /*
                //   Do While oExec.StdErr.AtEndOfStream <> True
                vbsPrint.println(ScriptConstants.MULTI_SPACE_2
                        + ScriptConstants.VB_DO_WHILE
                        + ScriptConstants.VB_OEXEC_STD_ERR
                        + ScriptConstants.VB_AT_END_OF_STREAM_FALSE);
                //     Set outFile = CreateObject("Scripting.FileSystemObject")
                // .OpenTextFile("start_APP.log", 8, True)
                vbsPrint.println(ScriptConstants.MULTI_SPACE_4
                        + ScriptConstants.VB_SET_OUTFILE
                        + ScriptConstants.VB_OPEN_WRITE_FILE_PREFIX
                        + startLogName 
                        + ScriptConstants.VB_OPEN_WRITE_FILE_SUFFIX_8);
                //     outFile.WriteLine oExec.StdErr.ReadLine
                vbsPrint.println(ScriptConstants.MULTI_SPACE_4
                        + ScriptConstants.VB_OUTFILE_WRITELINE
                        + ScriptConstants.VB_OEXEC_STD_ERR
                        + ScriptConstants.VB_READ_LINE);
                //     outFile.close
                vbsPrint.println(ScriptConstants.MULTI_SPACE_4 
                        + ScriptConstants.VB_OUTFILE_CLOSE);
                //   Loop
                vbsPrint.println(ScriptConstants.MULTI_SPACE_2
                        + ScriptConstants.VB_LOOP);
                        */
                // Loop
                vbsPrint.println(ScriptConstants.VB_LOOP);
>>>>>>> 8cd601f4
            } finally {
                // close file
                vbsPrint.close();
            }
        } catch (IOException e) {
            String msg = "Cannot create the start script for application: "
                + app.getIdentification() + ", at machine: '" + name + "'"; 
            log.trace(msg, e);
            throw new IOFailure(msg, e);
        }
    }

    /**
     * THIS HAS NOT BEEN IMPLEMENTED FOR WINDOWS YET - ONLY LINUX!
     * 
     * Checks if a specific directory for the database is given in the settings,
     * and thus if the database should be installed on this machine.
     * 
     * If no specific database is given (databaseFileName = null) then use the 
     * standard database extracted from NetarchiveSuite.zip.
     * Else send the given new database to the standard database location.
     * 
     * Extract the database in the standard database location to the specified
     * database directory.
     * 
     * @return The script for installing the database (if needed).
     */
    @Override
    protected String osInstallDatabase() {
        String databaseDir = machineParameters.getHarvestDatabaseDirValue();
        // Do not install if no proper database directory.
        if(databaseDir == null || databaseDir.isEmpty()) {
            return Constants.EMPTY;
        }

        StringBuilder res = new StringBuilder(
                ScriptConstants.ECHO_WINDOWS_DATABASE);
        res.append(Constants.NEWLINE);

        return res.toString();
    }
    
    /**
     * THIS HAS NOT BEEN IMPLEMENTED FOR WINDOWS YET - ONLY LINUX!
     * 
     * Checks if a specific directory for the archive database is given 
     * in the settings, and thus if the archive database should be 
     * installed on this machine.
     * 
     * If not specific database is given (archiveDatabaseFileName = null)
     * then use the default in the NetarchiveSuite.zip package.
     * Else send the new archive database to the standard database 
     * location, and extract it to the given location.
     * 
     * @return The script for installing the archive database 
     * (if needed).
     */
    @Override
    protected String osInstallArchiveDatabase() {
        String bpDatabaseDir = 
            machineParameters.getArchiveDatabaseDirValue();
        
        // Do not install if no proper archive database directory.
        if(bpDatabaseDir == null || bpDatabaseDir.isEmpty()) {
            return Constants.EMPTY;
        }

        StringBuilder res = new StringBuilder(
                ScriptConstants.ECHO_WINDOWS_DATABASE);
        res.append(Constants.NEWLINE);

        return res.toString();
    }
    
    @Override
    protected String osInstallExternalJarFiles() {
        if(jarFolder == null) {
            return Constants.EMPTY;
        }
        
        StringBuilder res = new StringBuilder();
        
        // Comment about copying files.
        res.append(ScriptConstants.ECHO_INSTALLING_EXTERNAL_JAR_FILES);
        res.append(Constants.NEWLINE);
        // if [ -d folder ]; then ssh machine "md installdir/external"; 
        // scp folder/* machine:installdir/external; fi;
        res.append(ScriptConstants.LINUX_IF_DIR_EXIST + Constants.SPACE);
        res.append(jarFolder.getPath());
        res.append(Constants.SPACE + ScriptConstants.LINUX_THEN 
                + Constants.SPACE);
        res.append(ScriptConstants.SSH + Constants.SPACE);
        res.append(machineUserLogin());
        res.append(Constants.SPACE + ScriptConstants.MD + Constants.SPACE
                + Constants.QUOTE_MARK);
        res.append(ScriptConstants.doubleBackslashes(getInstallDirPath()));
        res.append(Constants.BACKSLASH + Constants.BACKSLASH 
                + Constants.EXTERNAL_JAR_DIRECTORY + Constants.QUOTE_MARK 
                + Constants.SEMICOLON);
        res.append(Constants.SPACE + ScriptConstants.SCP + Constants.SPACE 
                + ScriptConstants.DASH_R + Constants.SPACE);
        res.append(jarFolder.getPath());
        res.append(Constants.SLASH + Constants.STAR);
        res.append(Constants.SPACE);
        res.append(machineUserLogin());
        res.append(Constants.COLON + Constants.QUOTE_MARK);
        res.append(ScriptConstants.doubleBackslashes(getInstallDirPath()));
        res.append(Constants.BACKSLASH + Constants.BACKSLASH 
                + Constants.EXTERNAL_JAR_DIRECTORY + Constants.QUOTE_MARK);
        res.append(Constants.SEMICOLON + Constants.SPACE + ScriptConstants.FI 
                + Constants.SEMICOLON);
        res.append(Constants.NEWLINE);

        return res.toString();
    }
    
    /**
     * Creates the specified directories in the deploy config file.
     * 
     * @return The script for creating the directories.
     */
    @Override
    protected String osInstallScriptCreateDir() {
        StringBuilder res = new StringBuilder();

        res.append(ScriptConstants.ECHO_CREATING_DIRECTORIES);
        res.append(Constants.NEWLINE);

        // send script to machine
        res.append(ScriptConstants.SCP + Constants.SPACE);
        res.append(getMakeDirectoryName());
        res.append(Constants.SPACE);
        res.append(machineUserLogin());
        res.append(Constants.COLON);
        res.append(Constants.NEWLINE);

        // run script
        res.append(ScriptConstants.SSH + Constants.SPACE + Constants.SPACE);
        res.append(machineUserLogin());
        res.append(Constants.SPACE + ScriptConstants.WINDOWS_COMMAND_RUN
                + Constants.SPACE);
        res.append(getMakeDirectoryName());
        res.append(Constants.NEWLINE);

        // delete script
        res.append(ScriptConstants.SSH + Constants.SPACE + Constants.SPACE);
        res.append(machineUserLogin());
        res.append(Constants.SPACE + ScriptConstants.WINDOWS_COMMAND_RUN
                + Constants.SPACE + ScriptConstants.DEL + Constants.SPACE);
        res.append(getMakeDirectoryName());
        res.append(Constants.NEWLINE);

        return res.toString();
    }

    @Override
    protected String scriptCreateDir(String dir, boolean clean) {
        StringBuilder res = new StringBuilder();

        if(clean) {
            res.append(ScriptConstants.IF + Constants.SPACE
                    + ScriptConstants.EXIST + Constants.SPACE);
            res.append(dir);
            res.append(Constants.SPACE + ScriptConstants.RD + Constants.SPACE);
            res.append(dir);
            res.append(Constants.NEWLINE);
        }
        res.append(ScriptConstants.IF + Constants.SPACE + ScriptConstants.NOT
                + Constants.SPACE + ScriptConstants.EXIST + Constants.SPACE);
        res.append(dir);
        res.append(Constants.SPACE + ScriptConstants.MD + Constants.SPACE);
        res.append(dir);
        
        res.append(Constants.NEWLINE);

        return res.toString();
    }
    
    /**
     * Function for creating the directories along the path
     * until the end directory. Does not create the end directory.
     * 
     * @param dir The path to the directory.
     * @return The script for creating the directory.
     */
    protected String createPathToDir(String dir) {
        StringBuilder res = new StringBuilder();

        String[] pathDirs = dir.split(Constants.REGEX_BACKSLASH_CHARACTER);
        StringBuilder path = new StringBuilder();

        // only make directories along path to last directory, 
        // don't create end directory.
        for(int i = 0; i < pathDirs.length-1; i++) {
            // don't make directory of empty path.
            if(!pathDirs[i].isEmpty()) {
                path.append(pathDirs[i]);
                if(!path.substring(path.length()-1).endsWith(Constants.COLON)) {
                    res.append(scriptCreateDir(path.toString(), false));
                }
            }
            path.append(Constants.BACKSLASH);
        }

        return res.toString();
    }
    
    @Override
    protected String getAppDirectories() {
        StringBuilder res = new StringBuilder();
        String[] dirs;

        for(Application app : applications) {
            // get archive.fileDir directories.
            dirs = app.getSettingsValues(
                    Constants.SETTINGS_BITARCHIVE_BASEFILEDIR_LEAF);
            if(dirs != null && dirs.length > 0) {
                for(String dir : dirs) {
                    res.append(createPathToDir(dir));
                    res.append(scriptCreateDir(dir, false));
                    for(String subdir : Constants.BASEFILEDIR_SUBDIRECTORIES) {
                        res.append(scriptCreateDir(
                                dir + Constants.BACKSLASH + subdir, false));
                    }
                }
            }

            // get harvester.harvesting.serverDir directories.
            dirs = app.getSettingsValues(
                    Constants.SETTINGS_HARVEST_SERVERDIR_LEAF);
            if(dirs != null && dirs.length > 0) {
                for(String dir : dirs) {
                    res.append(createPathToDir(dir));
                    res.append(scriptCreateDir(dir, false));
                }
            }
            
            // get the viewerproxy.baseDir directories.
            dirs = app.getSettingsValues(
                    Constants.SETTINGS_VIEWERPROXY_BASEDIR_LEAF);
            if(dirs != null && dirs.length > 0) {
                for(String dir : dirs) {
                    res.append(createPathToDir(dir));
                    res.append(scriptCreateDir(dir, false));
                }
            }
            
            // get the common.tempDir directories. But only those, 
            // which are not the same as the machine common.tempDir.
            dirs = app.getSettingsValues(Constants.SETTINGS_TEMPDIR_LEAF);
            if(dirs != null && dirs.length > 0) {
                String machineDir = settings.getLeafValue(
                        Constants.SETTINGS_TEMPDIR_LEAF);
                for(String dir : dirs) {
                    // Don't make machine temp dir twice.
                    if(!dir.equals(machineDir)) {
                        res.append(createPathToDir(dir));
                        res.append(scriptCreateDir(dir, resetTempDir));
                    }
                }
            }
        }

        return res.toString();
    }
   
    /**
     * Creates the name for the make dir script.
     * 
     * @return The name of the script for creating the directories.
     */
    protected String getMakeDirectoryName() {
        return Constants.WINDOWS_DIR_CREATE_PREFIX + name + scriptExtension;
    }
    
    /**
     * Function to create the script which installs the new directories.
     * This is only used for windows machines!
     * 
     * @param directory The directory to put the file.
     * @throws IOFailure If an error occurred during the creation of the 
     * install-dir script.
     */
    @Override
    protected void createInstallDirScript(File directory) throws IOFailure {
        File dirScript = new File(directory, 
                getMakeDirectoryName());
        try {
            // make print writer for writing to file
            PrintWriter dirPrint = new PrintWriter(dirScript, getTargetEncoding());
            try {
                // go to correct directory
                dirPrint.print(ScriptConstants.CD + Constants.SPACE);
                dirPrint.print(getInstallDirPath());
                dirPrint.print(Constants.NEWLINE);

                // go through all directories.
                String dir;

                // get archive.bitpresevation.baseDir directory.
                dir = settings.getLeafValue(
                        Constants.SETTINGS_ARCHIVE_BP_BASEDIR_LEAF);
                if(dir != null && !dir.isEmpty() 
                        && !dir.equalsIgnoreCase(Constants.DOT)) {
                    dirPrint.print(createPathToDir(dir));
                    dirPrint.print(scriptCreateDir(dir, false));
                }

                // get archive.arcrepository.baseDir directory.
                dir = settings.getLeafValue(
                        Constants.SETTINGS_ARCHIVE_ARC_BASEDIR_LEAF);
                if(dir != null && !dir.isEmpty()
                        && !dir.equalsIgnoreCase(Constants.DOT)) {
                    dirPrint.print(createPathToDir(dir));
                    dirPrint.print(scriptCreateDir(dir, false));
                }

                dirPrint.print(getAppDirectories());

                // get tempDir directory.
                dir = settings.getLeafValue(
                        Constants.SETTINGS_TEMPDIR_LEAF);
                if(dir != null && !dir.isEmpty()
                        && !dir.equalsIgnoreCase(Constants.DOT)) {
                    dirPrint.print(createPathToDir(dir));
                    dirPrint.print(scriptCreateDir(dir, resetTempDir));
                }
            } finally {
                // close file
                dirPrint.close();
            }
        } catch (IOException e) {
            String msg = "Problems creating install directory script. ";
            log.trace(msg, e);
            throw new IOFailure(msg, e);
        }
    }

    @Override
    protected String changeFileDirPathForSecurity(String path) {
        path += Constants.BACKSLASH + Constants.SECURITY_FILE_DIR_TAG
                + Constants.BACKSLASH;
        return path.replace(Constants.BACKSLASH, 
                ScriptConstants.SECURITY_DIR_SEPARATOR);
    }

    /**
     * This method does the following:
     * 
     * Retrieves the path to the jmxremote.access and jmxremote.password files.
     * 
     * Moves these files, if they are different from standard.
     * This has to be a force move (command 'move /Y').
     * 
     * Makes the jmxremote.access and jmxremote.password files readonly.
     *  
     * @return The commands for handling the jmxremote files.
     */
    @Override
    protected String getJMXremoteFilesCommand() {
        String accessFilePath;
        String passwordFilePath;
        String[] options;

        // retrieve the access file path.
        options = settings.getLeafValues(Constants
                .SETTINGS_COMMON_JMX_ACCESSFILE);

        // extract the path, if any. Else set default.
        if(options.length == 0) {
            accessFilePath = Constants.JMX_ACCESS_FILE_PATH_DEFAULT;
        } else {
            accessFilePath = options[0];
            // warn if more than one access file is defined.
            if(options.length > 1) {
                log.debug(Constants.MSG_WARN_TOO_MANY_JMXREMOTE_FILE_PATHS);
            }
        }

        // retrieve the password file path.
        options = settings.getLeafValues(Constants
                .SETTINGS_COMMON_JMX_PASSWORDFILE);

        // extract the path, if any. Else set default.
        if(options.length == 0) {
            passwordFilePath = Constants.JMX_PASSWORD_FILE_PATH_DEFAULT;
        } else {
            passwordFilePath = options[0];
            // warn if more than one access file is defined.
            if(options.length > 1) {
                log.debug(Constants.MSG_WARN_TOO_MANY_JMXREMOTE_FILE_PATHS);
            }
        }

        // change the path to windows syntax.
        accessFilePath = ScriptConstants.replaceWindowsDirSeparators(
                accessFilePath);
        passwordFilePath = ScriptConstants.replaceWindowsDirSeparators(
                passwordFilePath);

        // initialise the resulting command string.
        StringBuilder res = new StringBuilder();

        // - echo make password files readonly 
        res.append(ScriptConstants.ECHO_MAKE_PASSWORD_FILES);
        res.append(Constants.NEWLINE);

        // IF NOT DEFAULT PATHS, THEN MAKE SCRIPT TO MOVE THE FILES.
        if(!accessFilePath.equals(ScriptConstants.replaceWindowsDirSeparators(
                Constants.JMX_ACCESS_FILE_PATH_DEFAULT))) {
            // ssh dev@kb-test-adm-001.kb.dk "mv 
            // installpath/conf/jmxremote.access installpath/accessFilePath"
            res.append(ScriptConstants.SSH + Constants.SPACE);
            res.append(machineUserLogin());
            res.append(Constants.SPACE + Constants.QUOTE_MARK);
            res.append(ScriptConstants.WINDOWS_COMMAND_RUN + Constants.SPACE);
            res.append(ScriptConstants.WINDOWS_FORCE_MOVE);
            res.append(Constants.SPACE);
            res.append(ScriptConstants.doubleBackslashes(
                    getLocalInstallDirPath()));
            res.append(ScriptConstants.replaceWindowsDirSeparators(
                    Constants.JMX_ACCESS_FILE_PATH_DEFAULT));
            res.append(Constants.SPACE);
            res.append(ScriptConstants.doubleBackslashes(
                    getLocalInstallDirPath()));
            res.append(accessFilePath);
            res.append(Constants.QUOTE_MARK);
            res.append(Constants.NEWLINE);
        }

        if(!passwordFilePath.equals(ScriptConstants.replaceWindowsDirSeparators(
                Constants.JMX_PASSWORD_FILE_PATH_DEFAULT))) {
            // ssh dev@kb-test-adm-001.kb.dk "mv 
            // installpath/conf/jmxremote.access installpath/accessFilePath"
            res.append(ScriptConstants.SSH + Constants.SPACE);
            res.append(machineUserLogin());
            res.append(Constants.SPACE + Constants.QUOTE_MARK);
            res.append(ScriptConstants.WINDOWS_COMMAND_RUN + Constants.SPACE);
            res.append(ScriptConstants.WINDOWS_FORCE_MOVE);
            res.append(Constants.SPACE);
            res.append(ScriptConstants.doubleBackslashes(
                    getLocalInstallDirPath()));
            res.append(ScriptConstants.replaceWindowsDirSeparators(
                    Constants.JMX_PASSWORD_FILE_PATH_DEFAULT));
            res.append(Constants.SPACE);
            res.append(ScriptConstants.doubleBackslashes(
                    getLocalInstallDirPath()));
            res.append(passwordFilePath);
            res.append(Constants.QUOTE_MARK);
            res.append(Constants.NEWLINE);
        }

        // - echo Y | ssh 'login'@'machine' cmd /c cacls 
        // 'environmentName'\\conf\\jmxremote.password /P BITARKIV\\'login':R
        res.append(ScriptConstants.ECHO_Y + Constants.SPACE 
                + Constants.SEPARATOR + Constants.SPACE + ScriptConstants.SSH
                + Constants.SPACE);
        res.append(machineUserLogin());
        res.append(Constants.SPACE + Constants.QUOTE_MARK
                + ScriptConstants.WINDOWS_COMMAND_RUN
                + Constants.SPACE + ScriptConstants.CACLS + Constants.SPACE);
        res.append(ScriptConstants.doubleBackslashes(
            getLocalInstallDirPath()));
        res.append(passwordFilePath);
        res.append(Constants.SPACE 
                + ScriptConstants.SLASH_P + Constants.SPACE 
                + ScriptConstants.BITARKIV_BACKSLASH_BACKSLASH);
        res.append(machineParameters.getMachineUserName().getText().trim());
        res.append(ScriptConstants.COLON_R + Constants.QUOTE_MARK);
        res.append(Constants.NEWLINE);

        // - echo Y | ssh 'login'@'machine' cmd /c cacls 
        // 'environmentName'\\conf\\jmxremote.access /P BITARKIV\\'login':R
        res.append(ScriptConstants.ECHO_Y + Constants.SPACE 
                + Constants.SEPARATOR + Constants.SPACE + ScriptConstants.SSH
                + Constants.SPACE);
        res.append(machineUserLogin());
        res.append(Constants.SPACE + Constants.QUOTE_MARK
                + ScriptConstants.WINDOWS_COMMAND_RUN
                + Constants.SPACE + ScriptConstants.CACLS + Constants.SPACE);
        res.append(ScriptConstants.doubleBackslashes(
                getLocalInstallDirPath()));
            res.append(accessFilePath);
        res.append(Constants.SPACE 
                + ScriptConstants.SLASH_P + Constants.SPACE 
                + ScriptConstants.BITARKIV_BACKSLASH_BACKSLASH);
        res.append(machineParameters.getMachineUserName().getText().trim());
        res.append(ScriptConstants.COLON_R + Constants.QUOTE_MARK);
        res.append(Constants.NEWLINE);

        return res.toString();
    }

    /**
     * Creates scripts for restarting all the applications on a machine.
     * This script should start by killing all the existing processes, and then
     * starting them again.
     * 
     * First the killall scripts is called, then wait for 5 seconds for the 
     * applications to be fully terminated, and finally call the startall 
     * script.
     * 
     * The createWaitScript is called through this script to create the wait 
     * script which is used by the restart script.
     * 
     * @param dir The directory where the script file will be placed.
     * @throws IOFailure If the restart script cannot be created, or if the 
     * wait script cannot be created.
     */
    @Override
    protected void createRestartScript(File dir) throws IOFailure {
        // Start by creating the wait script.
        createWaitScript(dir);
        
        try {
            // initialise the script file.
            File restartScript = new File(dir, 
                    Constants.SCRIPT_NAME_RESTART + scriptExtension);
            
            // make print writer for writing to file
            PrintWriter restartPrint = new PrintWriter(restartScript, getTargetEncoding());
            try {
                restartPrint.println(ScriptConstants.CD + Constants.SPACE
                        + Constants.QUOTE_MARK + getConfDirPath()
                        + Constants.QUOTE_MARK);

                // call killall script.
                restartPrint.print(ScriptConstants.WINDOWS_COMMAND_RUN);
                restartPrint.print(Constants.SPACE);
                restartPrint.print(Constants.SCRIPT_NAME_KILL_ALL 
                        + scriptExtension);
                restartPrint.print(Constants.NEWLINE);
                
                // call wait script.
                restartPrint.print(ScriptConstants.CSCRIPT);
                restartPrint.print(Constants.SPACE);
                restartPrint.print(Constants.SCRIPT_NAME_WAIT 
                        + Constants.EXTENSION_VBS_FILES);
                restartPrint.print(Constants.NEWLINE);
                
                // call startall script.
                restartPrint.print(ScriptConstants.WINDOWS_COMMAND_RUN);
                restartPrint.print(Constants.SPACE);
                restartPrint.print(Constants.SCRIPT_NAME_START_ALL 
                        + scriptExtension);
                restartPrint.print(Constants.NEWLINE);
            } finally {
                // close file
                restartPrint.close();
            }
        } catch (IOException e) {
            // Log the error and throw an IOFailure.
            log.trace(Constants.MSG_ERROR_RESTART_FILE, e);
            throw new IOFailure(Constants.MSG_ERROR_RESTART_FILE, e);
        }
    }
    
    /**
     * Creates the script for waiting during restart.
     * 
     * @param dir The directory where the script should be placed.
     * @throws IOFailure If the method fails in creating the wait script.
     */
    protected void createWaitScript(File dir) throws IOFailure {
        try {
            // initialise the script file.
            File waitScript = new File(dir, 
                    Constants.SCRIPT_NAME_WAIT + Constants.EXTENSION_VBS_FILES);
            
            // make print writer for writing to file
            PrintWriter waitPrint = new PrintWriter(waitScript, getTargetEncoding());
            try {
                // Create the wait script.
                waitPrint.print(ScriptConstants.VB_WRITE_WAIT
                        + Constants.SPACE
                        + (Constants.WAIT_TIME_DURING_RESTART 
                                * Constants.TIME_SECOND_IN_MILLISECONDS));
                waitPrint.print(Constants.NEWLINE);
            } finally {
                // close file
                waitPrint.close();
            }
        } catch (IOException e) {
            // log error and throw a IOFailure.
            log.trace(Constants.MSG_ERROR_WAIT_FILE, e);
            throw new IOFailure(Constants.MSG_ERROR_WAIT_FILE, e);
        }
    }
    
    @Override
    protected void createArchiveDatabaseStartScript(File dir) {
        // Ignore if no archive database directory has been defined.
        String dbDir = machineParameters.getArchiveDatabaseDirValue();
        if(dbDir.isEmpty()) {
            return;
        }
        
        // TODO NOT SUPPORTED!
        System.err.println("An Admin Database is not supported on a windows "
                + "machine. Please fix your deploy configuration.");
    }

    @Override
    protected void createArchiveDatabaseKillScript(File dir) {
        // Ignore if no archive database directory has been defined.
        String dbDir = machineParameters.getArchiveDatabaseDirValue();
        if(dbDir.isEmpty()) {
            return;
        }
        
        // TODO NOT SUPPORTED!
        System.err.println("An Admin Database is not supported on a windows "
                + "machine. Please fix your deploy configuration.");
    }

    @Override
    protected void createHarvestDatabaseStartScript(File dir) {
        // Ignore if no harvest database directory has been defined.
        String dbDir = machineParameters.getHarvestDatabaseDirValue();
        if(dbDir.isEmpty()) {
            return;
        }
        
        // TODO NOT SUPPORTED!
        System.err.println("An Harvest Database is not supported on a windows "
                + "machine. Please fix your deploy configuration.");
    }
    
    @Override
    protected void createHarvestDatabaseKillScript(File dir) {
        // Ignore if no harvest database directory has been defined.
        String dbDir = machineParameters.getHarvestDatabaseDirValue();
        if(dbDir.isEmpty()) {
            return;
        }

        // TODO NOT SUPPORTED!
        System.err.println("An Harvest Database is not supported on a windows "
                + "machine. Please fix your deploy configuration.");
    }

    @Override
    protected void createHarvestDatabaseUpdateScript(File machineDirectory) {
        // Ignore if no harvest database directory has been defined.
        String dbDir = machineParameters.getHarvestDatabaseDirValue();
        if(dbDir.isEmpty()) {
            return;
        }
        
        System.err.println("An Harvest Database is not supported on a windows "
                + "machine. Please fix your deploy configuration.");
    }

}<|MERGE_RESOLUTION|>--- conflicted
+++ resolved
@@ -782,7 +782,7 @@
             "Set oExec = WshShell.exec(java & \" ${machineparameters} -classpath \"\"${classpath}\"\""
                 + " -Ddk.netarkivet.settings.file=\"\"${confdirpath}settings_${id}.xml\"\""
                 + "${jdklogger}${slf4jlogger}"
-                + " -Djava.security.manager -Djava.security.policy=\"\"${confdirpath}security.policy\"\""
+                + "${securityManagement}"
                 + " ${appname}"
                 + "\")",
             "Set fso= CreateObject(\"Scripting.FileSystemObject\")",
@@ -794,7 +794,7 @@
             "tf.close",
             "'Create a new start-log for the application",
             "CreateObject(\"Scripting.FileSystemObject\").OpenTextFile(\"${startlogname}\", 2, True).close",
-            "Do While oExec.Status = 0",
+            "Do While oExec.Status = 0 Or oExec.StdOut.AtEndOfStream <> True Or oExec.StdErr.AtEndOfStream <> True",
             "  WScript.Sleep 1000",
             "  Do While oExec.StdOut.AtEndOfStream <> True",
             "    Set outFile = CreateObject(\"Scripting.FileSystemObject\").OpenTextFile(\"${startlogname}\", 8, True)",
@@ -813,6 +813,8 @@
                     + " -Djava.util.logging.config.file=\"\"${confdirpath}log_${id}.prop\"\"";
         protected static final String slf4jLogger =
                 " -Dlogback.configurationFile=\"\"${confdirpath}logback_${id}.xml\"\"";
+        protected static final String securityManagement =
+        		" -Djava.security.manager -Djava.security.policy=\"\"${confdirpath}security.policy\"\"";
     }
 
     /**
@@ -866,7 +868,6 @@
             try {
                 // initiate variables
                 String id = app.getIdentification();
-<<<<<<< HEAD
                 String killPsName = Constants.SCRIPT_KILL_PS + id  + scriptExtension;
                 String tmpRunPsName = Constants.FILE_TEMPORARY_RUN_WINDOWS_NAME + id;
                 String startLogName = Constants.SCRIPT_NAME_LOCAL_START + id + Constants.EXTENSION_LOG_FILES;
@@ -890,155 +891,13 @@
                 } else {
                     env.put("slf4jlogger", "");
                 }
+                if (app.getTotalName().contains(ScriptConstants.BITARCHIVE_APPLICATION_NAME)) {
+                    env.put("securityManagement", Template.untemplate(windowsStartVbsScriptTpl.securityManagement, env, true));
+                } else {
+                    env.put("securityManagement", "");
+                }
                 String str = Template.untemplate(windowsStartVbsScriptTpl.mainScript, env, true, "\r\n");
                 vbsPrint.print(str);
-=======
-                String killPsName = Constants.SCRIPT_KILL_PS + id 
-                        + scriptExtension;
-                String tmpRunPsName = Constants.FILE_TEMPORARY_RUN_WINDOWS_NAME
-                        + id;
-                String startLogName = Constants.SCRIPT_NAME_LOCAL_START
-                    + id + Constants.EXTENSION_LOG_FILES;
-
-                // Set WshShell = CreateObject("WScript.Shell")
-                vbsPrint.println(ScriptConstants.VB_CREATE_SHELL_OBJ);
-                // Set oExec = WshShell.exec( "JAVA" )
-                String securityManagement = "";
-                if (app.getTotalName().contains(ScriptConstants.BITARCHIVE_APPLICATION_NAME)) {
-                    securityManagement = Constants.SPACE + Constants.DASH
-                            + ScriptConstants.OPTION_SECURITY_MANAGER
-                            + Constants.SPACE + Constants.DASH
-                            + ScriptConstants.OPTION_SECURITY_POLICY_WIN
-                            + ScriptConstants.doubleBackslashes(getConfDirPath())
-                            + Constants.SECURITY_POLICY_FILE_NAME;
-                }
-                vbsPrint.println(
-                        ScriptConstants.VB_CREATE_EXECUTE
-                        + ScriptConstants.JAVA + Constants.SPACE 
-                        + app.getMachineParameters().writeJavaOptions()
-                        + Constants.SPACE + Constants.DASH
-                        + ScriptConstants.CLASSPATH + Constants.SPACE
-                        + Constants.QUOTE_MARK + Constants.QUOTE_MARK
-                        + osGetClassPath(app) + Constants.QUOTE_MARK
-                        + Constants.QUOTE_MARK + Constants.SPACE 
-                        + Constants.DASH + ScriptConstants.OPTION_SETTINGS_WIN
-                        + ScriptConstants.doubleBackslashes(getConfDirPath())
-                        + Constants.SETTINGS_PREFIX + id 
-                        + Constants.EXTENSION_XML_FILES + Constants.QUOTE_MARK
-                        + Constants.QUOTE_MARK
-
-						// TODO check to see if inherited inheriteJulPropFile is not null
-                        + Constants.SPACE 
-                        + Constants.DASH
-                        + ScriptConstants.OPTION_LOG_COMPLETE
-
-						// TODO check to see if inherited inheriteJulPropFile is not null
-                        + Constants.SPACE
-                        + Constants.DASH
-                        + ScriptConstants.OPTION_LOG_CONFIG_WIN
-                        + ScriptConstants.doubleBackslashes(getConfDirPath()) 
-                        + Constants.LOG_PREFIX
-                        + id 
-                        + Constants.EXTENSION_JUL_PROPERTY_FILES
-                        + Constants.QUOTE_MARK + Constants.QUOTE_MARK
-
-                        // TODO check to see if inheritedSlf4jConfigFile is not null
-                        + Constants.SPACE
-                        + Constants.DASH
-                        + ScriptConstants.OPTION_LOGBACK_CONFIG_WIN
-                        + ScriptConstants.doubleBackslashes(getConfDirPath()) 
-                        + Constants.LOGBACK_PREFIX
-                        + id 
-                        + Constants.EXTENSION_XML_FILES
-                        + Constants.QUOTE_MARK + Constants.QUOTE_MARK
-
-                        + securityManagement
-
-                        + Constants.QUOTE_MARK + Constants.QUOTE_MARK
-                        + Constants.SPACE + app.getTotalName() 
-                        + Constants.QUOTE_MARK + Constants.BRACKET_END);
-                // Set fso = CreateObject("Scripting.FileSystemObject")
-                vbsPrint.println(ScriptConstants.VB_CREATE_FSO);
-                // set f = fso.OpenTextFile(".\conf\kill_ps_app.bat", 2, True)
-                vbsPrint.println(ScriptConstants.VB_WRITE_F_PREFIX
-                        + killPsName + ScriptConstants.VB_WRITE_F_SURFIX);
-                // f.WriteLine "taskkill /F /PID " & oExec.ProcessID
-                vbsPrint.println(ScriptConstants.VB_WRITE_F_KILL);
-                // f.close
-                vbsPrint.println(ScriptConstants.VB_WRITE_F_CLOSE);
-                // set tf = fso.OpenTextFile(".\conf\run_app.txt", 2, True)
-                vbsPrint.println(ScriptConstants.VB_WRITE_TF_PREFIX
-                        + tmpRunPsName + ScriptConstants.VB_WRITE_TF_SURFIX);
-                // tf.WriteLine running
-                vbsPrint.println(ScriptConstants.VB_WRITE_TF_CONTENT);
-                // f.close
-                vbsPrint.println(ScriptConstants.VB_WRITE_TF_CLOSE);
-                
-                // 'Create a new start-log for the application
-                vbsPrint.println(ScriptConstants.VB_COMMENT_NEW_START_LOG);
-                // CreateObject("Scripting.FileSystemObject").OpenTextFile(
-                // "start_APP.log", 2, True).close
-                vbsPrint.println(ScriptConstants.VB_OPEN_WRITE_FILE_PREFIX
-                        + startLogName 
-                        + ScriptConstants.VB_OPEN_WRITE_FILE_SUFFIX_2
-                        + ScriptConstants.VB_CLOSE);
-                // Do While oExec.Status = 0
-                vbsPrint.println(ScriptConstants.VB_DO_WHILE_OEXEC_STATUS_0);
-                //   WScript.Sleep 1000
-                vbsPrint.println(ScriptConstants.MULTI_SPACE_2
-                        + ScriptConstants.VB_WSCRIPT_SLEEP_1000);
-                //   Do While oExec.StdOut.AtEndOfStream <> True
-                vbsPrint.println(ScriptConstants.MULTI_SPACE_2
-                        + ScriptConstants.VB_DO_WHILE
-                        + ScriptConstants.VB_OEXEC_STD_OUT
-                        + ScriptConstants.VB_AT_END_OF_STREAM_FALSE);
-                //     Set outFile = CreateObject("Scripting.FileSystemObject")
-                // .OpenTextFile("start_APP.log", 8, True)
-                vbsPrint.println(ScriptConstants.MULTI_SPACE_4
-                        + ScriptConstants.VB_SET_OUTFILE
-                        + ScriptConstants.VB_OPEN_WRITE_FILE_PREFIX
-                        + startLogName
-                        + ScriptConstants.VB_OPEN_WRITE_FILE_SUFFIX_8);
-                //     outFile.WriteLine oExec.StdOut.ReadLine
-                vbsPrint.println(ScriptConstants.MULTI_SPACE_4
-                        + ScriptConstants.VB_OUTFILE_WRITELINE
-                        + ScriptConstants.VB_OEXEC_STD_OUT
-                        + ScriptConstants.VB_READ_LINE);
-                //     outFile.close
-                vbsPrint.println(ScriptConstants.MULTI_SPACE_4
-                        + ScriptConstants.VB_OUTFILE_CLOSE);
-                //   Loop
-                vbsPrint.println(ScriptConstants.MULTI_SPACE_2
-                        + ScriptConstants.VB_LOOP);
-                // Removing the bit that writes to stderr
-                /*
-                //   Do While oExec.StdErr.AtEndOfStream <> True
-                vbsPrint.println(ScriptConstants.MULTI_SPACE_2
-                        + ScriptConstants.VB_DO_WHILE
-                        + ScriptConstants.VB_OEXEC_STD_ERR
-                        + ScriptConstants.VB_AT_END_OF_STREAM_FALSE);
-                //     Set outFile = CreateObject("Scripting.FileSystemObject")
-                // .OpenTextFile("start_APP.log", 8, True)
-                vbsPrint.println(ScriptConstants.MULTI_SPACE_4
-                        + ScriptConstants.VB_SET_OUTFILE
-                        + ScriptConstants.VB_OPEN_WRITE_FILE_PREFIX
-                        + startLogName 
-                        + ScriptConstants.VB_OPEN_WRITE_FILE_SUFFIX_8);
-                //     outFile.WriteLine oExec.StdErr.ReadLine
-                vbsPrint.println(ScriptConstants.MULTI_SPACE_4
-                        + ScriptConstants.VB_OUTFILE_WRITELINE
-                        + ScriptConstants.VB_OEXEC_STD_ERR
-                        + ScriptConstants.VB_READ_LINE);
-                //     outFile.close
-                vbsPrint.println(ScriptConstants.MULTI_SPACE_4 
-                        + ScriptConstants.VB_OUTFILE_CLOSE);
-                //   Loop
-                vbsPrint.println(ScriptConstants.MULTI_SPACE_2
-                        + ScriptConstants.VB_LOOP);
-                        */
-                // Loop
-                vbsPrint.println(ScriptConstants.VB_LOOP);
->>>>>>> 8cd601f4
             } finally {
                 // close file
                 vbsPrint.close();
