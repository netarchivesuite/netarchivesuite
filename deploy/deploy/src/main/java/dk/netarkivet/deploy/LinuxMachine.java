/*
 * #%L
 * Netarchivesuite - deploy
 * %%
 * Copyright (C) 2005 - 2014 The Royal Danish Library, the Danish State and University Library,
 *             the National Library of France and the Austrian National Library.
 * %%
 * This program is free software: you can redistribute it and/or modify
 * it under the terms of the GNU Lesser General Public License as
 * published by the Free Software Foundation, either version 2.1 of the
 * License, or (at your option) any later version.
 * 
 * This program is distributed in the hope that it will be useful,
 * but WITHOUT ANY WARRANTY; without even the implied warranty of
 * MERCHANTABILITY or FITNESS FOR A PARTICULAR PURPOSE.  See the
 * GNU General Lesser Public License for more details.
 * 
 * You should have received a copy of the GNU General Lesser Public
 * License along with this program.  If not, see
 * <http://www.gnu.org/licenses/lgpl-2.1.html>.
 * #L%
 */
package dk.netarkivet.deploy;

import java.io.File;
import java.io.IOException;
import java.io.PrintWriter;

import org.archive.crawler.Heritrix;
import org.dom4j.Element;

import dk.netarkivet.common.exceptions.IOFailure;

/**
 * A LinuxMachine is the instance of the abstract machine class, which runs 
 * the operating system Linux or another Unix dependent operation system.
 * This class only contains the operating system specific functions.
 */
public class LinuxMachine extends Machine {
    /**
     * The constructor. 
     * Starts by initialising the parent abstract class, then sets the 
     * operating system dependent variables.
     * 
     * @param subTreeRoot The XML root element.
     * @param parentSettings The Settings to be inherited from the 
     * PhysicalLocation, where this machine is placed.
     * @param param The machine parameters to be inherited from the 
     * PhysicalLocation.
     * @param netarchiveSuiteSource The name of the NetarchiveSuite package 
     * file. Must end with '.zip'.
     * @param logProp The logging property file, to be copied into 
     * machine directory.
     * @param securityPolicy The security policy file, to be copied into
     * machine directory.
     * @param dbFile The name of the database file.
     * @param arcdbFile The name of the archive file.
     * @param resetDir Whether the temporary directory should be reset.
     * @param externalJarFolder The folder containing the external jar 
     * library files.
     */
    public LinuxMachine(Element subTreeRoot, XmlStructure parentSettings, 
            Parameters param, String netarchiveSuiteSource,
            File logProp, File slf4JConfig, File securityPolicy, File dbFile,
            File arcdbFile, boolean resetDir, File externalJarFolder) {
        super(subTreeRoot, parentSettings, param, netarchiveSuiteSource,
                logProp, slf4JConfig, securityPolicy, dbFile, arcdbFile, resetDir,
                externalJarFolder);
        // set operating system
        operatingSystem = Constants.OPERATING_SYSTEM_LINUX_ATTRIBUTE;
        scriptExtension = Constants.SCRIPT_EXTENSION_LINUX;
    }

    @Override
    protected String osInstallScript() {
        StringBuilder res = new StringBuilder();
        // echo copying null.zip to:kb-test-adm-001.kb.dk
        res.append(ScriptConstants.ECHO_COPYING + Constants.SPACE);
        res.append(netarchiveSuiteFileName);
        res.append(Constants.SPACE + ScriptConstants.TO + Constants.COLON);
        res.append(name);
        res.append(Constants.NEWLINE);
        // scp null.zip dev@kb-test-adm-001.kb.dk:/home/dev
        res.append(ScriptConstants.SCP + Constants.SPACE);
        res.append(netarchiveSuiteFileName);
        res.append(Constants.SPACE);
        res.append(machineUserLogin());
        res.append(Constants.COLON);
        res.append(machineParameters.getInstallDirValue());
        res.append(Constants.NEWLINE);
        // echo deleting dev@kb-test-adm-001.kb.dk:/home/dev/TEST/lib
        res.append(ScriptConstants.ECHO_DELETING + Constants.SPACE);
        res.append(machineUserLogin());
        res.append(Constants.COLON);
        res.append(getInstallDirPath() + getLocalLibDirPath());
        res.append(Constants.NEWLINE);
        // ssh dev@kb-test-adm-001.kb.dk rm -rf /home/dev/TEST/lib
        res.append(ScriptConstants.SSH + Constants.SPACE);
        res.append(machineUserLogin());
        res.append(Constants.SPACE + Constants.QUOTE_MARK);
        res.append(ScriptConstants.LINUX_FORCE_RECURSIVE_DELETE);
        res.append(Constants.SPACE);
        res.append(getInstallDirPath() + getLocalLibDirPath());
        res.append(Constants.NEWLINE + Constants.QUOTE_MARK);
        // echo unzipping null.zip at:kb-test-adm-001.kb.dk
        res.append(ScriptConstants.ECHO_UNZIPPING + Constants.SPACE);
        res.append(netarchiveSuiteFileName);
        res.append(Constants.SPACE + ScriptConstants.AT + Constants.COLON);
        res.append(name);
        res.append(Constants.NEWLINE);
        // ssh dev@kb-test-adm-001.kb.dk unzip -q -o /home/dev/null.zip -d 
        // /home/dev/TEST
        res.append(ScriptConstants.SSH + Constants.SPACE);
        res.append(machineUserLogin());
        res.append(Constants.SPACE + Constants.QUOTE_MARK + ScriptConstants.LINUX_UNZIP_COMMAND
                + Constants.SPACE);
        res.append(machineParameters.getInstallDirValue());
        res.append(Constants.SLASH);
        res.append(netarchiveSuiteFileName);
        res.append(Constants.SPACE + ScriptConstants.SCRIPT_DIR 
                + Constants.SPACE);
        res.append(getInstallDirPath() + Constants.QUOTE_MARK);
        res.append(Constants.NEWLINE);
        // create other directories.
        res.append(osInstallScriptCreateDir());
        // echo preparing for copying of settings and scripts
        res.append(ScriptConstants.ECHO_PREPARING_FOR_COPY);
        res.append(Constants.NEWLINE);
        // For overriding jmxremote.password give user all rights.
        // ssh machine: "if [ -e conf/jmxremote.password ]; 
        // then chmod u+rwx conf/jmxremote.password; fi; "
        res.append(ScriptConstants.SSH + Constants.SPACE);
        res.append(machineUserLogin());
        res.append(Constants.SPACE + Constants.QUOTE_MARK + Constants.SPACE
                + ScriptConstants.LINUX_HOME_DIR + Constants.SEMICOLON 
                + Constants.SPACE + ScriptConstants.LINUX_IF_EXIST
                + Constants.SPACE);
        res.append(getConfDirPath());
        res.append(Constants.JMX_PASSWORD_FILE_NAME);
        res.append(Constants.SPACE + ScriptConstants.LINUX_THEN 
                + Constants.SPACE + ScriptConstants.LINUX_USER_ONLY 
                + Constants.SPACE);
        res.append(getConfDirPath());
        res.append(Constants.JMX_PASSWORD_FILE_NAME + Constants.SEMICOLON 
                + Constants.SPACE + ScriptConstants.FI + Constants.SEMICOLON
                + Constants.SPACE + Constants.QUOTE_MARK);
        res.append(Constants.NEWLINE);
        // For overriding jmxremote.access give user all rights.
        // ssh machine: "if [ -e conf/jmxremote.access ]; 
        // then chmod u+rwx conf/jmxremote.access; fi; "
        res.append(ScriptConstants.SSH + Constants.SPACE);
        res.append(machineUserLogin());
        res.append(Constants.SPACE + Constants.QUOTE_MARK + Constants.SPACE
                + ScriptConstants.LINUX_HOME_DIR + Constants.SEMICOLON 
                + Constants.SPACE + ScriptConstants.LINUX_IF_EXIST
                + Constants.SPACE);
        res.append(getConfDirPath());
        res.append(Constants.JMX_ACCESS_FILE_NAME);
        res.append(Constants.SPACE + ScriptConstants.LINUX_THEN 
                + Constants.SPACE + ScriptConstants.LINUX_USER_ONLY 
                + Constants.SPACE);
        res.append(getConfDirPath());
        res.append(Constants.JMX_ACCESS_FILE_NAME + Constants.SEMICOLON 
                + Constants.SPACE + ScriptConstants.FI + Constants.SEMICOLON
                + Constants.SPACE + Constants.QUOTE_MARK);
        res.append(Constants.NEWLINE);
        // echo copying settings and scripts
        res.append(ScriptConstants.ECHO_COPY_SETTINGS_AND_SCRIPTS);
        res.append(Constants.NEWLINE);
        // scp -r kb-test-adm-001.kb.dk/* 
        // dev@kb-test-adm-001.kb.dk:/home/dev/TEST/conf/
        res.append(ScriptConstants.SCP + Constants.SPACE
                + ScriptConstants.SCRIPT_REPOSITORY + Constants.SPACE);
        res.append(name);
        res.append(Constants.SLASH + Constants.STAR + Constants.SPACE);
        res.append(machineUserLogin());
        res.append(Constants.COLON);
        res.append(getConfDirPath());
        res.append(Constants.NEWLINE);
        // INSTALL EXTERNAL JAR FILES.
        res.append(osInstallExternalJarFiles());
        // APPLY HARVEST DEFINITION DATABASE!
        res.append(osInstallDatabase());
        // APPLY ARCHIVE DATABASE!
        res.append(osInstallArchiveDatabase());
        // echo make scripts executable
        res.append(ScriptConstants.ECHO_MAKE_EXECUTABLE);
        res.append(Constants.NEWLINE);
        // Allow only user to be able to deal with these files 
        // (go=-rwx,u=+rwx) = 700.
        // ssh dev@kb-test-adm-001.kb.dk "chmod 700 /home/dev/TEST/conf/*.sh "
        res.append(ScriptConstants.SSH + Constants.SPACE);
        res.append(machineUserLogin());
        res.append(Constants.SPACE + Constants.QUOTE_MARK 
                + ScriptConstants.LINUX_USER_700 + Constants.SPACE); 
        res.append(getConfDirPath());
        res.append(Constants.STAR + Constants.SCRIPT_EXTENSION_LINUX 
                + Constants.SPACE + Constants.QUOTE_MARK);
        res.append(Constants.NEWLINE);
        // HANDLE JMXREMOTE PASSWORD AND ACCESS FILE.
        res.append(getJMXremoteFilesCommand());
        // END OF SCRIPT 
        return res.toString();
    }

    @Override
    protected String osKillScript() {
        StringBuilder res = new StringBuilder();
        res.append(ScriptConstants.SSH + Constants.SPACE);
        res.append(machineUserLogin());
        res.append(Constants.SPACE + Constants.QUOTE_MARK + Constants.DOT
                + Constants.SPACE + ScriptConstants.ETC_PROFILE 
                + Constants.SEMICOLON + Constants.SPACE);
        res.append(getConfDirPath());
        res.append(Constants.SCRIPT_NAME_KILL_ALL);
        res.append(scriptExtension);
        res.append(Constants.QUOTE_MARK + Constants.SEMICOLON);
        res.append(Constants.NEWLINE);
        return res.toString();
    }

    /**
     * Creates the operation system specific starting script for this machine.
     * 
     * pseudo code:
     * - ssh maclogin ". /etc/profile; conf/startall.sh; sleep 5; 
     * cat install/*.log"
     * 
     * where:
     * maclogin = login for machine (username@machine).
     * conf = path to /conf directory.
     * install = path to install directory.
     * 
     * @return Operation system specific part of the startscript.
     */
    @Override
    protected String osStartScript() {
        StringBuilder res = new StringBuilder();
        res.append(ScriptConstants.SSH + Constants.SPACE);
        res.append(machineUserLogin());
        res.append(Constants.SPACE + Constants.QUOTE_MARK +
                Constants.DOT + Constants.SPACE + ScriptConstants.ETC_PROFILE + Constants.SEMICOLON +
                Constants.DOT + Constants.SPACE + ScriptConstants.USER_BASH_PROFILE + Constants.SEMICOLON
                + Constants.SPACE);
        res.append(getConfDirPath());
        res.append(Constants.SCRIPT_NAME_START_ALL);
        res.append(scriptExtension);
        res.append(Constants.SEMICOLON + Constants.SPACE 
                + ScriptConstants.SLEEP_5 + Constants.SEMICOLON 
                + Constants.SPACE + ScriptConstants.CAT + Constants.SPACE);
        res.append(getInstallDirPath());
        res.append(Constants.SLASH + ScriptConstants.STAR_LOG 
                + Constants.QUOTE_MARK);
        res.append(Constants.NEWLINE);
        return res.toString();
    }

    @Override
    protected String getInstallDirPath() {
        return machineParameters.getInstallDirValue() + Constants.SLASH 
                + getEnvironmentName();
    }

    @Override
    protected String getConfDirPath() {
        return getInstallDirPath() + Constants.CONF_DIR_LINUX;
    }
   
    /**
     * Creates the local path to the lib dir.
     * 
     * @return The path to the lib dir for ssh.
     */
    protected String getLocalLibDirPath() {
        return Constants.LIB_DIR_LINUX;
    }
    
    
    /**
     * This function creates the script to kill all applications on this 
     * machine.
     * The scripts calls all the kill script for each application. 
     * It also runs the script for killing any external database.
     * 
     * pseudo code:
     * - echo Killing all applications at machine: mac
     * - if [ -e ./kill_app.sh ]
     * -    ./kill_app.sh
     * - fi
     * - ...
     * 
     * where:
     * mac = machine name.
     * app = application name.
     * ... = the same for other applications.
     * 
     * @param directory The directory for this machine (use global variable?).
     * @throws IOFailure If an error occurred during the creation of the local
     * killall script.
     */
    @Override
    protected void createOSLocalKillAllScript(File directory) throws IOFailure {
        // create the kill all script file
        File killAllScript = new File(directory, 
                Constants.SCRIPT_NAME_KILL_ALL + scriptExtension);
        try {
            // Initialise script
            PrintWriter killPrinter = new PrintWriter(killAllScript, getTargetEncoding());
            try {
                killPrinter.println(ScriptConstants.ECHO_KILL_ALL_APPS
                        + Constants.COLON + Constants.SPACE 
                        + Constants.APOSTROPHE + name + Constants.APOSTROPHE);
                killPrinter.println(ScriptConstants.BIN_BASH_COMMENT);
                killPrinter.println(ScriptConstants.CD + Constants.SPACE
                        + getConfDirPath());
                // insert path to kill script for all applications
                for(Application app : applications) {
                    // Constructing filename
                    String appScript = Constants.DOT + Constants.SLASH
                            + Constants.SCRIPT_NAME_LOCAL_KILL
                            + app.getIdentification() + scriptExtension;
                    // check if file exists
                    killPrinter.println(ScriptConstants.LINUX_IF_EXIST
                            + Constants.SPACE + appScript + Constants.SPACE
                            + ScriptConstants.LINUX_THEN + Constants.SPACE);
                    killPrinter.println(ScriptConstants.MULTI_SPACE_6
                            + appScript);
                    killPrinter.println(ScriptConstants.FI);
                }
                
                // kill the harvest database, if any, after the applications
                killPrinter.print(callKillHarvestDatabase());
                // kill the admin database, if any, after the applications
                killPrinter.print(callKillArchiveDatabase());
            } finally {
                // close script
                killPrinter.close();
            }
        } catch (IOException e) {
            String msg = "Problems creating local kill all script. ";
            log.error(msg, e);
            throw new IOFailure(msg, e);
        }
    }

    /**
     * This function creates the script to start all applications on this 
     * machine.
     * The scripts calls all the start script for each application. 
     * It also runs the script for starting any external database.
     * 
     * pseudo code:
     * - echo Starting all applications at machine: mac
     * - if [ -e ./start_app.sh ]
     * -    ./start_app.sh
     * - fi
     * - ...
     * 
     * where:
     * mac = machine name.
     * app = application name.
     * ... = the same for other applications.
     * 
     * @param directory The directory for this machine (use global variable?).
     * @throws IOFailure If an error occurred during the creation of the local
     * startall script.
     */
    @Override
    protected void createOSLocalStartAllScript(File directory) 
            throws IOFailure {
        // create the start all script file
        File startAllScript = new File(directory, 
                Constants.SCRIPT_NAME_START_ALL + scriptExtension);
        try {
            // Initialise script
            PrintWriter startPrinter = new PrintWriter(startAllScript, getTargetEncoding());
            try {
                startPrinter.println(ScriptConstants.BIN_BASH_COMMENT);
                startPrinter.println(ScriptConstants.CD + Constants.SPACE
                        + getConfDirPath());

                // start the harvest database, if any, before the applications.
                startPrinter.print(callStartHarvestDatabase());
                // start the admin database, if any, before the applications.
                startPrinter.print(callStartArchiveDatabase());

                startPrinter.println(ScriptConstants.ECHO_START_ALL_APPS
                        + Constants.COLON + Constants.SPACE 
                        + Constants.APOSTROPHE + name + Constants.APOSTROPHE);

                // insert path to start script for each applications
                for(Application app : applications) {
                    // make name of file
                    String appScript = Constants.DOT + Constants.SLASH
                            + Constants.SCRIPT_NAME_LOCAL_START
                            + app.getIdentification() + scriptExtension;
                    // check if file exists
                    startPrinter.println(ScriptConstants.LINUX_IF_EXIST
                            + Constants.SPACE + appScript + Constants.SPACE
                            + ScriptConstants.LINUX_THEN + Constants.SPACE);
                    startPrinter.println(ScriptConstants.MULTI_SPACE_6
                            + appScript);
                    startPrinter.println(ScriptConstants.FI);
                }
            } finally {
                // close script
                startPrinter.close();
            }
        } catch (IOException e) {
            String msg = "Problems creating local start all script. ";
            log.trace(msg, e);
            throw new IOFailure(msg, e);
        }
    }

    /**
     * Creates the kill scripts for all the applications.
     * 
     * The script starts by finding all running processes of the application.
     * If it finds any processes, it kills them. 
     * 
     * The kill_app.sh should have the following structure:
     * 
     * - echo Killing linux application.
     * - #!/bin/bash
     * - PIDS = $(ps -wwfe | grep fullapp | grep -v grep | grep 
     * path\settings_app.xml | awk "{print \\$2}")
     * - if [ -n "$PIDS" ]; then
     * -     kill -9 $PIDS;
     * - fi
     * 
     * Also, if a heritrix process is started, the following is added:
     * - PIDS = $(ps -wwfe | grep heritrix | grep -v grep | grep 
     * path\settings_app.xml | awk "{print \\$2}")
     * - if [ -n "$PIDS" ]; then
     * -     kill -9 $PIDS;
     * - fi
     * 
     * where:
     * path = the path to the ./conf directory.
     * fullapp = the full application name with class path.
     * app = the id of the application (name + instanceId).
     * heritrix = the heritrix class path.
     * 
     * @param directory The directory for this machine (use global variable?).
     * @throws IOFailure If an error occured during the creation of the kill
     * application script file.
     */
    @Override
    protected void createApplicationKillScripts(File directory) 
            throws IOFailure {
        // go through all applications and create their kill script
        for(Application app : applications) {
            File appKillScript = new File(directory, 
                    Constants.SCRIPT_NAME_LOCAL_KILL + app.getIdentification() 
                    + scriptExtension);
            try {
                // make print writer for writing to file
                PrintWriter appPrint = new PrintWriter(appKillScript, getTargetEncoding());
                try {
                    // echo Killing linux application.
                    appPrint.println(ScriptConstants.ECHO_KILL_LINUX_APPLICATION
                            + Constants.COLON + Constants.SPACE
                            + app.getIdentification());
                    // #!/bin/bash
                    appPrint.println(ScriptConstants.BIN_BASH_COMMENT);
                    
                    // First try an ordinary kill, wait 2 seconds. Then test, 
                    // if process is still around. If it is make a hard kill 
                    // (-9)
                  
                    
                    // PIDS = $(ps -wwfe | grep fullapp | grep -v grep | grep 
                    // path\settings_app.xml | awk "{print \\$2}")
                    appPrint.println(ScriptConstants.getLinuxPIDS(
                            app.getTotalName(), getConfDirPath(), 
                            app.getIdentification()));
                    // if [ -n "$PIDS" ]; then
                    appPrint.println(ScriptConstants.LINUX_IF_N_EXIST 
                            + Constants.SPACE + Constants.QUOTE_MARK
                            + ScriptConstants.PIDS + Constants.QUOTE_MARK
                            + Constants.SPACE + ScriptConstants.LINUX_N_THEN);
                    
                    appPrint.println(ScriptConstants.KILL_PIDS 
                            + Constants.SEMICOLON);
                    // fi
                    appPrint.println(ScriptConstants.FI);
                    appPrint.println(); 
                    appPrint.println(ScriptConstants.SLEEP_2); 
                            
                    appPrint.println();
                    // Set PIDS
                    appPrint.println(ScriptConstants.getLinuxPIDS(
                            app.getTotalName(), getConfDirPath(), 
                            app.getIdentification()));
                    // IF
                    appPrint.println(ScriptConstants.LINUX_IF_N_EXIST 
                            + Constants.SPACE + Constants.QUOTE_MARK
                            + ScriptConstants.PIDS + Constants.QUOTE_MARK
                            + Constants.SPACE + ScriptConstants.LINUX_N_THEN);
                    
                    //     kill -9 $PIDS;
                    appPrint.println(ScriptConstants.KILL_9_PIDS 
                            + Constants.SEMICOLON);
                    // fi
                    appPrint.println(ScriptConstants.FI);
                    
                    
                    
                    // If the application contains a heritrix instance,
                    // then make script for killing the heritrix process.
                    String[] heritrixJmxPort = app.getSettingsValues(
                            Constants.SETTINGS_HARVEST_HERITRIX_JMX_PORT);
                    if(heritrixJmxPort != null && heritrixJmxPort.length > 0) {
                        // log if more than one jmx port defined for heritrix.
                        if(heritrixJmxPort.length > 1) {
                            log.trace(heritrixJmxPort.length 
                                    + " number of jmx-ports for a heritrix "
                                    + "harvester.");
                        }
                        appPrint.println();
                        // - PIDS = $(ps -wwfe | grep heritrix | grep -v grep 
                        // | grep path\settings_app.xml | awk "{print \\$2}")
                        appPrint.println(ScriptConstants.getLinuxPIDS(
                                Heritrix.class.getName(), getConfDirPath(), 
                                app.getIdentification()));
                        // - if [ -n "$PIDS" ]; then
                        appPrint.println(ScriptConstants.LINUX_IF_N_EXIST
                                + Constants.SPACE + Constants.QUOTE_MARK 
                                + ScriptConstants.PIDS + Constants.QUOTE_MARK
                                + Constants.SPACE 
                                + ScriptConstants.LINUX_N_THEN);
                        // first make a ordinary kill, wait 2 seconds, then make a 
                        // hard kill -9 
                        appPrint.println(ScriptConstants.KILL_PIDS + Constants.SEMICOLON);
                        // - fi
                        appPrint.println(ScriptConstants.FI);
                        appPrint.println();
                        // wait 2 seconds
                        appPrint.println(ScriptConstants.SLEEP_2);
                        appPrint.println();
                        // See if Process is still around
                        appPrint.println(ScriptConstants.getLinuxPIDS(
                                Heritrix.class.getName(), getConfDirPath(), 
                                app.getIdentification()));
                        //if still around
                        appPrint.println(ScriptConstants.LINUX_IF_N_EXIST
                                + Constants.SPACE + Constants.QUOTE_MARK 
                                + ScriptConstants.PIDS + Constants.QUOTE_MARK
                                + Constants.SPACE 
                                + ScriptConstants.LINUX_N_THEN);
                        // -     kill -9 $PIDS;
                        appPrint.println(ScriptConstants.KILL_9_PIDS
                                + Constants.SEMICOLON);
                        // - fi
                        appPrint.println(ScriptConstants.FI);
                    }
                } finally {
                    // close file
                    appPrint.close();
                }
            } catch (IOException e) {
                String msg = "Problems creating application kill script: ";
                log.error(msg, e);
                throw new IOFailure(msg, e);
            }
        }
    }

    /**
     * Creates the start scripts for all the applications.
     * 
     * The application should only be started, if it is not running already.
     * The script starts by finding all running processes of the application.
     * If any processes are found, a new application should not be started.
     * Otherwise start the application.
     * 
     * The start_app.sh should have the following structure:
     * 
     * - echo Starting linux application: app
     * - cd path
     * - #!/bin/bash
     * - PIDS = $(ps -wwfe | grep fullapp | grep -v grep | grep 
     * path\settings_app.xml | awk "{print \\$2}")
     * - if [ -n "$PIDS" ]; then
     * -     echo Application already running.
     * - else
     * -     export CLASSPATH = cp:$CLASSPATH;
     * -     JAVA
     * - fi
     * 
     * where:
     * path = the path to the install directory.
     * fullapp = the full name application with java path.
     * app = the name of the application.
     * cp = the classpaths for the application.
     * JAVA = the command to run the java application.
     * 
     * @param directory The directory for this machine (use global variable?).
     * @throws IOFailure If an error occurred during the creation of the start 
     * application script file. 
     */
    @Override
    protected void createApplicationStartScripts(File directory) 
            throws IOFailure {
        // go through all applications and create their start script
        for(Application app : applications) {
            File appStartScript = new File(directory, 
                    Constants.SCRIPT_NAME_LOCAL_START + app.getIdentification() 
                    + scriptExtension);
            try {
                // make print writer for writing to file
                PrintWriter appPrint = new PrintWriter(appStartScript, getTargetEncoding());
                try {
                    // #!/bin/bash
                    appPrint.println(ScriptConstants.ECHO_START_LINUX_APP
                            + Constants.COLON + Constants.SPACE
                            + app.getIdentification());
                    // cd path
                    appPrint.println(ScriptConstants.CD + Constants.SPACE
                            + app.installPathLinux());
                    // PIDS = $(ps -wwfe | grep fullapp | grep -v grep | grep 
                    //    path\settings_app.xml | awk "{print \\$2}")
                    appPrint.println(ScriptConstants.getLinuxPIDS(
                            app.getTotalName(), getConfDirPath(), 
                            app.getIdentification()));
                    // if [ -n "$PIDS" ]; then
                    appPrint.println(ScriptConstants.LINUX_IF_N_EXIST 
                            + Constants.SPACE + Constants.QUOTE_MARK
                            + ScriptConstants.PIDS + Constants.QUOTE_MARK
                            + Constants.SPACE + ScriptConstants.LINUX_N_THEN);
                    //     echo Application already running.
                    appPrint.println(ScriptConstants.ECHO_APP_ALREADY_RUNNING);
                    // else
                    appPrint.println(ScriptConstants.ELSE);
                    //     export CLASSPATH = cp;
                    appPrint.println(ScriptConstants.MULTI_SPACE_4
                            + ScriptConstants.EXPORT_CLASSPATH
                            + osGetClassPath(app)
                            + ScriptConstants.VALUE_OF_CLASSPATH 
                            + Constants.SEMICOLON);
                    //     JAVA
                    String securityManagement = "";
                    if (app.getTotalName().contains(ScriptConstants.BITARCHIVE_APPLICATION_NAME)) {
                        securityManagement = Constants.SPACE + Constants.DASH
                                        + ScriptConstants.OPTION_SECURITY_MANAGER
                                        + Constants.SPACE + Constants.DASH
                                        + ScriptConstants.OPTION_SECURITY_POLICY
                                        + getConfDirPath()
                                        + Constants.SECURITY_POLICY_FILE_NAME ;
                    }
                    appPrint.println(ScriptConstants.MULTI_SPACE_4
                            + ScriptConstants.JAVA + Constants.SPACE
                            + app.getMachineParameters().writeJavaOptions()
                            + Constants.SPACE + Constants.DASH 
                            + ScriptConstants.OPTION_SETTINGS 
                            + getConfDirPath() + Constants.PREFIX_SETTINGS
                            + app.getIdentification() 
                            + Constants.EXTENSION_XML_FILES

							// TODO check to see if inherited inheriteJulPropFile is not null
                            + Constants.SPACE
                            + Constants.DASH 
                            + ScriptConstants.OPTION_LOG_COMPLETE

							// TODO check to see if inherited inheriteJulPropFile is not null
                            + Constants.SPACE
                            + Constants.DASH 
                            + ScriptConstants.OPTION_LOG_CONFIG
                            + getConfDirPath()
                            + Constants.LOG_PREFIX
                            + app.getIdentification() 
<<<<<<< HEAD
                            + Constants.EXTENSION_JUL_PROPERTY_FILES

                            // TODO check to see if inheritedSlf4jConfigFile is not null
                            + Constants.SPACE
                            + Constants.DASH 
                            + ScriptConstants.OPTION_LOGBACK_CONFIG
                            + getConfDirPath()
                            + Constants.LOGBACK_PREFIX
                            + app.getIdentification() 
                            + Constants.EXTENSION_XML_FILES

                            + Constants.SPACE + Constants.DASH 
                            + ScriptConstants.OPTION_SECURITY_MANAGER
                            + Constants.SPACE + Constants.DASH 
                            + ScriptConstants.OPTION_SECURITY_POLICY
                            + getConfDirPath() 
                            + Constants.SECURITY_POLICY_FILE_NAME 
=======
                            + Constants.EXTENSION_LOG_PROPERTY_FILES
                            + securityManagement
>>>>>>> c25a6d2a
                            + Constants.SPACE + app.getTotalName()
                            + Constants.SPACE + ScriptConstants.LINUX_DEV_NULL
                            + Constants.SPACE 
                            + Constants.SCRIPT_NAME_LOCAL_START
                            + app.getIdentification() 
                            + Constants.EXTENSION_LOG_FILES
                            + Constants.SPACE 
                            + ScriptConstants.LINUX_ERROR_MESSAGE_TO_1);
                    // fi
                    appPrint.println(ScriptConstants.FI);
                } finally {
                    // close file
                    appPrint.close();
                }
            } catch (IOException e) {
                String msg = "Problems creating application start script. ";
                log.trace(msg, e);
                throw new IOFailure(msg, e);
            }
        }
    }

    @Override
    protected String osGetClassPath(Application app) {
        StringBuilder res = new StringBuilder();
        // get all the classpaths
        for(Element cp : app.getMachineParameters().getClassPaths()) {
            res.append(getInstallDirPath() + Constants.SLASH + cp.getText().trim() 
                    + Constants.COLON);
        }
        return res.toString();
    }

    @Override
    protected String osInstallDatabase() {
        StringBuilder res = new StringBuilder();

        String databaseDir = machineParameters.getHarvestDatabaseDirValue();
        // Do not install if no proper database directory.
        if(databaseDir == null || databaseDir.isEmpty()) {
            return Constants.EMPTY;
        }

        // copy to final destination if database argument.
        if(databaseFile != null) {
            // echo Copying database
            res.append(ScriptConstants.ECHO_COPYING_DATABASE);
            res.append(Constants.NEWLINE);
            // scp database.jar user@machine:dbDir/db
            res.append(ScriptConstants.SCP + Constants.SPACE);
            res.append(databaseFile.getPath());
            res.append(Constants.SPACE);
            res.append(machineUserLogin());
            res.append(Constants.COLON);
            res.append(getInstallDirPath());
            res.append(Constants.SLASH);
            res.append(Constants.HARVEST_DATABASE_BASE_PATH);
            res.append(Constants.NEWLINE);
        }
        // unzip database.
        res.append(ScriptConstants.ECHO_UNZIPPING_DATABASE);
        res.append(Constants.NEWLINE);
        // ssh user@machine "
        // cd dir; if [ -d databaseDir ]; then echo ; 
        // else mkdir databaseDir; fi; if [ $(ls -A databaseDir) ]; 
        // then echo ERROR MESSAGE: DIR NOT EMPTY; 
        // else unzip -q -o dbDir/db -d databaseDir/.; fi; exit;
        // "
        res.append(ScriptConstants.SSH + Constants.SPACE);
        res.append(machineUserLogin());
        res.append(Constants.SPACE + Constants.QUOTE_MARK
                + ScriptConstants.CD + Constants.SPACE);
        res.append(getInstallDirPath());
        res.append(Constants.SEMICOLON + Constants.SPACE 
                + ScriptConstants.LINUX_IF_DIR_EXIST + Constants.SPACE);
        res.append(databaseDir);
        res.append(Constants.SPACE + ScriptConstants.LINUX_THEN 
                + Constants.SPACE + ScriptConstants.ECHO + Constants.SPACE);
        res.append(ScriptConstants.DATABASE_ERROR_PROMPT_DIR_NOT_EMPTY);
        res.append(Constants.SEMICOLON + Constants.SPACE + ScriptConstants.ELSE
                + Constants.SPACE + ScriptConstants.LINUX_UNZIP_COMMAND
                + Constants.SPACE);
        res.append(Constants.HARVEST_DATABASE_BASE_PATH);
        res.append(Constants.SPACE + ScriptConstants.SCRIPT_DIR 
                + Constants.SPACE);
        res.append(databaseDir);
        res.append(Constants.SEMICOLON + Constants.SPACE + ScriptConstants.FI
                + Constants.SEMICOLON + Constants.SPACE + ScriptConstants.EXIT
                + Constants.SEMICOLON + Constants.SPACE + Constants.QUOTE_MARK);
        res.append(Constants.NEWLINE);

        return res.toString();
    }
    
    @Override
    protected String osInstallExternalJarFiles() {
        if(jarFolder == null) {
            return Constants.EMPTY;
        }
        
        StringBuilder res = new StringBuilder();
        
        // Comment about copying files.
        res.append(ScriptConstants.ECHO_INSTALLING_EXTERNAL_JAR_FILES);
        res.append(Constants.NEWLINE);
        // if [ -d folder ]; then scp folder machine:installdir/external; fi;
        res.append(ScriptConstants.LINUX_IF_DIR_EXIST + Constants.SPACE);
        res.append(jarFolder.getPath());
        res.append(Constants.SPACE + ScriptConstants.LINUX_THEN 
                + Constants.SPACE + ScriptConstants.SCP + Constants.SPACE 
                + ScriptConstants.DASH_R + Constants.SPACE);
        res.append(jarFolder.getPath());
        res.append(Constants.SPACE);
        res.append(machineUserLogin());
        res.append(Constants.COLON);
        res.append(getInstallDirPath());
        res.append(Constants.SLASH + Constants.EXTERNAL_JAR_DIRECTORY 
                + Constants.SEMICOLON + Constants.SPACE + ScriptConstants.FI 
                + Constants.SEMICOLON);
        res.append(Constants.NEWLINE);

        return res.toString();
    }
    
    @Override
    protected String osInstallArchiveDatabase() {
        String adminDatabaseDir = 
            machineParameters.getArchiveDatabaseDirValue();
        // Do not install if no proper archive database directory.
        if(adminDatabaseDir == null || adminDatabaseDir.isEmpty()) {
            return Constants.EMPTY;
        }

        // Initialise the StringBuilder containing the resulting script.
        StringBuilder res = new StringBuilder();

        // copy to final destination if database argument.
        if(arcDatabaseFile != null) {
            // echo Copying database
            res.append(ScriptConstants.ECHO_COPYING_ARCHIVE_DATABASE);
            res.append(Constants.NEWLINE);
            // scp database.jar user@machine:dbDir/bpdb
            res.append(ScriptConstants.SCP + Constants.SPACE);
            res.append(arcDatabaseFile.getPath());
            res.append(Constants.SPACE);
            res.append(machineUserLogin());
            res.append(Constants.COLON);
            res.append(getInstallDirPath());
            res.append(Constants.SLASH);
            // Now the two databases are in different directories
            res.append(Constants.ARCHIVE_DATABASE_BASE_PATH);
            res.append(Constants.NEWLINE);
        }
        // unzip database.
        res.append(ScriptConstants.ECHO_UNZIPPING_ARCHIVE_DATABASE);
        res.append(Constants.NEWLINE);
        // ssh user@machine "
        // cd dir; if [ -d bpDatabaseDir ]; then echo ; 
        // else mkdir bpDatabaseDir; fi; if [ $(ls -A bpDatabaseDir) ]; 
        // then echo ERROR MESSAGE: DIR NOT EMPTY; 
        // else unzip -q -o dbDir/bpdb -d databaseDir/.; fi; exit;
        // "
        res.append(ScriptConstants.SSH + Constants.SPACE);
        res.append(machineUserLogin());
        res.append(Constants.SPACE + Constants.QUOTE_MARK
                + ScriptConstants.CD + Constants.SPACE);
        res.append(getInstallDirPath());
        res.append(Constants.SEMICOLON + Constants.SPACE 
                + ScriptConstants.LINUX_IF_DIR_EXIST + Constants.SPACE);
        res.append(adminDatabaseDir);
        res.append(Constants.SPACE + ScriptConstants.LINUX_THEN 
                + Constants.SPACE + ScriptConstants.ECHO + Constants.SPACE);
        res.append(ScriptConstants.DATABASE_ERROR_PROMPT_DIR_NOT_EMPTY);
        res.append(Constants.SEMICOLON + Constants.SPACE + ScriptConstants.ELSE
                + Constants.SPACE + ScriptConstants.LINUX_UNZIP_COMMAND
                + Constants.SPACE);
        res.append(Constants.ARCHIVE_DATABASE_BASE_PATH);
        res.append(Constants.SPACE + ScriptConstants.SCRIPT_DIR 
                + Constants.SPACE);
        res.append(adminDatabaseDir);
        res.append(Constants.SEMICOLON + Constants.SPACE + ScriptConstants.FI
                + Constants.SEMICOLON + Constants.SPACE + ScriptConstants.EXIT
                + Constants.SEMICOLON + Constants.SPACE + Constants.QUOTE_MARK);
        res.append(Constants.NEWLINE);

        return res.toString();
    }


    /**
     * Creates the specified directories in the deploy-configuration file.
     * 
     * Structure
     * - ssh login cd path; DIRS; CLEANDIR; exit;
     * 
     * where:
     * login = username@machine.
     * path = path to install directory.
     * DIRS = the way to create directories. 
     * CLEANDIR = the command to clean the tempDir (if chosen as optional)
     * 
     * The install creation of DIR has the following structure 
     * for directory dir:
     * if [ ! -d dir ]; then mkdir dir; fi;  
     * 
     * @return The script for creating the directories.
     */
    @Override
    protected String osInstallScriptCreateDir() {
        StringBuilder res = new StringBuilder();
        res.append(ScriptConstants.ECHO_CREATING_DIRECTORIES);
        res.append(Constants.NEWLINE);
        res.append(ScriptConstants.SSH + Constants.SPACE);
        res.append(machineUserLogin());
        res.append(Constants.SPACE + Constants.QUOTE_MARK
                + ScriptConstants.CD + Constants.SPACE);
        res.append(getInstallDirPath());
        res.append(Constants.SEMICOLON + Constants.SPACE);
        
        // go through all directories.
        String dir;
        
        // get archive.bitpresevation.baseDir directory.
        dir = settings.getLeafValue(
                Constants.SETTINGS_ARCHIVE_BP_BASEDIR_LEAF);
        if(dir != null && !dir.isEmpty() 
                && !dir.equalsIgnoreCase(Constants.DOT)) {
            res.append(createPathToDir(dir));
            res.append(scriptCreateDir(dir, false));
        }
        
        // get archive.arcrepository.baseDir directory.
        dir = settings.getLeafValue(
                Constants.SETTINGS_ARCHIVE_ARC_BASEDIR_LEAF);
        if(dir != null && !dir.isEmpty()
                && !dir.equalsIgnoreCase(Constants.DOT)) {
            res.append(scriptCreateDir(dir, false));
        }
        
        // get tempDir directory.
        dir = settings.getLeafValue(
                Constants.SETTINGS_TEMPDIR_LEAF);
        if(dir != null && !dir.isEmpty()
                && !dir.equalsIgnoreCase(Constants.DOT)) {
            res.append(createPathToDir(dir));
            res.append(scriptCreateDir(dir, resetTempDir));
        }

        // get the application specific directories.
        res.append(getAppDirectories());
        
        res.append(ScriptConstants.EXIT + Constants.SEMICOLON + Constants.SPACE
                + Constants.QUOTE_MARK + Constants.NEWLINE);
        
        return res.toString();
    }
    
    @Override
    protected String scriptCreateDir(String dir, boolean clean) {
        StringBuilder res = new StringBuilder();
        res.append(ScriptConstants.LINUX_IF_NOT_DIR_EXIST + Constants.SPACE);
        res.append(dir);
        res.append(Constants.SPACE + ScriptConstants.LINUX_THEN
                + Constants.SPACE + ScriptConstants.MKDIR + Constants.SPACE);
        res.append(dir);
        if(clean) {
            res.append(Constants.SEMICOLON + Constants.SPACE
                    + ScriptConstants.ELSE_REMOVE + Constants.SPACE);
            res.append(dir);
            res.append(Constants.SEMICOLON + Constants.SPACE 
                    + ScriptConstants.MKDIR + Constants.SPACE);
            res.append(dir);
        }
        res.append(Constants.SEMICOLON + Constants.SPACE + ScriptConstants.FI
                + Constants.SEMICOLON + Constants.SPACE);

        return res.toString();
    }
    
    /**
     * Function for creating the directories along the path
     * until the end directory. Does not create the end directory.
     * 
     * @param dir The path to the directory.
     * @return The script for creating the directory.
     */
    protected String createPathToDir(String dir) {
        StringBuilder res = new StringBuilder();

        String[] pathDirs = dir.split(Constants.REGEX_SLASH_CHARACTER);
        StringBuilder path = new StringBuilder();

        // only make directories along path to last directory, 
        // don't create end directory.
        for(int i = 0; i < pathDirs.length-1; i++) {
            // don't make directory of empty path.
            if(!pathDirs[i].isEmpty()) {
                path.append(pathDirs[i]);
                res.append(scriptCreateDir(path.toString(), false));
            }
            path.append(Constants.SLASH);
        }

        return res.toString();
    }
    
    @Override
    protected String getAppDirectories() {
        StringBuilder res = new StringBuilder();
        String[] dirs;

        for(Application app : applications) {
            // get archive.fileDir directories.
            dirs = app.getSettingsValues(
                    Constants.SETTINGS_BITARCHIVE_BASEFILEDIR_LEAF);
            if(dirs != null && dirs.length > 0) {
                for(String dir : dirs) {
                    res.append(createPathToDir(dir));   
                    res.append(scriptCreateDir(dir, false));
                    for(String subdir : Constants.BASEFILEDIR_SUBDIRECTORIES) {
                        res.append(scriptCreateDir(
                                dir + Constants.SLASH + subdir, false));
                    }
                }
            }

            // get harvester.harvesting.serverDir directories.
            dirs = app.getSettingsValues(
                    Constants.SETTINGS_HARVEST_SERVERDIR_LEAF);
            if(dirs != null && dirs.length > 0) {
                for(String dir : dirs) {
                    res.append(createPathToDir(dir));
                    res.append(scriptCreateDir(dir, false));
                }
            }
            
            // get the viewerproxy.baseDir directories.
            dirs = app.getSettingsValues(
                    Constants.SETTINGS_VIEWERPROXY_BASEDIR_LEAF);
            if(dirs != null && dirs.length > 0) {
                for(String dir : dirs) {
                    res.append(createPathToDir(dir));
                    res.append(scriptCreateDir(dir, false));
                }
            }
            
            // get the common.tempDir directories. But only those, 
            // which are not the same as the machine common.tempDir.
            dirs = app.getSettingsValues(Constants.SETTINGS_TEMPDIR_LEAF);
            if(dirs != null && dirs.length > 0) {
                String machineDir = settings.getLeafValue(
                        Constants.SETTINGS_TEMPDIR_LEAF);
                for(String dir : dirs) {
                    // Don't make machine temp dir twice.
                    if(!dir.equals(machineDir)) {
                        res.append(createPathToDir(dir));
                        res.append(scriptCreateDir(dir, resetTempDir));
                    }
                }
            }
        }

        return res.toString();
    }

    /**
     * Dummy function on linux machine.
     * This is only used for windows machines!
     * 
     * @param dir The directory to put the file.
     */
    @Override
    protected void createInstallDirScript(File dir) {
        // Do nothing. Dummy function on linux machine.
    }

    @Override
    protected String changeFileDirPathForSecurity(String path) {
        path += Constants.SLASH + Constants.SECURITY_FILE_DIR_TAG 
                + Constants.SLASH;
        return path.replace(Constants.SLASH, 
                ScriptConstants.SECURITY_DIR_SEPARATOR);
    }

    @Override
    protected String getJMXremoteFilesCommand() {
        String accessFilePath;
        String passwordFilePath;
        String[] options;

        // retrieve the access file path.
        options = settings.getLeafValues(Constants
                .SETTINGS_COMMON_JMX_ACCESSFILE);

        // extract the path, if any. Else set default.
        if(options.length == 0) {
            accessFilePath = Constants.JMX_ACCESS_FILE_PATH_DEFAULT;
        } else {
            accessFilePath = options[0];
            // warn if more than one access file is defined.
            if(options.length > 1) {
                log.debug(Constants.MSG_WARN_TOO_MANY_JMXREMOTE_FILE_PATHS);
            }
        }

        // retrieve the password file path.
        options = settings.getLeafValues(Constants
                .SETTINGS_COMMON_JMX_PASSWORDFILE);

        // extract the path, if any. Else set default.
        if(options.length == 0) {
            passwordFilePath = Constants.JMX_PASSWORD_FILE_PATH_DEFAULT;
        } else {
            passwordFilePath = options[0];
            // warn if more than one access file is defined.
            if(options.length > 1) {
                log.debug(Constants.MSG_WARN_TOO_MANY_JMXREMOTE_FILE_PATHS);
            }
        }

        // initialise the resulting command string.
        StringBuilder res = new StringBuilder();

        // echo make password files readonly
        res.append(ScriptConstants.ECHO_MAKE_PASSWORD_FILES);
        res.append(Constants.NEWLINE);

        // IF NOT DEFAULT PATHS, THEN MAKE SCRIPT TO MOVE THE FILES.
        if(!accessFilePath.equals(Constants.JMX_ACCESS_FILE_PATH_DEFAULT)) {
            // ssh dev@kb-test-adm-001.kb.dk "mv -f
            // installpath/conf/jmxremote.access installpath/accessFilePath"
            res.append(ScriptConstants.SSH + Constants.SPACE);
            res.append(machineUserLogin());
            res.append(Constants.SPACE + Constants.QUOTE_MARK);
            res.append(ScriptConstants.LINUX_FORCE_MOVE);
            res.append(Constants.SPACE);
            res.append(getInstallDirPath());
            res.append(Constants.SLASH);
            res.append(Constants.JMX_ACCESS_FILE_PATH_DEFAULT);
            res.append(Constants.SPACE);
            res.append(getInstallDirPath());
            res.append(Constants.SLASH);
            res.append(accessFilePath);
            res.append(Constants.QUOTE_MARK);
            res.append(Constants.NEWLINE);
        }

        if(!passwordFilePath.equals(Constants.JMX_PASSWORD_FILE_PATH_DEFAULT)) {
            // ssh dev@kb-test-adm-001.kb.dk "mv -f
            // installpath/conf/jmxremote.access installpath/accessFilePath"
            res.append(ScriptConstants.SSH + Constants.SPACE);
            res.append(machineUserLogin());
            res.append(Constants.SPACE + Constants.QUOTE_MARK);
            res.append(ScriptConstants.LINUX_FORCE_MOVE);
            res.append(Constants.SPACE);
            res.append(getInstallDirPath());
            res.append(Constants.SLASH);
            res.append(Constants.JMX_PASSWORD_FILE_PATH_DEFAULT);
            res.append(Constants.SPACE);
            res.append(getInstallDirPath());
            res.append(Constants.SLASH);
            res.append(passwordFilePath);
            res.append(Constants.QUOTE_MARK);
            res.append(Constants.NEWLINE);
        }

        // Allow only user to be able to only read jmxremote.password 
        // (a=-rwx,u=+r) = 400.
        // ssh dev@kb-test-adm-001.kb.dk "chmod 400 
        // /home/dev/TEST/conf/jmxremote.password"
        res.append(ScriptConstants.SSH + Constants.SPACE);
        res.append(machineUserLogin());
        res.append(Constants.SPACE + Constants.QUOTE_MARK
                + ScriptConstants.LINUX_USER_400 + Constants.SPACE);
        res.append(getInstallDirPath());
        res.append(Constants.SLASH);
        res.append(passwordFilePath);
        res.append(Constants.QUOTE_MARK);
        res.append(Constants.NEWLINE);
        // ssh dev@kb-test-adm-001.kb.dk "chmod 400 
        // /home/dev/TEST/conf/jmxremote.access"
        res.append(ScriptConstants.SSH + Constants.SPACE);
        res.append(machineUserLogin());
        res.append(Constants.SPACE + Constants.QUOTE_MARK
                + ScriptConstants.LINUX_USER_400 + Constants.SPACE);
        res.append(getInstallDirPath());
        res.append(Constants.SLASH);
        res.append(accessFilePath);
        res.append(Constants.QUOTE_MARK);
        res.append(Constants.NEWLINE);

        return res.toString();
    }

    /**
     * Creates script for restarting all the applications on a machine.
     * This script should start by killing all the existing processes, and then
     * starting them again.
     * 
     * First the killall scripts is called, then wait for 5 seconds for the 
     * applications to be fully terminated, and finally the startall 
     * script is called.
     * 
     * @param dir The directory where the script file will be placed.
     * @throws IOFailure If the restart script cannot be created.
     */
    @Override
    protected void createRestartScript(File dir) throws IOFailure {
        try {
            // initialise the script file.
            File restartScript = new File(dir, 
                    Constants.SCRIPT_NAME_RESTART + scriptExtension);
            
            // make print writer for writing to file
            PrintWriter restartPrint = new PrintWriter(restartScript, getTargetEncoding());
            try {
                // init, go to directory
                restartPrint.println(ScriptConstants.BIN_BASH_COMMENT);
                restartPrint.println(ScriptConstants.CD + Constants.SPACE
                        + getConfDirPath());
                
                // call killall script.
                restartPrint.print(Constants.DOT + Constants.SLASH
                        + Constants.SCRIPT_NAME_KILL_ALL
                        + scriptExtension);
                restartPrint.print(Constants.NEWLINE);
                
                // call wait script.
                restartPrint.print(ScriptConstants.SLEEP);
                restartPrint.print(Constants.SPACE);
                restartPrint.print(Constants.WAIT_TIME_DURING_RESTART);
                restartPrint.print(Constants.NEWLINE);
                
                // call startall script.
                restartPrint.print(Constants.DOT + Constants.SLASH
                        + Constants.SCRIPT_NAME_START_ALL
                        + scriptExtension);
                restartPrint.print(Constants.NEWLINE);
            } finally {
                // close file
                restartPrint.close();
            }
        } catch (IOException e) {
            // Log the error and throw an IOFailure.
            log.trace(Constants.MSG_ERROR_RESTART_FILE, e);
            throw new IOFailure(Constants.MSG_ERROR_RESTART_FILE, e);
        }
    }
    
    /**
     * Creates a script for starting the archive database on a given machine.
     * This is only created if the &lt;globalArchiveDatabaseDir&gt; parameter
     * is defined on the machine level.
     * 
     * <br/> &gt; #!/bin/bash
     * <br/> &gt; cd InstallDir
     * <br/> &gt; java -cp 'DB-CLASSPATH' 
     * org.apache.derby.drda.NetworkServerControl start < /dev/null > 
     * start_external_database.log 2>&1 &
     * 
     * @param dir The directory where the script will be placed.
     * @throws IOFailure If the script cannot be written.
     */
    @Override
    protected void createArchiveDatabaseStartScript(File dir) throws IOFailure {
        
        // Ignore if no archive database directory has been defined.
        String dbDir = machineParameters.getArchiveDatabaseDirValue();
        if(dbDir.isEmpty()) {
            return;
        }

        try {
            // initialise the script file.
            File startArcDBScript = new File(dir, 
                    Constants.SCRIPT_NAME_ADMIN_DB_START + scriptExtension);
            
            // retrieve the port
            String port = settings.getLeafValue(
                    Constants.SETTINGS_ARCHIVE_DATABASE_PORT);
            
            // make print writer for writing to file
            PrintWriter startDBPrint = new PrintWriter(startArcDBScript, getTargetEncoding());
            try {
                // - #!/bin/bash
                startDBPrint.println(ScriptConstants.BIN_BASH_COMMENT);
                // - cd InstallDir
                startDBPrint.print(ScriptConstants.CD + Constants.SPACE);
                startDBPrint.println(getInstallDirPath());
                // - java -Dderby.system.home=$INSTALLDIR/archivedatabasedir 
                //  -cp 'DB-CLASSPATH' 
                // org.apache.derby.drda.NetworkServerControl start  
                // < /dev/null > start_external_database.log 2>&1 &
                startDBPrint.print(ScriptConstants.JAVA + Constants.SPACE);
                // FIXME: Incomplete implementation of NAS-2030
                //startDBPrint.print("-Dderby.system.home="
                //        + getInstallDirPath() + Constants.SLASH
                //        + dbDir
                //        + Constants.SPACE);
                
                startDBPrint.print(machineParameters.writeJavaOptions());
                startDBPrint.print(Constants.SPACE);
                startDBPrint.print(ScriptConstants.JAVA_CLASSPATH);
                startDBPrint.print(Constants.SPACE + getDbClasspaths());
                startDBPrint.print(ScriptConstants.DERBY_ACCESS_METHOD);
                // insert the PORT if any specified.
                if(port != null && !port.isEmpty()) {
                    startDBPrint.print(Constants.SPACE);
                    startDBPrint.print(ScriptConstants.DATABASE_PORT_ARGUMENT);
                    startDBPrint.print(Constants.SPACE);
                    startDBPrint.print(port);
                } 
                startDBPrint.print(Constants.SPACE);
                startDBPrint.print(ScriptConstants.DERBY_COMMAND_START);
                startDBPrint.print(Constants.SPACE);
                startDBPrint.print(ScriptConstants.LINUX_DEV_NULL);
                startDBPrint.print(Constants.SPACE);
                startDBPrint.print(Constants.SCRIPT_NAME_ADMIN_DB_START);
                startDBPrint.print(Constants.EXTENSION_LOG_FILES);
                startDBPrint.print(Constants.SPACE);
                startDBPrint.println(ScriptConstants.LINUX_ERROR_MESSAGE_TO_1);
            } finally {
                // close file
                startDBPrint.close();
            }
        } catch (IOException e) {
            // Log the error and throw an IOFailure.
            log.trace(Constants.MSG_ERROR_DB_START_FILE, e);
            throw new IOFailure(Constants.MSG_ERROR_DB_START_FILE, e);
        }
    }
    
    /**
     * Method for generating the command for running the 
     * external_admin_database_start script. This should be called before the 
     * application on the machines have been started.
     * 
     * <br/> &gt; echo Starting external database
     * <br/> &gt; if [ -e ./start_external_admin_database.sh ]; then
     * <br/> &gt;     ./start_external_admin_database.sh &
     * <br/> &gt;     sleep 5
     * <br/> &gt; fi
     * 
     * @return The command for running external_admin_database_start script.
     */
    protected String callStartArchiveDatabase() {
        // Ignore if no archive database directory has been defined.
        String dbDir = machineParameters.getArchiveDatabaseDirValue();
        if(dbDir.isEmpty()) {
            return "";
        }
        
        // Constructing filename
        String appScript = Constants.DOT + Constants.SLASH
                + Constants.SCRIPT_NAME_ADMIN_DB_START + scriptExtension;
        
        StringBuilder res = new StringBuilder();
        // echo Starting external database
        res.append(ScriptConstants.ECHO_START_EXTERNAL_ADMIN_DATABASE);
        res.append(Constants.NEWLINE);
        // if [ -e ./start_external_database.sh ]; then
        res.append(ScriptConstants.LINUX_IF_EXIST + Constants.SPACE);
        res.append(appScript + Constants.SPACE + ScriptConstants.LINUX_THEN);
        res.append(Constants.NEWLINE);
        //    ./start_external_database.sh
        res.append(ScriptConstants.MULTI_SPACE_6 + appScript);
        res.append(ScriptConstants.LINUX_RUN_BACKGROUND + Constants.NEWLINE);
        //    sleep 5
        res.append(ScriptConstants.MULTI_SPACE_6 + ScriptConstants.SLEEP_5);
        res.append(Constants.NEWLINE);
        // fi
        res.append(ScriptConstants.FI + Constants.NEWLINE);        

        return res.toString();
    }

    /**
     * Creates a script for killing the archive database on a given machine.
     * This is only created if the &lt;globalArchiveDatabaseDir&gt; parameter
     * is defined on the machine level.
     * 
     * The output is appended to the log, thus the '>>' instead of the standard
     * '>' when redirecting the output.
     * 
     * <br/> &gt; #!/bin/bash
     * <br/> &gt; cd InstallDir
     * <br/> &gt; java -cp 'DB-CLASSPATH' 
     * org.apache.derby.drda.NetworkServerControl shutdown < /dev/null >> 
     * start_external_database.log 2>&1 &
     * 
     * <br/>
     * where 'PORT' is in the setting: settings.archive.admin.database.port
     * 
     * @param dir The directory where the script will be placed.
     * @throws IOFailure If the script cannot be created.
     */
    @Override
    protected void createArchiveDatabaseKillScript(File dir) throws IOFailure {
        // Ignore if no archive database directory has been defined.
        String dbDir = machineParameters.getArchiveDatabaseDirValue();
        if(dbDir.isEmpty()) {
            return;
        }
        
        try {
            // initialise the script file.
            File killArcDBScript = new File(dir, 
                    Constants.SCRIPT_NAME_ADMIN_DB_KILL + scriptExtension);
            
            // retrieve the port for the database.
            String port = settings.getLeafValue(
                    Constants.SETTINGS_ARCHIVE_DATABASE_PORT);
            
            // make print writer for writing to file
            PrintWriter killDBPrint = new PrintWriter(killArcDBScript, getTargetEncoding());
            try {
                // - #!/bin/bash
                killDBPrint.println(ScriptConstants.BIN_BASH_COMMENT);

                // - cd InstallDir
                killDBPrint.print(ScriptConstants.CD + Constants.SPACE);
                killDBPrint.println(getInstallDirPath());
                // - java -cp 'DB-CLASSPATH' 
                // org.apache.derby.drda.NetworkServerControl shutdown  
                // < /dev/null >> start_external_database.log 2>&1 &
                killDBPrint.print(ScriptConstants.JAVA + Constants.SPACE);
                killDBPrint.print(ScriptConstants.JAVA_CLASSPATH);
                killDBPrint.print(Constants.SPACE + getDbClasspaths());
                killDBPrint.print(ScriptConstants.DERBY_ACCESS_METHOD);
                // insert the PORT if any specified.
                if(port != null && !port.isEmpty()) {
                    killDBPrint.print(Constants.SPACE);
                    killDBPrint.print(ScriptConstants.DATABASE_PORT_ARGUMENT);
                    killDBPrint.print(Constants.SPACE);
                    killDBPrint.print(port);
                } 
                killDBPrint.print(Constants.SPACE);
                killDBPrint.print(ScriptConstants.DERBY_COMMAND_KILL);
                killDBPrint.print(Constants.SPACE);
                killDBPrint.print(ScriptConstants.LINUX_DEV_NULL);
                killDBPrint.print(Constants.GREATER_THAN);
                killDBPrint.print(Constants.SPACE);
                killDBPrint.print(Constants.SCRIPT_NAME_ADMIN_DB_START);
                killDBPrint.print(Constants.EXTENSION_LOG_FILES);
                killDBPrint.print(Constants.SPACE);
                killDBPrint.println(ScriptConstants.LINUX_ERROR_MESSAGE_TO_1);
            } finally {
                // close file
                killDBPrint.close();
            }
        } catch (IOException e) {
            // Log the error and throw an IOFailure.
            log.trace(Constants.MSG_ERROR_DB_KILL_FILE, e);
            throw new IOFailure(Constants.MSG_ERROR_DB_KILL_FILE, e);
        }
    }
    
    
    /**
     * Method for generating the command for running the 
     * external_database_kill script. This should be called when the 
     * application on the machines have been killed.
     * 
     * <br/> &gt; echo Killing external database
     * <br/> &gt; if [ -e ./kill_external_database.sh ]; then
     * <br/> &gt;     ./kill_external_database.sh
     * <br/> &gt; fi
     * 
     * @return The command for running external_database_kill script.
     */
    protected String callKillArchiveDatabase() {
        // Ignore if no archive database directory has been defined.
        String dbDir = machineParameters.getArchiveDatabaseDirValue();
        if(dbDir.isEmpty()) {
            return "";
        }

        // Constructing filename
        String appScript = Constants.DOT + Constants.SLASH
                + Constants.SCRIPT_NAME_ADMIN_DB_KILL + scriptExtension;

        StringBuilder res = new StringBuilder();
        // echo Killing external database
        res.append(ScriptConstants.ECHO_KILL_EXTERNAL_ADMIN_DATABASE);
        res.append(Constants.NEWLINE);
        // if [ -e ./kill_external_database.sh ]; then
        res.append(ScriptConstants.LINUX_IF_EXIST + Constants.SPACE);
        res.append(appScript + Constants.SPACE + ScriptConstants.LINUX_THEN);
        res.append(Constants.NEWLINE);
        //    ./kill_external_database.sh
        res.append(ScriptConstants.MULTI_SPACE_6 + appScript);
        res.append(Constants.NEWLINE);
        // fi
        res.append(ScriptConstants.FI + Constants.NEWLINE);        
        
        return res.toString();
    }
    
    /**
     * Creates a script for starting the harvest database on a given machine.
     * This is only created if the &lt;deployHarvestDatabaseDir&gt; parameter
     * is defined on the machine level.
     * 
     * <br/> &gt; #!/bin/bash
     * <br/> &gt; cd InstallDir
     * <br/> &gt; java -cp 'DB-CLASSPATH' 
     * org.apache.derby.drda.NetworkServerControl start < /dev/null > 
     * start_external_harvest_database.log 2>&1 &
     * 
     * @param dir The directory where the script will be placed.
     * @throws IOFailure If the script cannot be written.
     */
    @Override
    protected void createHarvestDatabaseStartScript(File dir) throws IOFailure {
        // Ignore if no harvest database directory has been defined.
        String dbDir = machineParameters.getHarvestDatabaseDirValue();
        if(dbDir.isEmpty()) {
            return;
        }

        try {
            // initialise the script file.
            File startHarvestDBScript = new File(dir, 
                    Constants.SCRIPT_NAME_HARVEST_DB_START + scriptExtension);
            
            // retrieve the port
            String port = settings.getLeafValue(
                    Constants.SETTINGS_HARVEST_DATABASE_PORT);
            
            // make print writer for writing to file
            PrintWriter startDBPrint = new PrintWriter(startHarvestDBScript, getTargetEncoding());
            try {
                // - #!/bin/bash
                startDBPrint.println(ScriptConstants.BIN_BASH_COMMENT);
                // - cd InstallDir
                startDBPrint.print(ScriptConstants.CD + Constants.SPACE);
                startDBPrint.println(getInstallDirPath());
                // - java -cp 'DB-CLASSPATH' 
                // org.apache.derby.drda.NetworkServerControl start  
                // < /dev/null > start_external_harvest_database.log 2>&1 &
                startDBPrint.print(ScriptConstants.JAVA + Constants.SPACE);
 // FIXME: Incomplete implementation of NAS-2030               
 //               startDBPrint.print("-Dderby.system.home="
 //                       + getInstallDirPath() + Constants.SLASH
 //                       + dbDir
 //                       + Constants.SPACE);

                startDBPrint.print(machineParameters.writeJavaOptions());
                startDBPrint.print(Constants.SPACE);
                startDBPrint.print(ScriptConstants.JAVA_CLASSPATH);
                startDBPrint.print(Constants.SPACE + getDbClasspaths());
                startDBPrint.print(ScriptConstants.DERBY_ACCESS_METHOD);
                // insert the PORT if any specified.
                if(port != null && !port.isEmpty()) {
                    startDBPrint.print(Constants.SPACE);
                    startDBPrint.print(ScriptConstants.DATABASE_PORT_ARGUMENT);
                    startDBPrint.print(Constants.SPACE);
                    startDBPrint.print(port);
                } 
                startDBPrint.print(Constants.SPACE);
                startDBPrint.print(ScriptConstants.DERBY_COMMAND_START);
                startDBPrint.print(Constants.SPACE);
                startDBPrint.print(ScriptConstants.LINUX_DEV_NULL);
                startDBPrint.print(Constants.SPACE);
                startDBPrint.print(Constants.SCRIPT_NAME_HARVEST_DB_START);
                startDBPrint.print(Constants.EXTENSION_LOG_FILES);
                startDBPrint.print(Constants.SPACE);
                startDBPrint.println(ScriptConstants.LINUX_ERROR_MESSAGE_TO_1);
            } finally {
                // close file
                startDBPrint.close();
            }
        } catch (IOException e) {
            // Log the error and throw an IOFailure.
            log.trace(Constants.MSG_ERROR_DB_START_FILE, e);
            throw new IOFailure(Constants.MSG_ERROR_DB_START_FILE, e);
        }
    }
    
    /**
     * Method for generating the command for running the 
     * external_harvest_database_start script. This should be called before the 
     * application on the machines have been started.
     * 
     * <br/> &gt; echo Starting external harvest database
     * <br/> &gt; if [ -e ./start_external_harvest_database.sh ]; then
     * <br/> &gt;     ./start_external_harvest_database.sh &
     * <br/> &gt;     sleep 5
     * <br/> &gt; fi
     * 
     * @return The command for running external_harvest_database_start script.
     */
    protected String callStartHarvestDatabase() {
        // Ignore if no archive database directory has been defined.
        String dbDir = machineParameters.getHarvestDatabaseDirValue();
        if(dbDir.isEmpty()) {
            return "";
        }
        
        // Constructing filename
        String appScript = Constants.DOT + Constants.SLASH
                + Constants.SCRIPT_NAME_HARVEST_DB_START + scriptExtension;
        
        String app2Script = Constants.DOT + Constants.SLASH
                + Constants.SCRIPT_NAME_HARVEST_DB_UPDATE + scriptExtension;;
        
        StringBuilder res = new StringBuilder();
        // echo Starting external harvest database
        res.append(ScriptConstants.ECHO_START_EXTERNAL_HARVEST_DATABASE);
        res.append(Constants.NEWLINE);
        // if [ -e ./start_external_harvest_database.sh ]; then
        res.append(ScriptConstants.LINUX_IF_EXIST + Constants.SPACE);
        res.append(appScript + Constants.SPACE + ScriptConstants.LINUX_THEN);
        res.append(Constants.NEWLINE);
        //    ./start_external_harvest_database.sh
        res.append(ScriptConstants.MULTI_SPACE_6 + appScript);
        res.append(ScriptConstants.LINUX_RUN_BACKGROUND + Constants.NEWLINE);
        //    sleep 5
        res.append(ScriptConstants.MULTI_SPACE_6 + ScriptConstants.SLEEP_5);
        // fi
        res.append(Constants.NEWLINE + ScriptConstants.FI); 
        res.append(Constants.NEWLINE);
        // echo Updating external harvest database
        res.append(ScriptConstants.ECHO_UPDATE_EXTERNAL_HARVEST_DATABASE);
        res.append(Constants.NEWLINE);
        // if [ -e ./start_external_harvest_database.sh ]; then
        res.append(ScriptConstants.LINUX_IF_EXIST + Constants.SPACE);
        res.append(app2Script + Constants.SPACE + ScriptConstants.LINUX_THEN);
        res.append(Constants.NEWLINE);
        res.append(ScriptConstants.MULTI_SPACE_6 + app2Script);
	res.append(Constants.NEWLINE);
        // fi
        res.append(ScriptConstants.FI + Constants.NEWLINE);        

        return res.toString();
    }

    /**
     * Creates a script for killing the harvest database on a given machine.
     * This is only created if the &lt;globalHarvestDatabaseDir&gt; parameter
     * is defined on the machine level.
     * 
     * The output is appended to the log, thus the '>>' instead of the standard
     * '>' when redirecting the output.
     * 
     * <br/> &gt; #!/bin/bash
     * <br/> &gt; cd InstallDir
     * <br/> &gt; java -cp 'DB-CLASSPATH' 
     * org.apache.derby.drda.NetworkServerControl shutdown < /dev/null >> 
     * start_external_harvest_database.log 2>&1 &
     * 
     * <br/>
     * where 'PORT' is in the setting: settings.common.database.port
     * 
     * @param dir The directory where the script will be placed.
     * @throws IOFailure If the script cannot be created.
     */
    @Override
    protected void createHarvestDatabaseKillScript(File dir) throws IOFailure {
        // Ignore if no harvest database directory has been defined.
        String dbDir = machineParameters.getHarvestDatabaseDirValue();
        if(dbDir.isEmpty()) {
            return;
        }
        
        try {
            // initialise the script file.
            File killHarvestDBScript = new File(dir, 
                    Constants.SCRIPT_NAME_HARVEST_DB_KILL + scriptExtension);
            
            // retrieve the port for the database.
            String port = settings.getLeafValue(
                    Constants.SETTINGS_HARVEST_DATABASE_PORT);
            
            // make print writer for writing to file
            PrintWriter killDBPrint = new PrintWriter(killHarvestDBScript, getTargetEncoding());
            try {
                // - #!/bin/bash
                killDBPrint.println(ScriptConstants.BIN_BASH_COMMENT);

                // - cd InstallDir
                killDBPrint.print(ScriptConstants.CD + Constants.SPACE);
                killDBPrint.println(getInstallDirPath());
                // - java -cp 'DB-CLASSPATH' 
                // org.apache.derby.drda.NetworkServerControl shutdown  
                // < /dev/null >> start_external_harvest_database.log 2>&1 &
                killDBPrint.print(ScriptConstants.JAVA + Constants.SPACE);
                killDBPrint.print(ScriptConstants.JAVA_CLASSPATH);
                killDBPrint.print(Constants.SPACE + getDbClasspaths());
                killDBPrint.print(ScriptConstants.DERBY_ACCESS_METHOD);
                // insert the PORT if any specified.
                if(port != null && !port.isEmpty()) {
                    killDBPrint.print(Constants.SPACE);
                    killDBPrint.print(ScriptConstants.DATABASE_PORT_ARGUMENT);
                    killDBPrint.print(Constants.SPACE);
                    killDBPrint.print(port);
                }
                killDBPrint.print(Constants.SPACE);
                killDBPrint.print(ScriptConstants.DERBY_COMMAND_KILL);
                killDBPrint.print(Constants.SPACE);
                killDBPrint.print(ScriptConstants.LINUX_DEV_NULL);
                killDBPrint.print(Constants.GREATER_THAN);
                killDBPrint.print(Constants.SPACE);
                killDBPrint.print(Constants.SCRIPT_NAME_HARVEST_DB_START);
                killDBPrint.print(Constants.EXTENSION_LOG_FILES);
                killDBPrint.print(Constants.SPACE);
                killDBPrint.println(ScriptConstants.LINUX_ERROR_MESSAGE_TO_1);
            } finally {
                // close file
                killDBPrint.close();
            }
        } catch (IOException e) {
            // Log the error and throw an IOFailure.
            log.trace(Constants.MSG_ERROR_DB_KILL_FILE, e);
            throw new IOFailure(Constants.MSG_ERROR_DB_KILL_FILE, e);
        }
    }
    
    
    /**
     * Method for generating the command for running the 
     * external_database_kill script. This should be called when the 
     * application on the machines have been killed.
     * 
     * <br/> &gt; echo Killing external harvest database
     * <br/> &gt; if [ -e ./kill_external_harvest_database.sh ]; then
     * <br/> &gt;     ./kill_external_harvest_database.sh
     * <br/> &gt; fi
     * 
     * @return The command for running external_harvest_database_kill script.
     */
    protected String callKillHarvestDatabase() {
        // Ignore if no harvest database directory has been defined.
        String dbDir = machineParameters.getHarvestDatabaseDirValue();
        if(dbDir.isEmpty()) {
            return "";
        }

        // Constructing filename
        String appScript = Constants.DOT + Constants.SLASH
                + Constants.SCRIPT_NAME_HARVEST_DB_KILL + scriptExtension;

        StringBuilder res = new StringBuilder();
        // echo Killing external harvest database
        res.append(ScriptConstants.ECHO_KILL_EXTERNAL_HARVEST_DATABASE);
        res.append(Constants.NEWLINE);
        // if [ -e ./kill_external_harvest_database.sh ]; then
        res.append(ScriptConstants.LINUX_IF_EXIST + Constants.SPACE);
        res.append(appScript + Constants.SPACE + ScriptConstants.LINUX_THEN);
        res.append(Constants.NEWLINE);
        //    ./kill_external_harvest_database.sh
        res.append(ScriptConstants.MULTI_SPACE_6 + appScript);
        res.append(Constants.NEWLINE);
        // fi
        res.append(ScriptConstants.FI + Constants.NEWLINE);        
        
        return res.toString();
    }

    /**
     * Method for combining the classpaths for the database access. <br/>
     * E.g. /home/test/NAS/lib/db/derby.jar:/home/test/NAS/lib/db/derbynet.jar
     * 
     * @return The combined classpaths for accessing the database.
     */
    private String getDbClasspaths() {
        StringBuilder res = new StringBuilder();
        
        for(int i = 0; i < ScriptConstants.DERBY_ACCESS_CLASSPATH.length; i++) {
            // ignore colon at the first classpath.
            if(i != 0) {
                res.append(Constants.COLON);
            }
            res.append(getInstallDirPath() + Constants.SLASH);
            res.append(ScriptConstants.DERBY_ACCESS_CLASSPATH[i]);
        }
        res.append(Constants.SPACE);
        return res.toString();
    }

    @Override
    protected void createHarvestDatabaseUpdateScript(File dir) {
        // Ignore if no harvest database directory has been defined.
        // Only update database on machine, where harvestdatabase is running
        String dbDir = machineParameters.getHarvestDatabaseDirValue();
        if(dbDir.isEmpty()) {
            return;
        }
        
        try {
            // initialise the script file.
            File updateHarvestDBScript = new File(dir, 
                    Constants.SCRIPT_NAME_HARVEST_DB_UPDATE + scriptExtension);
            
            File updateHarvestDBSettingsFile = new File(dir, 
                    Constants.SETTINGS_PREFIX + Constants.SCRIPT_NAME_HARVEST_DB_UPDATE +
                    Constants.EXTENSION_XML_FILES);
            PrintWriter updateDBSettings = 
            		new PrintWriter(updateHarvestDBSettingsFile, getTargetEncoding());
            updateDBSettings.println(settings.getXML());
            updateDBSettings.close();
            
            // make print writer for writing to file
            PrintWriter updateDBPrint = new PrintWriter(updateHarvestDBScript, getTargetEncoding());
            try {
                // - #!/bin/bash
                updateDBPrint.println(ScriptConstants.BIN_BASH_COMMENT);

                // - cd InstallDir
                updateDBPrint.print(ScriptConstants.CD + Constants.SPACE);
                updateDBPrint.println(getInstallDirPath());
                
                // - java -cp  
                // org.apache.derby.drda.NetworkServerControl shutdown  
                // < /dev/null >> start_external_harvest_database.log 2>&1 &
                
                updateDBPrint.print(ScriptConstants.EXPORT_CLASSPATH);
                updateDBPrint.print(getDefaultMachineClasspath() + ScriptConstants.NEWLINE);
                
                updateDBPrint.print(ScriptConstants.JAVA + Constants.SPACE + "-" 
                        +  ScriptConstants.OPTION_SETTINGS 
                        +  getConfDirPath() + updateHarvestDBSettingsFile.getName()
                        + Constants.SPACE);
                updateDBPrint.print(ScriptConstants.HARVEST_DATABASE_UPDATE_APP);
                
                updateDBPrint.print(Constants.SPACE);
                updateDBPrint.print(ScriptConstants.LINUX_DEV_NULL);
                updateDBPrint.print(Constants.GREATER_THAN);
                updateDBPrint.print(Constants.SPACE);
                updateDBPrint.print(Constants.SCRIPT_NAME_HARVEST_DB_UPDATE);
                updateDBPrint.print(Constants.EXTENSION_LOG_FILES);
                updateDBPrint.print(Constants.SPACE);
                updateDBPrint.println(ScriptConstants.LINUX_ERROR_MESSAGE_TO_1);
            } finally {
                // close file
                updateDBPrint.close();
            }
        } catch (IOException e) {
            // Log the error and throw an IOFailure.
            log.trace(Constants.MSG_ERROR_DB_KILL_FILE, e);
            throw new IOFailure(Constants.MSG_ERROR_DB_KILL_FILE, e);
        }
    }
    private String getDefaultMachineClasspath() { 
        StringBuilder res = new StringBuilder();
        // get all the classpaths 
        for(Element cp : machineParameters.getClassPaths()) {
            res.append(getInstallDirPath() + Constants.SLASH + cp.getText().trim() 
                + Constants.COLON);
        }
        return res.toString();
    }

    @Override
    protected String getLibDirPath() {
        return getInstallDirPath() + Constants.LIB_DIR_LINUX;
    }
    
}<|MERGE_RESOLUTION|>--- conflicted
+++ resolved
@@ -643,11 +643,11 @@
                     String securityManagement = "";
                     if (app.getTotalName().contains(ScriptConstants.BITARCHIVE_APPLICATION_NAME)) {
                         securityManagement = Constants.SPACE + Constants.DASH
-                                        + ScriptConstants.OPTION_SECURITY_MANAGER
-                                        + Constants.SPACE + Constants.DASH
-                                        + ScriptConstants.OPTION_SECURITY_POLICY
-                                        + getConfDirPath()
-                                        + Constants.SECURITY_POLICY_FILE_NAME ;
+                                + ScriptConstants.OPTION_SECURITY_MANAGER
+                                + Constants.SPACE + Constants.DASH
+                                + ScriptConstants.OPTION_SECURITY_POLICY
+                                + getConfDirPath()
+                                + Constants.SECURITY_POLICY_FILE_NAME;
                     }
                     appPrint.println(ScriptConstants.MULTI_SPACE_4
                             + ScriptConstants.JAVA + Constants.SPACE
@@ -670,7 +670,6 @@
                             + getConfDirPath()
                             + Constants.LOG_PREFIX
                             + app.getIdentification() 
-<<<<<<< HEAD
                             + Constants.EXTENSION_JUL_PROPERTY_FILES
 
                             // TODO check to see if inheritedSlf4jConfigFile is not null
@@ -682,16 +681,8 @@
                             + app.getIdentification() 
                             + Constants.EXTENSION_XML_FILES
 
-                            + Constants.SPACE + Constants.DASH 
-                            + ScriptConstants.OPTION_SECURITY_MANAGER
-                            + Constants.SPACE + Constants.DASH 
-                            + ScriptConstants.OPTION_SECURITY_POLICY
-                            + getConfDirPath() 
-                            + Constants.SECURITY_POLICY_FILE_NAME 
-=======
-                            + Constants.EXTENSION_LOG_PROPERTY_FILES
                             + securityManagement
->>>>>>> c25a6d2a
+
                             + Constants.SPACE + app.getTotalName()
                             + Constants.SPACE + ScriptConstants.LINUX_DEV_NULL
                             + Constants.SPACE 
