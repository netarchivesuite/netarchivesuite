--- conflicted
+++ resolved
@@ -46,16 +46,6 @@
       <scope>test</scope>
     </dependency>
 
-<<<<<<< HEAD
-    <dependency>
-      <groupId>org.netarchivesuite</groupId>
-      <artifactId>archive-core</artifactId>
-      <version>7.0-SNAPSHOT</version>
-      <scope>test</scope>
-    </dependency>
-
-=======
->>>>>>> 19da50ff
     <!-- https://mvnrepository.com/artifact/org.apache.ant/ant-jsch -->
     <dependency>
       <groupId>org.apache.ant</groupId>
