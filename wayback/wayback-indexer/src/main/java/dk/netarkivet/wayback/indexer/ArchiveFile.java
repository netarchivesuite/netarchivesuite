/*
 * #%L
 * Netarchivesuite - wayback
 * %%
 * Copyright (C) 2005 - 2018 The Royal Danish Library, 
 *             the National Library of France and the Austrian National Library.
 * %%
 * This program is free software: you can redistribute it and/or modify
 * it under the terms of the GNU Lesser General Public License as
 * published by the Free Software Foundation, either version 2.1 of the
 * License, or (at your option) any later version.
 * 
 * This program is distributed in the hope that it will be useful,
 * but WITHOUT ANY WARRANTY; without even the implied warranty of
 * MERCHANTABILITY or FITNESS FOR A PARTICULAR PURPOSE.  See the
 * GNU General Lesser Public License for more details.
 * 
 * You should have received a copy of the GNU General Lesser Public
 * License along with this program.  If not, see
 * <http://www.gnu.org/licenses/lgpl-2.1.html>.
 * #L%
 */
package dk.netarkivet.wayback.indexer;

import java.io.File;
import java.io.IOException;
import java.nio.file.Files;
import java.nio.file.Paths;
import java.util.Date;
import java.util.List;
import java.util.UUID;

import javax.persistence.Entity;
import javax.persistence.Id;

import org.apache.hadoop.conf.Configuration;
import org.apache.hadoop.fs.FSDataOutputStream;
import org.apache.hadoop.fs.FileSystem;
import org.apache.hadoop.fs.Path;
import org.apache.hadoop.util.ToolRunner;
import org.slf4j.Logger;
import org.slf4j.LoggerFactory;

import dk.netarkivet.common.CommonSettings;
import dk.netarkivet.common.distribute.arcrepository.ArcRepositoryClientFactory;
import dk.netarkivet.common.distribute.arcrepository.BatchStatus;
import dk.netarkivet.common.distribute.arcrepository.PreservationArcRepositoryClient;
import dk.netarkivet.common.distribute.bitrepository.Bitrepository;
import dk.netarkivet.common.exceptions.IllegalState;
import dk.netarkivet.common.utils.BitmagUtils;
import dk.netarkivet.common.utils.FileResolver;
import dk.netarkivet.common.utils.FileUtils;
import dk.netarkivet.common.utils.SettingsFactory;
import dk.netarkivet.common.utils.hadoop.HadoopFileUtils;
import dk.netarkivet.common.utils.hadoop.HadoopJobUtils;
import dk.netarkivet.common.utils.Settings;
import dk.netarkivet.common.utils.SimpleFileResolver;
import dk.netarkivet.common.utils.arc.ARCUtils;
import dk.netarkivet.common.utils.batch.FileBatchJob;
import dk.netarkivet.common.utils.warc.WARCUtils;
import dk.netarkivet.wayback.WaybackSettings;
import dk.netarkivet.wayback.batch.DeduplicationCDXExtractionBatchJob;
import dk.netarkivet.wayback.batch.WaybackCDXExtractionARCBatchJob;
import dk.netarkivet.wayback.batch.WaybackCDXExtractionWARCBatchJob;
import dk.netarkivet.wayback.hadoop.CDXMapper;
import dk.netarkivet.common.utils.hadoop.HadoopJob;

/**
 * This class represents a file in the arcrepository which may be indexed by the indexer.
 */
@Entity
public class ArchiveFile {

    /** Logger for this class. */
    private static final Logger log = LoggerFactory.getLogger(ArchiveFile.class);

    /** The name of the file in the arcrepository. */
    private String filename;

    /** Boolean flag indicating whether the file has been indexed. */
    private boolean isIndexed;

    /** The name of the unsorted cdx index file created from the archive file. */
    private String originalIndexFileName;

    /** The number of times an attempt to index this file has failed. */
    private int indexingFailedAttempts;

    /** The date on which this file was indexed. */
    private Date indexedDate;

    /**
     * Constructor, creates a new instance in the unindexed state.
     */
    public ArchiveFile() {
        isIndexed = false;
        indexedDate = null;
    }

    /**
     * Gets originalIndexFileName.
     *
     * @return the originalIndexFileName
     */
    public String getOriginalIndexFileName() {
        return originalIndexFileName;
    }

    /**
     * Sets originalIndexFileName.
     *
     * @param originalIndexFileName The new original index filename
     */
    public void setOriginalIndexFileName(String originalIndexFileName) {
        this.originalIndexFileName = originalIndexFileName;
    }

    /**
     * Returns indexedDate.
     *
     * @return the date indexed.
     */
    public Date getIndexedDate() {
        return indexedDate;
    }

    /**
     * Sets indexedDate.
     *
     * @param indexedDate The new indexed date.
     */
    public void setIndexedDate(Date indexedDate) {
        this.indexedDate = indexedDate;
    }

    /**
     * The filename is used as a natural key because it is a fundamental property of the arcrepository that filenames
     * are unique.
     *
     * @return the filename.
     */
    @Id
    public String getFilename() {
        return filename;
    }

    /**
     * Sets the filename.
     *
     * @param filename The new filename
     */
    public void setFilename(String filename) {
        this.filename = filename;
    }

    /**
     * Returns true if the file has been indexed.
     *
     * @return whether the file is indexed
     */
    public boolean isIndexed() {
        return isIndexed;
    }

    /**
     * Sets whether the file has been indexed.
     *
     * @param indexed The new value of the isIndexed variable.
     */
    public void setIndexed(boolean indexed) {
        isIndexed = indexed;
    }

    /**
     * Gets the number of failed indexing attempts.
     *
     * @return the number of failed attempts
     */
    public int getIndexingFailedAttempts() {
        return indexingFailedAttempts;
    }

    /**
     * Sets the number of failed indexing attempts.
     *
     * @param indexingFailedAttempts The number of failed indexing attempts
     */
    public void setIndexingFailedAttempts(int indexingFailedAttempts) {
        this.indexingFailedAttempts = indexingFailedAttempts;
    }

    /**
     * Indexes this file by either running a hadoop job or a batch job, depending on settings.
     *
     * @throws IllegalState If the indexing has already been done.
     */
    public void index() throws IllegalState {
        log.info("Indexing {}", this.getFilename());
        if (isIndexed) {
            throw new IllegalState("Attempted to index file '" + filename + "' which is already indexed");
        }

<<<<<<< HEAD
        // TODO shouldn't have check on filename here, but for now let it be
        boolean isMetadataFile = filename.matches("(.*)" + Settings.get(CommonSettings.METADATAFILE_REGEX_SUFFIX));
        boolean isArchiveFile = ARCUtils.isARC(filename) || WARCUtils.isWarc(filename) || isMetadataFile;
        if (Settings.getBoolean(CommonSettings.USE_BITMAG_HADOOP_BACKEND) && isArchiveFile) {
=======
        if (Settings.getBoolean(CommonSettings.USING_HADOOP)) {
>>>>>>> bf5e9434
            hadoopIndex();
        } else {
            batchIndex();
        }
    }

    /**
     * Runs a map-only (no reduce) job to index this file.
     */
    private void hadoopIndex() {
        boolean isArchiveFile = ARCUtils.isARC(filename) || WARCUtils.isWarc(filename);
        if (!isArchiveFile) {
            log.warn("Skipping indexing of file with filename '{}'", filename);
            return;
        }

        System.setProperty("HADOOP_USER_NAME", Settings.get(CommonSettings.HADOOP_USER_NAME));
        Configuration conf = HadoopJobUtils.getConfFromSettings();
        UUID uuid = UUID.randomUUID();
        log.info("File {} indexed with job uuid for i/o {}.", this.filename, uuid);
        try (FileSystem fileSystem = FileSystem.newInstance(conf)) {
            String hadoopInputDir = Settings.get(CommonSettings.HADOOP_MAPRED_CDXJOB_INPUT_DIR);
            if (hadoopInputDir == null) {
                log.error("Parent input dir specified by {} must not be null.", CommonSettings.HADOOP_MAPRED_CDXJOB_INPUT_DIR);
                return;
            }
            try {
                HadoopFileUtils.initDir(fileSystem, hadoopInputDir);
            } catch (IOException e) {
                log.error("Failed to init input dir {}", hadoopInputDir, e);
                return;
            }
            Path hadoopInputNameFile = new Path(hadoopInputDir, uuid.toString());
            log.info("Hadoop input file will be {}", hadoopInputNameFile);

            String parentOutputDir = Settings.get(CommonSettings.HADOOP_MAPRED_CDXJOB_OUTPUT_DIR);
            if (parentOutputDir == null) {
                log.error("Parent output dir specified by {} must not be null.", CommonSettings.HADOOP_MAPRED_CDXJOB_OUTPUT_DIR);
                return;
            }
            try {
                HadoopFileUtils.initDir(fileSystem, parentOutputDir);
            } catch (IOException e) {
                log.error("Failed to init output dir {}", parentOutputDir, e);
                return;
            }
            Path jobOutputDir = new Path(parentOutputDir, uuid.toString());
            log.info("Output directory for job is {}", jobOutputDir);
            java.nio.file.Path localInputTempFile = null;
            localInputTempFile = Files.createTempFile(null, null);

            FileResolver fileResolver = SettingsFactory.getInstance(CommonSettings.FILE_RESOLVER_CLASS);
            if (fileResolver instanceof SimpleFileResolver) {
                String pillarParentDir = Settings.get(CommonSettings.HADOOP_MAPRED_INPUT_FILES_PARENT_DIR);
                ((SimpleFileResolver) fileResolver).setDirectory(Paths.get(pillarParentDir));
            }
            java.nio.file.Path filePath = fileResolver.getPath(filename);
            String inputLine = "file://" + filePath.toString();
            log.info("Inserting {} in {}.", inputLine, localInputTempFile);
            Files.write(localInputTempFile, inputLine.getBytes());
            // Write the input file to hdfs
            log.info("Copying file with input paths {} to hdfs {}.", localInputTempFile, hadoopInputNameFile);
            fileSystem.copyFromLocalFile(false, new Path(localInputTempFile.toAbsolutePath().toString()),
                    hadoopInputNameFile);
            log.info("Starting CDX job on file '{}'", filename);
            int exitCode = 0;
            try {
                log.info("Starting hadoop job with input {} and output {}.", hadoopInputNameFile, jobOutputDir);
                exitCode = ToolRunner.run(new HadoopJob(conf, new CDXMapper()),
                        new String[] {hadoopInputNameFile.toString(), jobOutputDir.toString()});
                if (exitCode == 0) {
                    log.info("CDX job for file {} was a success!", filename);
                    collectHadoopResults(fileSystem, jobOutputDir);
                } else {
                    log.warn("Hadoop job failed with exit code '{}'", exitCode);
                }
            } catch (Exception exception) {
               log.error("Hadoop indexing job failed to run normally.", exception);
            }
        } catch (IOException e) {
           log.error("Error on hadoop filesystem.", e);
        }

    }

    /**
     * Runs a map-only (no reduce) job to index this file.
     * Uses the costly approach of copying the file to hdfs first
     */
    private void hadoopHDFSIndex() {
        // For now only handles WARC files
        String hadoopInputDir = Settings.get(CommonSettings.HADOOP_MAPRED_CDXJOB_INPUT_DIR);
        // As each file for now has its own job, the inputfile for each job
        // is just made unique from the archivefile's name
        Path hadoopInputNameFile = new Path(
                filename.substring(0, filename.lastIndexOf('.')) + "_map_input.txt");
        Configuration conf = HadoopJobUtils.getConfFromSettings();
        Bitrepository bitrep = BitmagUtils.initBitrep();

        // Get file and put it in hdfs
        log.info("Getting file '{}' from bitmag for indexing", filename);
        File inputFile = bitrep.getFile(filename, "netarkivet", null, Settings.get(
                dk.netarkivet.common.distribute.bitrepository.BitmagUtils.BITREPOSITORY_USEPILLAR));
        Path inputFilePath = new Path(inputFile.getAbsolutePath());
        FileSystem fs = null;
        try {
            fs = FileSystem.get(conf);
            try {
                log.info("Copying '{}' to hdfs", inputFilePath.toString());
                fs.copyFromLocalFile(false, inputFilePath, new Path(hadoopInputDir)); // TODO Need hadoopInputDir to exist prior to this!
            } catch (IOException e) {
                log.warn("Failed to upload '{}' to hdfs", inputFilePath.toString(), e);
                return;
            }
            fs.deleteOnExit(hadoopInputNameFile);

            // Write the filename/path of the WARC-file to the input file for Hadoop to process.
            // NB files of same name are overwritten by default
            try {
                log.info("Creating input file '{}' on hdfs", hadoopInputNameFile);
                FSDataOutputStream fsdos = fs.create(hadoopInputNameFile);
                log.info("Writing input line '{}' to input file", hadoopInputDir + "/" + filename);
                fsdos.writeBytes(hadoopInputDir + "/" + filename);
            } catch (IOException e) {
                log.warn("Could not write input line to {}", hadoopInputNameFile, e);
                return;
            }

            // Start job on file
            log.info("Starting CDXJob on file '{}'", filename);
            try {
                // TODO Guess conditioning on which file it is should be handled here by designating different mapper classes
                int exitCode = ToolRunner.run(new HadoopJob(conf, new CDXMapper()),
                        new String[] {
                                hadoopInputNameFile.getName(), Settings.get(CommonSettings.HADOOP_MAPRED_CDXJOB_OUTPUT_DIR)});

                if (exitCode != 0) {
                    log.warn("Hadoop job failed with exit code '{}'", exitCode);
                    try {
                        fs.close();
                    } catch (IOException e) {
                        log.warn("Problem closing FileSystem: ", e);
                    }
                } else {
                    collectHadoopResults(fs, new Path(Settings.get(CommonSettings.HADOOP_MAPRED_CDXJOB_OUTPUT_DIR)));
                }
            } catch (Exception e) {
                log.warn("Running hadoop job threw exception", e);
            }
        } catch (Exception e) {
            log.warn("Couldn't get FileSystem from configuration", e);
        } finally {
            try {
                if (fs != null) {
                    fs.close();
                }
            } catch (IOException e) {
                log.warn("Problem closing FileSystem: ", e);
            }
        }
    }

    /**
     * Copies the results from the Hadoop job to a file in a local tempdir and afterwards moves
     * the results to WAYBACK_BATCH_OUTPUTDIR. The status of this object is then updated to reflect that the
     * object has been indexed.
     * @param fs The Hadoop FileSystem that is used
     * @param jobOutputDir The job output dir to find the 'part'-files in, which contain the resulting cdx lines.
     */
    private void collectHadoopResults(FileSystem fs, Path jobOutputDir) {
        File outputFile = makeNewFileInWaybackTempDir();
        log.info("Collecting index for '{}' from parts in '{}' to '{}'", this.getFilename(), jobOutputDir, outputFile.getAbsolutePath());
        try {
            List<String> cdxLines = HadoopJobUtils.collectOutputLines(fs, jobOutputDir);
            FileUtils.writeCollectionToFile(outputFile, cdxLines);
            log.info("Finished collecting index for '{}' to '{}'", this.getFilename(), outputFile.getAbsolutePath());
        } catch (IOException e) {
            log.warn("Could not collect index results from '{}'", jobOutputDir.toString(), e);
        }
        File finalFile = moveFileToWaybackOutputDir(outputFile);

        // Update the file status in the object store
        originalIndexFileName = outputFile.getName();
        isIndexed = true;
        log.info("Indexed '{}' to '{}'. Marking as indexed in DB.", this.filename, finalFile.getAbsolutePath());
        (new ArchiveFileDAO()).update(this);
    }

    /**
     * Run a batch job to index this file, storing the result locally. If this method runs successfully, the isIndexed
     * flag will be set to true and the originalIndexFileName field will be set to the (arbitrary) name of the file
     * containing the results. The values are persisted to the datastore.
     */
    private void batchIndex() {
        // TODO the following if-block could be replaced by some fancier more
        // general class with methods for associating particular types of
        // archived files with particular types of batch processor. e.g.
        // something with a signature like
        // List<FileBatchJob> getIndexers(ArchiveFile file)
        // This more-flexible approach
        // may be of value when we begin to add warc support.
        FileBatchJob theJob = null;
        if (filename.matches("(.*)" + Settings.get(CommonSettings.METADATAFILE_REGEX_SUFFIX))) {
            theJob = new DeduplicationCDXExtractionBatchJob();
        } else if (ARCUtils.isARC(filename)) {
            theJob = new WaybackCDXExtractionARCBatchJob();
        } else if (WARCUtils.isWarc(filename)) {
            theJob = new WaybackCDXExtractionWARCBatchJob();
        } else {
            log.warn("Skipping indexing of file with filename '{}'", filename);
            return;
        }
        theJob.processOnlyFileNamed(filename);
        PreservationArcRepositoryClient client = ArcRepositoryClientFactory.getPreservationInstance();
        String replicaId = Settings.get(WaybackSettings.WAYBACK_REPLICA);
        log.info("Submitting {} for {} to {}", theJob.getClass().getName(), getFilename(), replicaId.toString());
        BatchStatus batchStatus = client.batch(theJob, replicaId);
        log.info("Batch job for {} returned", this.getFilename());
        // Normally expect exactly one file per job.
        if (!batchStatus.getFilesFailed().isEmpty() || batchStatus.getNoOfFilesProcessed() == 0
                || !batchStatus.getExceptions().isEmpty()) {
            logBatchError(batchStatus);
        } else {
            if (batchStatus.getNoOfFilesProcessed() > 1) {
                log.warn(
                        "Processed '{}' files for {}.\n This may indicate a doublet in the arcrepository. Proceeding with caution.",
                        batchStatus.getNoOfFilesProcessed(), this.getFilename());
            }
            try {
                collectResults(batchStatus);
            } catch (Exception e) {
                logBatchError(batchStatus);
                log.error("Failed to retrieve results", e);
            }
        }
    }

    /**
     * Collects the batch results from the BatchStatus, first to a file in temporary directory, after which they are
     * renamed to the directory WAYBACK_BATCH_OUTPUTDIR. The status of this object is then updated to reflect that the
     * object has been indexed.
     *
     * @param status the status of a batch job.
     */
    private void collectResults(BatchStatus status) {
        File batchOutputFile = makeNewFileInWaybackTempDir();
        log.info("Collecting index for '{}' to '{}'", this.getFilename(), batchOutputFile.getAbsolutePath());
        status.copyResults(batchOutputFile);
        log.info("Finished collecting index for '{}' to '{}'", this.getFilename(), batchOutputFile.getAbsolutePath());
        File finalFile = moveFileToWaybackOutputDir(batchOutputFile);

        // Update the file status in the object store
        originalIndexFileName = batchOutputFile.getName();
        isIndexed = true;
        log.info("Indexed '{}' to '{}'", this.filename, finalFile.getAbsolutePath());
        (new ArchiveFileDAO()).update(this);
    }

    /**
     * Helper method.
     * Makes a new file in the wayback temp dir and returns it.
     * If the directory does not exist, it is also created.
     * @return A new file in the wayback temp dir.
     */
    private File makeNewFileInWaybackTempDir() {
        // Use an arbitrary filename for the output
        String outputFilename = UUID.randomUUID().toString();

        // Read the name of the temporary output directory and create it if necessary
        String tempOutputDir = Settings.get(WaybackSettings.WAYBACK_INDEX_TEMPDIR);
        final File outDir = new File(tempOutputDir);
        FileUtils.createDir(outDir);

        // Copy the output to the temporary directory.
        return new File(outDir, outputFilename);
    }

    /**
     * Helper method.
     * Moves (renames) the output file from the batch process to the wayback output dir.
     * If the directory does not exist, it is also created.
     * @param outputFile The file to move
     * @return The file now in the output dir
     */
    private File moveFileToWaybackOutputDir(File outputFile) {
        // Read the name of the final batch output directory and create it if necessary
        String finalBatchOutputDir = Settings.get(WaybackSettings.WAYBACK_BATCH_OUTPUTDIR);
        final File finalDirectory = new File(finalBatchOutputDir);
        FileUtils.createDir(finalDirectory);

        // Move the output file from the temporary directory to the final directory
        File finalFile = new File(finalDirectory, outputFile.getName());
        outputFile.renameTo(finalFile);
        return finalFile;
    }

    /**
     * Logs the error and increments the number of failed attempts for this ArchiveFile.
     *
     * @param status the status of the batch job.
     */
    private void logBatchError(BatchStatus status) {
        String message = "Error indexing file '" + getFilename() + "'\n" + "Number of files processed: '"
                + status.getNoOfFilesProcessed() + "'\n" + "Number of files failed '" + status.getFilesFailed().size()
                + "'";
        if (!status.getExceptions().isEmpty()) {
            message += "\n Exceptions thrown: " + "\n";
            for (FileBatchJob.ExceptionOccurrence e : status.getExceptions()) {
                message += e.toString() + "\n";
            }
        }
        log.error(message);
        indexingFailedAttempts += 1;
        (new ArchiveFileDAO()).update(this);
    }

    // Autogenerated code
    @Override
    public boolean equals(Object o) {
        if (this == o) {
            return true;
        }
        if (o == null || getClass() != o.getClass()) {
            return false;
        }

        ArchiveFile that = (ArchiveFile) o;

        if (indexingFailedAttempts != that.indexingFailedAttempts) {
            return false;
        }
        if (isIndexed != that.isIndexed) {
            return false;
        }
        if (!filename.equals(that.filename)) {
            return false;
        }

        if (indexedDate != null ? !indexedDate.equals(that.indexedDate) : that.indexedDate != null) {
            return false;
        }
        if (originalIndexFileName != null ? !originalIndexFileName.equals(that.originalIndexFileName)
                : that.originalIndexFileName != null) {
            return false;
        }

        return true;
    }

    // Autogenerated code
    @Override
    public int hashCode() {
        int result = filename.hashCode();
        result = 31 * result + (isIndexed ? 1 : 0);
        result = 31 * result + (originalIndexFileName != null ? originalIndexFileName.hashCode() : 0);
        result = 31 * result + indexingFailedAttempts;
        result = 31 * result + (indexedDate != null ? indexedDate.hashCode() : 0);
        return result;
    }

}<|MERGE_RESOLUTION|>--- conflicted
+++ resolved
@@ -200,14 +200,7 @@
             throw new IllegalState("Attempted to index file '" + filename + "' which is already indexed");
         }
 
-<<<<<<< HEAD
-        // TODO shouldn't have check on filename here, but for now let it be
-        boolean isMetadataFile = filename.matches("(.*)" + Settings.get(CommonSettings.METADATAFILE_REGEX_SUFFIX));
-        boolean isArchiveFile = ARCUtils.isARC(filename) || WARCUtils.isWarc(filename) || isMetadataFile;
-        if (Settings.getBoolean(CommonSettings.USE_BITMAG_HADOOP_BACKEND) && isArchiveFile) {
-=======
-        if (Settings.getBoolean(CommonSettings.USING_HADOOP)) {
->>>>>>> bf5e9434
+        if (Settings.getBoolean(CommonSettings.USE_BITMAG_HADOOP_BACKEND)) {
             hadoopIndex();
         } else {
             batchIndex();
