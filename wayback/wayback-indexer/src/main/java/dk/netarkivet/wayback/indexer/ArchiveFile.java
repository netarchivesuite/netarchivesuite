--- conflicted
+++ resolved
@@ -201,7 +201,7 @@
         if (Settings.getBoolean(CommonSettings.USING_HADOOP) && WARCUtils.isWarc(filename)) {
             // Start a hadoop indexing job.
             // But this shouldn't be done on the files individually?? This is done on a list of filenames..
-                hadoopIndex();
+            hadoopIndex();
         } else {
             batchIndex();
         }
@@ -248,16 +248,11 @@
             log.info("Copying file with input paths {} to hdfs {}.", localInputTempFile, hadoopInputNameFile);
             fileSystem .copyFromLocalFile(false, new Path(localInputTempFile.toAbsolutePath().toString()),
                     hadoopInputNameFile);
-            log.info("Starting CDXJob on file '{}'", filename);
+            log.info("Starting CDX job on file '{}'", filename);
             int exitCode = 0;
             try {
-<<<<<<< HEAD
-                // TODO Guess conditioning on which file it is should be handled here by designating different mapper classes
-                int exitCode = ToolRunner.run(new HadoopJob(conf, new CDXMap()),
-=======
                 log.info("Starting hadoop job with input {} and output {}.", hadoopInputNameFile, jobOutputDir);
-                exitCode = ToolRunner.run(new CDXJob(conf),
->>>>>>> c87a69b5
+                exitCode = ToolRunner.run(new HadoopJob(conf, new CDXMap()),
                         new String[] {
                                 hadoopInputNameFile.toString(), jobOutputDir.toString()});
                 if (exitCode == 0) {
@@ -279,7 +274,7 @@
         if (fileSystem.exists(parentOutputDirPath)) {
             if (!fileSystem.isDirectory(parentOutputDirPath)) {
                 log.warn("{} exists and is not a directory.", parentOutputDirPath);
-                fileSystem.delete(parentOutputDirPath);
+                fileSystem.delete(parentOutputDirPath, true);
                 fileSystem.mkdirs(parentOutputDirPath);
             }
         } else {
@@ -293,7 +288,7 @@
         Path hadoopInputDirPath = new Path(hadoopInputDir);
         if (fileSystem.exists(hadoopInputDirPath) && !fileSystem.isDirectory(hadoopInputDirPath)) {
             log.warn("{} already exists and is a file. Deleting and creating directory.", hadoopInputDirPath);
-            fileSystem.delete(hadoopInputDirPath);
+            fileSystem.delete(hadoopInputDirPath, true);
             fileSystem.mkdirs(hadoopInputDirPath);
         }
         else if (!fileSystem.exists(hadoopInputDirPath)) {
