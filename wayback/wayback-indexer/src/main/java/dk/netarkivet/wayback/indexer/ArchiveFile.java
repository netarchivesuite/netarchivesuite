--- conflicted
+++ resolved
@@ -218,15 +218,9 @@
         UUID uuid = UUID.randomUUID();
         log.info("File {} indexed with job uuid for i/o {}.", this.filename, uuid);
         try (FileSystem fileSystem = FileSystem.get(conf)) {
-<<<<<<< HEAD
-            String hadoopInputDir = Settings.get(CommonSettings.HADOOP_MAPRED_CDX_INPUT_DIR);
-            if (hadoopInputDir == null) {
-                log.error("Parent input dir specified by {} must not be null.", CommonSettings.HADOOP_MAPRED_CDX_INPUT_DIR);
-=======
             String hadoopInputDir = Settings.get(CommonSettings.HADOOP_MAPRED_CDXJOB_INPUT_DIR);
             if (hadoopInputDir == null) {
                 log.error("Parent input dir specified by {} must not be null.", CommonSettings.HADOOP_MAPRED_CDXJOB_INPUT_DIR);
->>>>>>> 553c4afc
                 return;
             }
             try {
@@ -238,15 +232,9 @@
             Path hadoopInputNameFile = new Path(hadoopInputDir, uuid.toString());
             log.info("Hadoop input file will be {}", hadoopInputNameFile);
 
-<<<<<<< HEAD
-            String parentOutputDir = Settings.get(CommonSettings.HADOOP_MAPRED_CDX_OUTPUT_DIR);
-            if (parentOutputDir == null) {
-                log.error("Parent output dir specified by {} must not be null.", CommonSettings.HADOOP_MAPRED_CDX_OUTPUT_DIR);
-=======
             String parentOutputDir = Settings.get(CommonSettings.HADOOP_MAPRED_CDXJOB_OUTPUT_DIR);
             if (parentOutputDir == null) {
                 log.error("Parent output dir specified by {} must not be null.", CommonSettings.HADOOP_MAPRED_CDXJOB_OUTPUT_DIR);
->>>>>>> 553c4afc
                 return;
             }
             try {
@@ -297,11 +285,7 @@
      */
     private void hadoopHDFSIndex() {
         // For now only handles WARC files
-<<<<<<< HEAD
-        String hadoopInputDir = Settings.get(CommonSettings.HADOOP_MAPRED_CDX_INPUT_DIR);
-=======
         String hadoopInputDir = Settings.get(CommonSettings.HADOOP_MAPRED_CDXJOB_INPUT_DIR);
->>>>>>> 553c4afc
         // As each file for now has its own job, the inputfile for each job
         // is just made unique from the archivefile's name
         Path hadoopInputNameFile = new Path(
@@ -343,11 +327,7 @@
                 // TODO Guess conditioning on which file it is should be handled here by designating different mapper classes
                 int exitCode = ToolRunner.run(new HadoopJob(conf, new CDXMapper()),
                         new String[] {
-<<<<<<< HEAD
-                                hadoopInputNameFile.getName(), Settings.get(CommonSettings.HADOOP_MAPRED_CDX_OUTPUT_DIR)});
-=======
                                 hadoopInputNameFile.getName(), Settings.get(CommonSettings.HADOOP_MAPRED_CDXJOB_OUTPUT_DIR)});
->>>>>>> 553c4afc
 
                 if (exitCode != 0) {
                     log.warn("Hadoop job failed with exit code '{}'", exitCode);
@@ -357,11 +337,7 @@
                         log.warn("Problem closing FileSystem: ", e);
                     }
                 } else {
-<<<<<<< HEAD
-                    collectHadoopResults(fs, new Path(Settings.get(CommonSettings.HADOOP_MAPRED_CDX_OUTPUT_DIR)));
-=======
                     collectHadoopResults(fs, new Path(Settings.get(CommonSettings.HADOOP_MAPRED_CDXJOB_OUTPUT_DIR)));
->>>>>>> 553c4afc
                 }
             } catch (Exception e) {
                 log.warn("Running hadoop job threw exception", e);
