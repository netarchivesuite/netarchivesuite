--- conflicted
+++ resolved
@@ -1,11 +1,7 @@
 <?xml version="1.0"?>
 <project xmlns="http://maven.apache.org/POM/4.0.0" xmlns:xsi="http://www.w3.org/2001/XMLSchema-instance"
          xsi:schemaLocation="http://maven.apache.org/POM/4.0.0 http://maven.apache.org/maven-v4_0_0.xsd">
-<<<<<<< HEAD
-  <modelVersion>4.0.0</modelVersion>
-=======
     <modelVersion>4.0.0</modelVersion>
->>>>>>> cc2ea59a
 
     <parent>
         <groupId>dk.netarkivet.netarchivesuite</groupId>
@@ -17,130 +13,55 @@
     <artifactId>wayback</artifactId>
     <packaging>jar</packaging>
 
-<<<<<<< HEAD
-  <dependencies>
-    <dependency>
-      <groupId>dk.netarkivet.netarchivesuite</groupId>
-      <artifactId>common</artifactId>
-      <version>5.0-SNAPSHOT</version>
-    </dependency>
-    <dependency>
-      <groupId>commons-logging</groupId>
-      <artifactId>commons-logging</artifactId>
-      <version>1.0.4</version>
-    </dependency>
-    <dependency>
-      <groupId>org.archive.wayback</groupId>
-      <artifactId>wayback-core</artifactId>
-      <version>1.8.0-20130411</version>
-    </dependency>
-    <dependency>
-      <groupId>org.archive</groupId>
-      <artifactId>ia-web-commons</artifactId>
-      <version>1.0-20130411</version>
-    </dependency>
-    <dependency>
-      <groupId>org.gnu.inet</groupId>
-      <artifactId>libidn</artifactId>
-      <version>0.6.5</version>
-    </dependency>
-    <dependency>
-      <groupId>it.unimi.dsi</groupId>
-      <artifactId>mg4j</artifactId>
-      <version>1.0.1</version>
-    </dependency>
-    <!--
-         Hibernate
-      -->
-    <dependency>
-      <groupId>org.hibernate</groupId>
-      <artifactId>hibernate</artifactId>
-      <version>3.3.0.SP1</version>
-      <type>pom</type>
-    </dependency>
-    <dependency>
-      <groupId>org.hibernate</groupId>
-      <artifactId>hibernate-core</artifactId>
-      <version>3.3.0.SP1</version>
-    </dependency>
-    <!-- bad version? -->
-    <dependency>
-      <groupId>org.hibernate</groupId>
-      <artifactId>hibernate-annotations</artifactId>
-      <version>3.3.0.ga</version>
-    </dependency>
-    <dependency>
-      <groupId>org.hibernate</groupId>
-      <artifactId>hibernate-commons-annotations</artifactId>
-      <version>3.3.0.ga</version>
-    </dependency>
-    <!-- good guess -->
-    <dependency>
-      <groupId>org.hibernate</groupId>
-      <artifactId>ejb3-persistence</artifactId>
-      <version>1.0.2.GA</version>
-    </dependency>
-    <!--
-         Used by hibernate. 
-      -->
-    <dependency>
-      <groupId>javassist</groupId>
-      <artifactId>javassist</artifactId>
-      <version>3.9.0.GA</version>
-    </dependency>
-    <dependency>
-      <groupId>org.htmlparser</groupId>
-      <artifactId>htmlparser</artifactId>
-      <version>1.6</version>
-    </dependency>
-    <dependency>
-      <groupId>org.apache.derby</groupId>
-      <artifactId>derbyclient</artifactId>
-      <version>10.10.1.1</version>
-    </dependency>
-    <dependency>
-      <groupId>org.apache.derby</groupId>
-      <artifactId>derby</artifactId>
-      <version>10.10.1.1</version>
-    </dependency>
-    <dependency>
-      <groupId>org.apache.derby</groupId>
-      <artifactId>derbytools</artifactId>
-      <version>10.10.1.1</version>
-    </dependency>
-  </dependencies>
-=======
+    <name>Netarchivesuite - wayback</name>
+
     <dependencies>
         <dependency>
-            <groupId>${project.groupId}</groupId>
+            <groupId>dk.netarkivet.netarchivesuite</groupId>
             <artifactId>common</artifactId>
-            <version>${project.version}</version>
+            <version>5.0-SNAPSHOT</version>
         </dependency>
 
-        <dependency>
-            <groupId>${project.groupId}</groupId>
-            <artifactId>archive</artifactId>
-            <version>${project.version}</version>
-            <scope>test</scope>
-        </dependency>
-
-        <dependency>
-            <groupId>junit</groupId>
-            <artifactId>junit</artifactId>
-            <version>3.8.2</version>
-            <scope>test</scope>
-        </dependency>
         <dependency>
             <groupId>commons-logging</groupId>
             <artifactId>commons-logging</artifactId>
             <version>1.0.4</version>
         </dependency>
+
+        <dependency>
+            <groupId>org.archive.wayback</groupId>
+            <artifactId>wayback-core</artifactId>
+            <version>1.8.0-20130411</version>
+        </dependency>
+
+        <dependency>
+            <groupId>org.archive</groupId>
+            <artifactId>ia-web-commons</artifactId>
+            <version>1.0-20130411</version>
+        </dependency>
+
+        <dependency>
+            <groupId>org.gnu.inet</groupId>
+            <artifactId>libidn</artifactId>
+            <version>0.6.5</version>
+        </dependency>
+
+        <dependency>
+            <groupId>it.unimi.dsi</groupId>
+            <artifactId>mg4j</artifactId>
+            <version>1.0.1</version>
+        </dependency>
+
+        <!--
+             Hibernate
+          -->
+
         <dependency>
             <groupId>org.hibernate</groupId>
-            <artifactId>hibernate-core</artifactId>
+            <artifactId>hibernate</artifactId>
             <version>3.3.0.SP1</version>
+            <type>pom</type>
         </dependency>
-
 
         <dependency>
             <groupId>org.hibernate</groupId>
@@ -156,9 +77,9 @@
         </dependency>
 
         <dependency>
-            <groupId>org.gnu.inet</groupId>
-            <artifactId>libidn</artifactId>
-            <version>0.6.5</version>
+            <groupId>org.hibernate</groupId>
+            <artifactId>hibernate-commons-annotations</artifactId>
+            <version>3.3.0.ga</version>
         </dependency>
 
         <!-- good guess -->
@@ -168,30 +89,42 @@
             <version>1.0.2.GA</version>
         </dependency>
 
+        <!--
+             Used by hibernate. 
+          -->
+
         <dependency>
-            <groupId>it.unimi.dsi</groupId>
-            <artifactId>mg4j</artifactId>
-            <version>1.0.1</version>
+            <groupId>javassist</groupId>
+            <artifactId>javassist</artifactId>
+            <version>3.9.0.GA</version>
         </dependency>
 
         <dependency>
-            <groupId>org.archive.wayback</groupId>
-            <artifactId>wayback-core</artifactId>
-            <version>1.8.0-20130411</version>
+            <groupId>org.htmlparser</groupId>
+            <artifactId>htmlparser</artifactId>
+            <version>1.6</version>
         </dependency>
+
         <dependency>
-            <groupId>org.archive</groupId>
-            <artifactId>ia-web-commons</artifactId>
-            <version>1.0-20130411</version>
+            <groupId>org.apache.derby</groupId>
+            <artifactId>derbyclient</artifactId>
+            <version>10.10.1.1</version>
         </dependency>
+
         <dependency>
-            <groupId>${project.groupId}</groupId>
-            <artifactId>common</artifactId>
-            <version>${project.version}</version>
-            <type>test-jar</type>
-            <scope>test</scope>
+            <groupId>org.apache.derby</groupId>
+            <artifactId>derby</artifactId>
+            <version>10.10.1.1</version>
+        </dependency>
+
+        <dependency>
+            <groupId>org.apache.derby</groupId>
+            <artifactId>derbytools</artifactId>
+            <version>10.10.1.1</version>
         </dependency>
     </dependencies>
+
+<!--
     <build>
         <plugins>
             <plugin>
@@ -210,5 +143,5 @@
             </plugin>
         </plugins>
     </build>
->>>>>>> cc2ea59a
+-->
 </project>