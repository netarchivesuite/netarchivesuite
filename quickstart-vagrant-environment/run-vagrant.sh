--- conflicted
+++ resolved
@@ -46,28 +46,6 @@
 
 		# Result of this will be empty iff branch was not found
 		getbranchhits="git ls-remote --heads https://github.com/netarchivesuite/netarchivesuite.git $bargument"
-<<<<<<< HEAD
-		existingbranch=`$getbranchhits`
-
-		if [ -n "$existingbranch" ]; then
-			# The branch exists
-			echo 'Confirmed: the branch exists, all well, continuing...'
-
-			# Insert code into Vagrantfile-include that retrieves a local copy
-			# of the requested branch
-			# git clone -b <branch> --depth 1 <remote_repo>
-			echo "pwd; mkdir gitting; cd gitting; git clone -b $bargument --depth 1 https://github.com/netarchivesuite/netarchivesuite.git" >'Vagrantfile-include'
-
-			# Build the newly cloned NAS using maven
-			#echo ''>'Vagrantfile-include'
-			echo 'echo 'PWDing'; pwd; cd netarchivesuite; mvn -DskipTests clean package' >>'Vagrantfile-include'
-
-			version="Netarchive suite from branch $bargument"
-		else
-			echo "error: unknown branch '$bargument'"
-			exit 1
-		fi
-=======
         existingbranch=`$getbranchhits`
 
         if [ -n "$existingbranch" ]; then
@@ -95,7 +73,6 @@
         echo "pwd; mkdir gitting; cd gitting; git clone -l --depth 1 https://github.com/netarchivesuite/netarchivesuite.git" >'Vagrantfile-include'
         echo 'echo 'PWDing'; pwd; cd netarchivesuite; mvn -DskipTests clean package' >>'Vagrantfile-include'
         version="Netarchive suite from current local version"
->>>>>>> 091d9c55
 	else
  		printf "${usage}"
 		exit 1
