<project xmlns="http://maven.apache.org/POM/4.0.0" xmlns:xsi="http://www.w3.org/2001/XMLSchema-instance" xsi:schemaLocation="http://maven.apache.org/POM/4.0.0 http://maven.apache.org/xsd/maven-4.0.0.xsd">
  <modelVersion>4.0.0</modelVersion>

  <parent>
    <groupId>org.netarchivesuite</groupId>
    <artifactId>integration-test</artifactId>
<<<<<<< HEAD
    <version>5.7-SNAPSHOT</version>
=======
    <version>6.1-SNAPSHOT</version>
>>>>>>> fb874895
  </parent>

  <artifactId>system-test</artifactId>

  <name>NetarchiveSuite System test</name>
  <description>Contains the automatic NetarchiveSuite system tests</description>

  <dependencies>

    <dependency>
      <groupId>org.slf4j</groupId>
      <artifactId>log4j-over-slf4j</artifactId>
    </dependency>

    <dependency>
      <groupId>log4j</groupId>
      <artifactId>log4j</artifactId>
      <version>1.2.17</version>
      <scope>provided</scope>
    </dependency>

    <dependency>
      <groupId>org.slf4j</groupId>
      <artifactId>slf4j-api</artifactId>
    </dependency>

    <dependency>
      <groupId>org.slf4j</groupId>
      <artifactId>slf4j-simple</artifactId>
    </dependency>

    <dependency>
      <groupId>org.slf4j</groupId>
      <artifactId>jcl-over-slf4j</artifactId>
    </dependency>

    <dependency>
      <groupId>commons-logging</groupId>
      <artifactId>commons-logging</artifactId>
      <version>1.2</version>
      <scope>provided</scope>
    </dependency>

    <dependency>
      <groupId>commons-lang</groupId>
      <artifactId>commons-lang</artifactId>
      <scope>test</scope>
    </dependency>
    
    <dependency>
      <groupId>org.testng</groupId>
      <artifactId>testng</artifactId>
      <scope>test</scope>
    </dependency>

    <dependency>
      <groupId>com.jcraft</groupId>
      <artifactId>jsch</artifactId>
      <version>0.1.52</version>
      <scope>test</scope>
    </dependency>

    <dependency>
      <groupId>org.seleniumhq.selenium</groupId>
      <artifactId>selenium-api</artifactId>
      <scope>test</scope>
    </dependency>

    <dependency>
      <groupId>org.seleniumhq.selenium</groupId>
      <artifactId>selenium-firefox-driver</artifactId>
    </dependency>

    <dependency>
      <groupId>org.seleniumhq.selenium</groupId>
      <artifactId>selenium-support</artifactId>
    </dependency>

    <dependency>
      <groupId>org.jaccept</groupId>
      <artifactId>jaccept-core</artifactId>
      <scope>test</scope>
    </dependency>

    <dependency>
      <groupId>org.hamcrest</groupId>
      <artifactId>hamcrest-all</artifactId>
      <scope>test</scope>
    </dependency>
    <dependency>
      <groupId>org.seleniumhq.selenium</groupId>
      <artifactId>htmlunit-driver</artifactId>
      <scope>test</scope>
    </dependency>
    <dependency>
      <groupId>org.netarchivesuite</groupId>
      <artifactId>common-core</artifactId>
      <version>6.1-SNAPSHOT</version>
      <scope>test</scope>
    </dependency>
    <dependency>
      <groupId>org.netarchivesuite</groupId>
      <artifactId>archive-core</artifactId>
      <version>6.1-SNAPSHOT</version>
      <scope>test</scope>
    </dependency>

  </dependencies>

  <build>
    <plugins>
      <!-- Only run tests if systemTest is active -->
      <plugin>
        <artifactId>maven-surefire-plugin</artifactId>
        <configuration>
          <skip>true</skip>
        </configuration>
      </plugin>

    </plugins>
  </build>
  <profiles>
    <profile>
      <id>systemTest</id>
      <properties>
        <deployable.postfix>SystemTest</deployable.postfix>
      </properties>
      <build>
        <plugins>
          <plugin>
            <artifactId>maven-surefire-plugin</artifactId>
            <executions>
              <execution>
                <id>surefire-it</id>
                <phase>integration-test</phase>
                <goals>
                  <goal>test</goal>
                </goals>
                <configuration>
                  <skip>false</skip>
                  <suiteXmlFiles>
                    <suiteXmlFile>src/test/resources/full-test.xml</suiteXmlFile>
                  </suiteXmlFiles>
                </configuration>
              </execution>
            </executions>
            <configuration>
              <systemPropertyVariables>
                <systemtest.deploy>true</systemtest.deploy>
                <deployable.postfix>${deployable.postfix}</deployable.postfix>
              </systemPropertyVariables>
            </configuration>
          </plugin>

          <plugin>
            <artifactId>maven-dependency-plugin</artifactId>
            <executions>
              <execution>
                <id>copy-distribution-zip</id>
                <phase>package</phase>
                <goals>
                  <goal>copy</goal>
                </goals>
                <configuration>
                  <artifactItems>
                    <artifactItem>
                      <groupId>${project.groupId}</groupId>
                      <artifactId>distribution</artifactId>
                      <version>${project.version}</version>
                      <type>zip</type>
                      <outputDirectory>${project.build.directory}</outputDirectory>
                      <destFileName>NetarchiveSuite-${deployable.postfix}.zip</destFileName>
                    </artifactItem>
                  </artifactItems>
                </configuration>
              </execution>
            </executions>
          </plugin>
          <plugin>
            <artifactId>maven-antrun-plugin</artifactId>
            <version>1.8</version>
            <executions>
              <execution>
                <phase>pre-integration-test</phase>
                <configuration>
                  <target>
                    <ant antfile="deploy.xml" target="deploy2test" />
                  </target>
                </configuration>
                <goals>
                  <goal>run</goal>
                </goals>
              </execution>
            </executions>
            <dependencies>
              <dependency>
                <groupId>org.apache.ant</groupId>
                <artifactId>ant-jsch</artifactId>
                <version>1.9.4</version>
              </dependency>
            </dependencies>
          </plugin>
        </plugins>
      </build>
    </profile>
  </profiles>
</project><|MERGE_RESOLUTION|>--- conflicted
+++ resolved
@@ -4,11 +4,7 @@
   <parent>
     <groupId>org.netarchivesuite</groupId>
     <artifactId>integration-test</artifactId>
-<<<<<<< HEAD
-    <version>5.7-SNAPSHOT</version>
-=======
     <version>6.1-SNAPSHOT</version>
->>>>>>> fb874895
   </parent>
 
   <artifactId>system-test</artifactId>
