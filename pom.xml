<?xml version="1.0" encoding="UTF-8"?>
<project xmlns="http://maven.apache.org/POM/4.0.0" xmlns:xsi="http://www.w3.org/2001/XMLSchema-instance" xsi:schemaLocation="http://maven.apache.org/POM/4.0.0 http://maven.apache.org/maven-v4_0_0.xsd">

  <modelVersion>4.0.0</modelVersion>

  <groupId>org.netarchivesuite</groupId>
  <artifactId>netarchivesuite</artifactId>
<<<<<<< HEAD
  <version>5.7-SNAPSHOT</version>
=======
  <version>6.1-SNAPSHOT</version>
>>>>>>> fb874895
  <packaging>pom</packaging>

  <name>NetarchiveSuite</name>

  <properties>
    <project.build.sourceEncoding>UTF-8</project.build.sourceEncoding>
    <maven.compiler.source>8</maven.compiler.source>
    <maven.compiler.target>8</maven.compiler.target>
    <slf4j.version>1.7.25</slf4j.version>
    <logback.version>${logback-core.version}</logback.version>
    <webarchive-commons.version>1.1.5</webarchive-commons.version>
    <!-- Heritrix versions are from https://github.com/netarchivesuite/heritrix3 which tracks the official
     repository at https://github.com/internetarchive/heritrix3 as closely as we can -->
    <heritrix3.version>3.4.0-20200518-NAS-6.0</heritrix3.version>
    <heritrix3-wrapper.version>1.0.4</heritrix3-wrapper.version>
    <wayback.version>1.8.0-20130411</wayback.version>
    <openwayback.version>2.0.0</openwayback.version>
    <jwat.version>1.0.4</jwat.version>
    <derby.version>10.12.1.1</derby.version>
    <antiaction.version>0.1.0-RC2</antiaction.version>
    <hibernate-c3p0.version>4.3.6.Final</hibernate-c3p0.version>
    <postgresql.version>42.2.10</postgresql.version>
    <jaxen.version>1.1.6</jaxen.version>
    <xerces.version>2.11.0</xerces.version>
    <commons-io.version>2.4</commons-io.version>
    <commons-cli.version>1.4</commons-cli.version>
    <commons-net.version>3.0.1</commons-net.version>
    <commons-codec.version>1.9</commons-codec.version>
    <commons-lang.version>2.3</commons-lang.version>
    <servlet-api.version>2.3</servlet-api.version>
    <jetty.version>6.1.26</jetty.version>
    <jsp-2.1-glassfish.version>2.1.v20091210</jsp-2.1-glassfish.version>
    <ecj.version>4.4.2</ecj.version>
    <dom4j.version>1.6.1</dom4j.version>
    <jetty-servlet-api.version>2.5-20081211</jetty-servlet-api.version>
    <commons-fileupload.version>1.3.3</commons-fileupload.version>
    <jms.version>4.4.1</jms.version>
    <lucene-core.version>4.4.0</lucene-core.version>
    <junit.version>4.11</junit.version>
    <fastutil.version>5.0.4</fastutil.version>
    <maven-assembly-plugin.version>2.4.1</maven-assembly-plugin.version>
    <mysql-connector-java.version>5.1.13</mysql-connector-java.version>
    <maven-jar-plugin.version>2.4</maven-jar-plugin.version>
    <maven-surefire-plugin.version>2.17</maven-surefire-plugin.version>
    <maven-javadoc-plugin.version>2.10.3</maven-javadoc-plugin.version>
    <maven-deploy-plugin.version>2.8.1</maven-deploy-plugin.version>
    <maven-release-plugin.version>2.5.2</maven-release-plugin.version>
    <license-maven-plugin.version>1.7</license-maven-plugin.version>
    <maven-java-formatter-plugin.version>0.4</maven-java-formatter-plugin.version>
    <maven-compiler-plugin.version>3.1</maven-compiler-plugin.version>
    <maven-source-plugin.version>2.2.1</maven-source-plugin.version>
    <maven-jgit-buildnumber-plugin.version>1.2.9</maven-jgit-buildnumber-plugin.version>
    <commons-pool.version>1.6</commons-pool.version>
    <jfreechart.version>1.0.13</jfreechart.version>
    <gagawa.version>1.0.1</gagawa.version>
    <guava.version>27.0-jre</guava.version>
    <javax.inject.version>1</javax.inject.version>
    <commons-logging.version>1.2</commons-logging.version>
    <mg4j.version>1.0.1</mg4j.version>
    <h2.version>1.4.178</h2.version>
    <commons-httpclient.version>3.1</commons-httpclient.version>
    <libidn.version>0.6.5</libidn.version>
    <hibernate.version>3.3.0.SP1</hibernate.version>
    <hibernate-annotations.version>3.3.0.ga</hibernate-annotations.version>
    <ejb3-persistence.version>1.0.2.GA</ejb3-persistence.version>
    <javassist.version>3.9.0.GA</javassist.version>
    <htmlparser.version>1.6</htmlparser.version>
    <cthul-matchers.version>1.1.0</cthul-matchers.version>
    <testng.version>6.8.21</testng.version>
    <selenium-api.version>3.14.0</selenium-api.version>
    <htmlunit-driver.version>2.33.0</htmlunit-driver.version>
    <jaccept-core.version>0.4</jaccept-core.version>
    <hamcrest-all.version>1.3</hamcrest-all.version>
    <tomcat-embed-core.version>8.5.50</tomcat-embed-core.version>
    <logback-core.version>1.2.3</logback-core.version>
    <je.version>3.2.76</je.version>
    <mockobjects-core.version>0.09</mockobjects-core.version>
    <commons-lang3.version>3.5</commons-lang3.version>
    <mail.version>1.4</mail.version>
    <common-html.version>0.1.0-NAS</common-html.version>
    <common-template-engine.version>0.3.0-NAS</common-template-engine.version>
    <twitter4j-core.version>2.2.6</twitter4j-core.version>
    <json.version>20131018</json.version>
    <!-- Sonar -->
    <sonar.java.coveragePlugin>jacoco</sonar.java.coveragePlugin>
    <sonar.dynamicAnalysis>reuseReports</sonar.dynamicAnalysis>
    <sonar.jacoco.reportPath>${project.basedir}/../target/jacoco.exec</sonar.jacoco.reportPath>
    <sonar.language>java</sonar.language>
    <!--    <jacoco.version>0.7.2.201409121644</jacoco.version> -->
    <jacoco.version>0.7.9</jacoco.version>
    <hadoop.version>3.2.2</hadoop.version>
  </properties>

  <modules>
    <module>build-tools</module>
    <module>archive</module>
    <module>common</module>
    <module>deploy</module>
    <module>harvester</module>
    <module>monitor</module>
    <module>wayback</module>
    <module>integration-test</module>
    <module>hadoop-uber-jar</module>
    <module>hadoop-uber-jar-invoker</module>
  </modules>

  <licenses>
    <license>
      <name>LGPL v2.1</name>
      <distribution>repo</distribution>
      <url>http://www.gnu.org/licenses/lgpl-2.1.txt</url>
    </license>
  </licenses>

  <issueManagement>
    <system>JIRA</system>
    <url>https://sbforge.org/jira/browse/NAS</url>
  </issueManagement>

  <ciManagement>
    <system>Jenkins</system>
    <url>https://sbforge.org/jenkins/view/NetarchiveSuite/</url>
  </ciManagement>

  <description>The NetarchiveSuite is a complete web archiving software package developed from 2004 and onwards. The
    primary function of the NetarchiveSuite is to plan, schedule and run web harvests of parts of the Internet. It
    scales to a wide range of tasks, from small, thematic harvests (e.g. related to special events, or special
    domains) to harvesting and archiving the content of an entire national domain. The NetarchiveSuite is built
    around the Heritrix web crawler.
  </description>

  <url>http://netarchivesuite.org</url>

  <organization>
    <name>The Royal Danish Library, the National Library of France and the Austrian National Library.
    </name>
    <url>http://netarchivesuite.org</url>
  </organization>

  <inceptionYear>2005</inceptionYear>

  <scm>
    <url>https://github.com/netarchivesuite/netarchivesuite</url>
    <connection>scm:git:https://github.com/netarchivesuite/netarchivesuite.git</connection>
    <developerConnection>scm:git:git@github.com:netarchivesuite/netarchivesuite.git</developerConnection>
    <tag>HEAD</tag>
  </scm>

  <distributionManagement>
    <repository>
      <id>sbforge-nexus</id>
      <name>SBForge Nexus Repo manager</name>
      <url>https://sbforge.org/nexus/content/repositories/releases</url>
    </repository>

    <snapshotRepository>
      <id>sbforge-nexus</id>
      <name>SBForge Nexus Repo manager</name>
      <url>https://sbforge.org/nexus/content/repositories/snapshots/</url>
    </snapshotRepository>
  </distributionManagement>

  <repositories>
    <repository>
      <id>sbforge-nexus</id>
      <url>https://sbforge.org/nexus/content/groups/public</url>
      <releases>
        <enabled>true</enabled>
      </releases>
      <snapshots>
        <enabled>true</enabled>
      </snapshots>
    </repository>

    <repository>
      <id>builds.archive.org,maven2</id>
      <url>http://builds.archive.org/maven2</url>
      <releases>
        <enabled>true</enabled>
      </releases>
      <snapshots>
        <enabled>false</enabled>
      </snapshots>
    </repository>

  </repositories>

  <dependencyManagement>
    <dependencies>

      <dependency>
        <groupId>org.json</groupId>
        <artifactId>json</artifactId>
        <version>${json.version}</version>
      </dependency>

      <dependency>
        <groupId>xerces</groupId>
        <artifactId>xercesImpl</artifactId>
        <version>${xerces.version}</version>
      </dependency>


      <dependency>
        <groupId>org.twitter4j</groupId>
        <artifactId>twitter4j-core</artifactId>
        <version>${twitter4j-core.version}</version>
      </dependency>

      <dependency>
        <groupId>com.antiaction</groupId>
        <artifactId>common-html</artifactId>
        <version>${common-html.version}</version>
      </dependency>

      <dependency>
        <groupId>com.antiaction</groupId>
        <artifactId>common-template-engine</artifactId>
        <version>${common-template-engine.version}</version>
      </dependency>

      <dependency>
        <groupId>javax.inject</groupId>
        <artifactId>javax.inject</artifactId>
        <version>${javax.inject.version}</version>
      </dependency>

      <dependency>
        <groupId>javax.mail</groupId>
        <artifactId>mail</artifactId>
        <version>${mail.version}</version>
      </dependency>

      <dependency>
        <groupId>org.mockito</groupId>
        <artifactId>mockito-all</artifactId>
        <version>1.9.5</version>
        <scope>test</scope>
      </dependency>

      <dependency>
        <groupId>org.apache.derby</groupId>
        <artifactId>derbyclient</artifactId>
        <version>${derby.version}</version>
      </dependency>

      <dependency>
        <groupId>org.apache.derby</groupId>
        <artifactId>derby</artifactId>
        <version>${derby.version}</version>
      </dependency>

      <dependency>
        <groupId>org.apache.derby</groupId>
        <artifactId>derbytools</artifactId>
        <version>${derby.version}</version>
      </dependency>
      <dependency>
        <groupId>org.apache.derby</groupId>
        <artifactId>derbynet</artifactId>
        <version>${derby.version}</version>
      </dependency>

      <dependency>
        <groupId>org.testng</groupId>
        <artifactId>testng</artifactId>
        <version>${testng.version}</version>
      </dependency>

      <dependency>
        <groupId>berkeleydb</groupId>
        <artifactId>je</artifactId>
        <version>${je.version}</version>
      </dependency>

      <!-- https://mvnrepository.com/artifact/org.seleniumhq.selenium/selenium-java -->
      <dependency>
        <groupId>org.seleniumhq.selenium</groupId>
        <artifactId>selenium-java</artifactId>
        <version>${selenium-api.version}</version>
      </dependency>

      <dependency>
        <groupId>org.seleniumhq.selenium</groupId>
        <artifactId>selenium-api</artifactId>
        <version>${selenium-api.version}</version>
      </dependency>

      <dependency>
        <groupId>org.seleniumhq.selenium</groupId>
        <artifactId>selenium-firefox-driver</artifactId>
        <version>${selenium-api.version}</version>
      </dependency>

      <dependency>
        <groupId>org.seleniumhq.selenium</groupId>
        <artifactId>selenium-support</artifactId>
        <version>${selenium-api.version}</version>
      </dependency>

      <dependency>
        <groupId>org.seleniumhq.selenium</groupId>
        <artifactId>htmlunit-driver</artifactId>
        <version>${htmlunit-driver.version}</version>
      </dependency>

      <dependency>
        <groupId>org.jaccept</groupId>
        <artifactId>jaccept-core</artifactId>
        <version>${jaccept-core.version}</version>
      </dependency>

      <dependency>
        <groupId>org.hamcrest</groupId>
        <artifactId>hamcrest-all</artifactId>
        <version>${hamcrest-all.version}</version>
      </dependency>

      <dependency>
        <groupId>org.slf4j</groupId>
        <artifactId>slf4j-api</artifactId>
        <version>${slf4j.version}</version>
      </dependency>

      <dependency>
        <groupId>org.slf4j</groupId>
        <artifactId>jul-to-slf4j</artifactId>
        <version>${slf4j.version}</version>
      </dependency>

      <dependency>
        <groupId>org.slf4j</groupId>
        <artifactId>log4j-over-slf4j</artifactId>
        <version>${slf4j.version}</version>
      </dependency>

      <dependency>
        <groupId>org.slf4j</groupId>
        <artifactId>jcl-over-slf4j</artifactId>
        <version>${slf4j.version}</version>
      </dependency>

      <dependency>
        <groupId>org.slf4j</groupId>
        <artifactId>slf4j-simple</artifactId>
        <version>${slf4j.version}</version>
        <scope>test</scope>
        <optional>true</optional>
      </dependency>

      <dependency>
        <groupId>mockobjects</groupId>
        <artifactId>mockobjects-core</artifactId>
        <version>${mockobjects-core.version}</version>
      </dependency>

      <dependency>
        <groupId>com.mchange</groupId>
        <artifactId>c3p0</artifactId>
        <version>0.9.5.4</version>
      </dependency>

      <dependency>
        <groupId>ch.qos.logback</groupId>
        <artifactId>logback-classic</artifactId>
        <version>${logback.version}</version>
      </dependency>

      <dependency>
        <groupId>org.apache.tomcat.embed</groupId>
        <artifactId>tomcat-embed-core</artifactId>
        <version>${tomcat-embed-core.version}</version>
      </dependency>

      <dependency>
        <groupId>org.apache.tomcat</groupId>
        <artifactId>tomcat-servlet-api</artifactId>
        <version>${tomcat-embed-core.version}</version>
      </dependency>

      <dependency>
        <groupId>org.apache.tomcat.embed</groupId>
        <artifactId>tomcat-embed-jasper</artifactId>
        <version>${tomcat-embed-core.version}</version>
      </dependency>

      <dependency>
        <groupId>org.apache.tomcat</groupId>
        <artifactId>tomcat-jsp-api</artifactId>
        <version>${tomcat-embed-core.version}</version>
      </dependency>

      <dependency>
        <groupId>ch.qos.logback</groupId>
        <artifactId>logback-core</artifactId>
        <version>${logback-core.version}</version>
      </dependency>

      <dependency>
        <groupId>commons-collections</groupId>
        <artifactId>commons-collections</artifactId>
        <version>3.1</version>
      </dependency>

      <dependency>
        <groupId>org.netpreserve.commons</groupId>
        <artifactId>webarchive-commons</artifactId>
        <version>${webarchive-commons.version}</version>
        <exclusions>
          <exclusion>
            <groupId>org.json</groupId>
            <artifactId>json</artifactId>
          </exclusion>
          <exclusion>
            <groupId>org.htmlparser</groupId>
            <artifactId>htmlparser</artifactId>
          </exclusion>
          <exclusion>
            <groupId>com.googlecode.juniversalchardet</groupId>
            <artifactId>juniversalchardet</artifactId>
          </exclusion>
          <exclusion>
            <groupId>commons-httpclient</groupId>
            <artifactId>commons-httpclient</artifactId>
          </exclusion>
          <exclusion>
            <groupId>org.apache.hadoop</groupId>
            <artifactId>hadoop-core</artifactId>
          </exclusion>
          <exclusion>
            <groupId>org.apache.pig</groupId>
            <artifactId>pig</artifactId>
          </exclusion>
          <exclusion>
            <groupId>org.gnu.inet</groupId>
            <artifactId>libidn</artifactId>
          </exclusion>
          <exclusion>
            <groupId>org.apache.httpcomponents</groupId>
            <artifactId>httpcore</artifactId>
          </exclusion>
          <exclusion>
            <groupId>joda-time</groupId>
            <artifactId>joda-time</artifactId>
          </exclusion>
          <exclusion>
            <groupId>com.sleepycat</groupId>
            <artifactId>je</artifactId>
          </exclusion>
        </exclusions>
      </dependency>

      <dependency>
        <groupId>org.archive.heritrix</groupId>
        <artifactId>heritrix-engine</artifactId>
        <version>${heritrix3.version}</version>
      </dependency>

      <dependency>
        <groupId>org.archive.heritrix</groupId>
        <artifactId>heritrix</artifactId>
        <version>${heritrix3.version}</version>
        <classifier>dist</classifier>
        <type>zip</type>
      </dependency>

      <dependency>
        <groupId>org.archive.heritrix</groupId>
        <artifactId>heritrix-contrib</artifactId>
        <version>${heritrix3.version}</version>
      </dependency>

      <dependency>
        <groupId>org.netarchivesuite</groupId>
        <artifactId>heritrix3-wrapper</artifactId>
        <version>${heritrix3-wrapper.version}</version>
      </dependency>

      <dependency>
        <groupId>org.netpreserve.openwayback</groupId>
        <artifactId>openwayback-core</artifactId>
        <version>${openwayback.version}</version>
        <exclusions>
          <exclusion>
            <groupId>com.sleepycat</groupId>
            <artifactId>je</artifactId>
          </exclusion>
        </exclusions>
      </dependency>

      <dependency>
        <groupId>org.jwat</groupId>
        <artifactId>jwat-common</artifactId>
        <version>${jwat.version}</version>
      </dependency>
      <dependency>
        <groupId>org.jwat</groupId>
        <artifactId>jwat-gzip</artifactId>
        <version>${jwat.version}</version>
      </dependency>
      <dependency>
        <groupId>org.jwat</groupId>
        <artifactId>jwat-arc</artifactId>
        <version>${jwat.version}</version>
      </dependency>
      <dependency>
        <groupId>org.jwat</groupId>
        <artifactId>jwat-warc</artifactId>
        <version>${jwat.version}</version>
      </dependency>

      <dependency>
        <groupId>com.antiaction</groupId>
        <artifactId>raptor-dbl</artifactId>
        <version>${antiaction.version}</version>
        <exclusions>
          <exclusion>
            <groupId>com.antiaction</groupId>
            <artifactId>common</artifactId>
          </exclusion>
        </exclusions>
      </dependency>

      <dependency>
        <groupId>org.hibernate</groupId>
        <artifactId>hibernate-c3p0</artifactId>
        <version>${hibernate-c3p0.version}</version>
      </dependency>

      <!-- Hibernate -->

      <dependency>
        <groupId>org.hibernate</groupId>
        <artifactId>hibernate</artifactId>
        <version>${hibernate.version}</version>
        <type>pom</type>
      </dependency>

      <dependency>
        <groupId>org.hibernate</groupId>
        <artifactId>hibernate-core</artifactId>
        <version>${hibernate.version}</version>
      </dependency>

      <!-- bad version? -->
      <dependency>
        <groupId>org.hibernate</groupId>
        <artifactId>hibernate-annotations</artifactId>
        <version>${hibernate-annotations.version}</version>
      </dependency>

      <dependency>
        <groupId>org.hibernate</groupId>
        <artifactId>hibernate-commons-annotations</artifactId>
        <version>${hibernate-annotations.version}</version>
      </dependency>

      <!-- good guess -->
      <dependency>
        <groupId>org.hibernate</groupId>
        <artifactId>ejb3-persistence</artifactId>
        <version>${ejb3-persistence.version}</version>
      </dependency>

      <dependency>
        <groupId>org.postgresql</groupId>
        <artifactId>postgresql</artifactId>
        <version>${postgresql.version}</version>
      </dependency>

      <dependency>
        <groupId>javassist</groupId>
        <artifactId>javassist</artifactId>
        <version>${javassist.version}</version>
      </dependency>

      <dependency>
        <groupId>org.htmlparser</groupId>
        <artifactId>htmlparser</artifactId>
        <version>${htmlparser.version}</version>
      </dependency>

      <dependency>
        <groupId>jaxen</groupId>
        <artifactId>jaxen</artifactId>
        <version>${jaxen.version}</version>
      </dependency>


      <dependency>
        <groupId>javax.servlet</groupId>
        <artifactId>servlet-api</artifactId>
        <version>${servlet-api.version}</version>
      </dependency>

      <dependency>
        <groupId>commons-io</groupId>
        <artifactId>commons-io</artifactId>
        <version>${commons-io.version}</version>
      </dependency>

      <dependency>
        <groupId>commons-cli</groupId>
        <artifactId>commons-cli</artifactId>
        <version>${commons-cli.version}</version>
      </dependency>

      <dependency>
        <groupId>commons-net</groupId>
        <artifactId>commons-net</artifactId>
        <version>${commons-net.version}</version>
      </dependency>

      <dependency>
        <groupId>commons-codec</groupId>
        <artifactId>commons-codec</artifactId>
        <version>${commons-codec.version}</version>
      </dependency>

      <dependency>
        <groupId>commons-lang</groupId>
        <artifactId>commons-lang</artifactId>
        <version>${commons-lang.version}</version>
      </dependency>

      <dependency>
        <groupId>commons-pool</groupId>
        <artifactId>commons-pool</artifactId>
        <version>${commons-pool.version}</version>
      </dependency>


      <dependency>
        <groupId>org.mortbay.jetty</groupId>
        <artifactId>jetty</artifactId>
        <version>${jetty.version}</version>
        <scope>compile</scope>
      </dependency>

      <dependency>
        <groupId>org.mortbay.jetty</groupId>
        <artifactId>jetty-util</artifactId>
        <version>${jetty.version}</version>
        <scope>compile</scope>
      </dependency>
      <dependency>
        <groupId>org.mortbay.jetty</groupId>
        <artifactId>jetty-sslengine</artifactId>
        <version>${jetty.version}</version>
        <scope>compile</scope>
      </dependency>
      <dependency>
        <groupId>org.mortbay.jetty</groupId>
        <artifactId>jetty-ajp</artifactId>
        <version>${jetty.version}</version>
        <scope>compile</scope>
      </dependency>

      <dependency>
        <groupId>org.mortbay.jetty</groupId>
        <artifactId>servlet-api</artifactId>
        <version>${jetty-servlet-api.version}</version>
      </dependency>
      <dependency>
        <groupId>org.mortbay.jetty</groupId>
        <artifactId>jsp-2.1-glassfish</artifactId>
        <version>${jsp-2.1-glassfish.version}</version>
      </dependency>
      <dependency>
        <groupId>org.mortbay.jetty</groupId>
        <artifactId>jsp-2.1-jetty</artifactId>
        <version>${jetty.version}</version>
        <exclusions>
          <exclusion>  <!-- Excluded because it conflicts with dependency on later version of ecj -->
            <groupId>org.eclipse.jdt</groupId>
            <artifactId>core</artifactId>
          </exclusion>
        </exclusions>
      </dependency>
      <dependency>
        <groupId>org.mortbay.jetty</groupId>
        <artifactId>jsp-api-2.1-glassfish</artifactId>
        <version>${jsp-2.1-glassfish.version}</version>
      </dependency>
      <dependency>
        <groupId>org.eclipse.jdt.core.compiler</groupId>
        <artifactId>ecj</artifactId>
        <version>${ecj.version}</version>
      </dependency>
      <dependency>
        <groupId>dom4j</groupId>
        <artifactId>dom4j</artifactId>
        <version>${dom4j.version}</version>
      </dependency>
      <dependency>
        <groupId>commons-fileupload</groupId>
        <artifactId>commons-fileupload</artifactId>
        <version>${commons-fileupload.version}</version>
      </dependency>
      <dependency>
        <groupId>com.sun.messaging.mq</groupId>
        <artifactId>jms</artifactId>
        <version>${jms.version}</version>
      </dependency>

      <dependency>
        <groupId>com.sun.messaging.mq</groupId>
        <artifactId>imq</artifactId>
        <version>${jms.version}</version>
      </dependency>

      <dependency>
        <groupId>org.apache.lucene</groupId>
        <artifactId>lucene-core</artifactId>
        <version>${lucene-core.version}</version>
      </dependency>

      <dependency>
        <groupId>org.apache.lucene</groupId>
        <artifactId>lucene-analyzers-common</artifactId>
        <version>${lucene-core.version}</version>
      </dependency>

      <dependency>
        <groupId>junit</groupId>
        <artifactId>junit</artifactId>
        <version>${junit.version}</version>
        <scope>test</scope>
      </dependency>

      <dependency>
        <groupId>org.cthul</groupId>
        <artifactId>cthul-matchers</artifactId>
        <version>${cthul-matchers.version}</version>
      </dependency>

      <dependency>
        <groupId>fastutil</groupId>
        <artifactId>fastutil</artifactId>
        <version>${fastutil.version}</version>
      </dependency>

      <dependency>
        <groupId>mysql</groupId>
        <artifactId>mysql-connector-java</artifactId>
        <version>${mysql-connector-java.version}</version>
      </dependency>

      <dependency>
        <groupId>jfree</groupId>
        <artifactId>jfreechart</artifactId>
        <version>${jfreechart.version}</version>
      </dependency>

      <dependency>
        <groupId>com.hp.gagawa</groupId>
        <artifactId>gagawa</artifactId>
        <version>${gagawa.version}</version>
      </dependency>

      <dependency>
        <groupId>com.google.guava</groupId>
        <artifactId>guava</artifactId>
        <version>${guava.version}</version>
      </dependency>

      <dependency>
        <groupId>commons-logging</groupId>
        <artifactId>commons-logging</artifactId>
        <version>${commons-logging.version}</version>
      </dependency>

      <dependency>
        <groupId>it.unimi.dsi</groupId>
        <artifactId>mg4j</artifactId>
        <version>${mg4j.version}</version>
        <scope>test</scope>
      </dependency>

      <dependency>
        <groupId>com.h2database</groupId>
        <artifactId>h2</artifactId>
        <version>${h2.version}</version>
      </dependency>

      <dependency>
        <groupId>commons-httpclient</groupId>
        <artifactId>commons-httpclient</artifactId>
        <version>${commons-httpclient.version}</version>
      </dependency>

      <dependency>
        <groupId>org.gnu.inet</groupId>
        <artifactId>libidn</artifactId>
        <version>${libidn.version}</version>
      </dependency>

      <dependency>
        <groupId>org.apache.commons</groupId>
        <artifactId>commons-lang3</artifactId>
        <version>${commons-lang3.version}</version>
      </dependency>

      <dependency>
        <groupId>mockobjects</groupId>
        <artifactId>mockobjects-jdk1.4-j2ee1.3</artifactId>
        <version>${mockobjects-core.version}</version>
      </dependency>

      <!-- https://mvnrepository.com/artifact/org.apache.httpcomponents/httpclient -->
      <!--<dependency>
        <groupId>org.apache.httpcomponents</groupId>
        <artifactId>httpclient</artifactId>
        <version>4.5.12</version>
      </dependency>-->

      <dependency>
        <groupId>org.apache.hadoop</groupId>
        <artifactId>hadoop-client</artifactId>
        <version>${hadoop.version}</version>
        <exclusions>
          <exclusion> <!-- Excluded because it conflicts with tomcat's ServletRequest -->
            <groupId>javax.servlet</groupId>
            <artifactId>servlet-api</artifactId>
          </exclusion>
          <exclusion>
            <groupId>org.apache.commons</groupId>
            <artifactId>commons-compress</artifactId>
          </exclusion>
          <exclusion>
            <groupId>org.slf4j</groupId>
            <artifactId>slf4j-log4j12</artifactId>
          </exclusion>
        </exclusions>
      </dependency>

      <dependency> <!-- Added this since it apparently helps Hadoop play nice with Xerces -->
        <groupId>xml-apis</groupId>
        <artifactId>xml-apis</artifactId>
        <version>1.4.01</version>
      </dependency>

    </dependencies>
  </dependencyManagement>

  <build>
    <pluginManagement>
      <plugins>
        <plugin>
          <artifactId>maven-jar-plugin</artifactId>
          <version>${maven-jar-plugin.version}</version>
        </plugin>
<!--
        <plugin>
          <artifactId>maven-surefire-plugin</artifactId>
          <version>${maven-surefire-plugin.version}</version>
        </plugin>
-->
        <plugin>
          <artifactId>maven-javadoc-plugin</artifactId>
          <version>${maven-javadoc-plugin.version}</version>
        </plugin>

        <plugin>
          <artifactId>maven-deploy-plugin</artifactId>
          <version>${maven-deploy-plugin.version}</version>
        </plugin>

        <plugin>
          <artifactId>maven-assembly-plugin</artifactId>
          <version>${maven-assembly-plugin.version}</version>
        </plugin>

        <plugin>
          <artifactId>maven-release-plugin</artifactId>
          <version>${maven-release-plugin.version}</version>
        </plugin>

        <plugin>
          <groupId>org.codehaus.mojo</groupId>
          <artifactId>license-maven-plugin</artifactId>
          <version>${license-maven-plugin.version}</version>
        </plugin>

        <!-- mvn com.googlecode.maven-java-formatter-plugin:maven-java-formatter-plugin:format -->
        <plugin>
          <groupId>com.googlecode.maven-java-formatter-plugin</groupId>
          <artifactId>maven-java-formatter-plugin</artifactId>
          <version>${maven-java-formatter-plugin.version}</version>

          <configuration>
            <!-- found as classpath resource -->
            <configFile>eclipse-formatter-settings.xml</configFile>
          </configuration>

          <dependencies>
            <dependency>
              <groupId>org.netarchivesuite</groupId>
              <artifactId>build-tools</artifactId>
<<<<<<< HEAD
              <version>5.7-SNAPSHOT</version>
=======
              <version>6.1-SNAPSHOT</version>
>>>>>>> fb874895
            </dependency>
          </dependencies>
        </plugin>

        <plugin>
          <artifactId>maven-compiler-plugin</artifactId>
          <version>${maven-compiler-plugin.version}</version>
          <configuration>
            <source>${maven.compiler.source}</source>
            <target>${maven.compiler.target}</target>
          </configuration>
        </plugin>



      </plugins>
    </pluginManagement>

    <plugins>
      <plugin>
        <artifactId>maven-compiler-plugin</artifactId>
        <configuration>
          <source>${maven.compiler.source}</source>
          <target>${maven.compiler.target}</target>
        </configuration>
      </plugin>

      <plugin>
        <groupId>org.codehaus.mojo</groupId>
        <artifactId>license-maven-plugin</artifactId>
        <configuration>
          <addJavaLicenseAfterPackage>false</addJavaLicenseAfterPackage>
          <canUpdateCopyright>true</canUpdateCopyright>
          <canUpdateDescription>true</canUpdateDescription>
          <generateBundle>true</generateBundle>
          <failIfWarning>true</failIfWarning>
          <licenseName>lgpl_v2_1</licenseName>
          <useMissingFile>true</useMissingFile>
          <includes>
            <include>**/*.java</include>
          </includes>
          <excludes>
            <exclude>**/is/hi/bok/deduplicator/*.java</exclude>
            <exclude>**/ExtractorJS.java</exclude>
          </excludes>
        </configuration>
      </plugin>

      <plugin>
        <!-- install source jars to maven repo http://maven.apache.org/plugins/maven-source-plugin/usage.html -->
        <artifactId>maven-source-plugin</artifactId>
        <version>${maven-source-plugin.version}</version>
        <executions>
          <execution>
            <id>attach-sources</id>
            <phase>none</phase><!--Disable the release-profile broken source plugin. See http://blog.peterlynch.ca/2010/05/maven-how-to-prevent-generate-sources.html-->
          </execution>
          <execution>
            <id>attach-sources-no-fork</id>
            <goals>
              <goal>jar-no-fork</goal>
            </goals>
          </execution>
        </executions>
      </plugin>

      <!-- Generate javadoc jar. Note: Java 8 (doclint) check has been disabled. -->
      <plugin>
        <artifactId>maven-javadoc-plugin</artifactId>
        <configuration>
          <linksource>true</linksource>
          <quiet>true</quiet>
          <!-- Note: This fails with a JVM older than Java 8 -->
          <!-- <additionalparam>-Xdoclint:none</additionalparam> -->
          <additionalparam>${javadoc.doclint.none}</additionalparam>
          <aggregate>true</aggregate>
        </configuration>
        <executions>
          <execution>
            <id>attach-javadocs</id>
            <phase>verify</phase>
            <goals>
              <goal>jar</goal>
            </goals>
          </execution>
        </executions>
      </plugin>

      <plugin>
        <artifactId>maven-surefire-plugin</artifactId>
        <version>3.0.0-M1</version>
        <configuration>
          <includes>
            <include>**/*Test*.java</include>
          </includes>
        </configuration>
      </plugin>


      <!-- enable JGit plugin -->
      <plugin>
        <groupId>ru.concerteza.buildnumber</groupId>
        <artifactId>maven-jgit-buildnumber-plugin</artifactId>
        <version>${maven-jgit-buildnumber-plugin.version}</version>
        <executions>
          <execution>
            <id>git-buildnumber</id>
            <goals>
              <goal>extract-buildnumber</goal>
            </goals>
            <phase>prepare-package</phase>
          </execution>
        </executions>
      </plugin>

      <!-- specify manifest fields -->
      <plugin>
        <groupId>org.apache.maven.plugins</groupId>
        <artifactId>maven-jar-plugin</artifactId>
        <configuration>
          <archive>
            <manifestEntries>
              <Specification-Title>${project.name}</Specification-Title>
              <Specification-Version>${project.version}</Specification-Version>
              <!--Specification-Vendor>${project.specification_vendor}</Specification-Vendor-->
              <Implementation-Title>${project.groupId}.${project.artifactId}</Implementation-Title>
              <Implementation-Version>${git.revision}</Implementation-Version>
              <!--Implementation-Vendor>${project.implementation_vendor}</Implementation-Vendor-->
              <X-Git-Branch>${git.branch}</X-Git-Branch>
              <X-Git-Tag>${git.tag}</X-Git-Tag>
              <X-Git-Commits-Count>${git.commitsCount}</X-Git-Commits-Count>
            </manifestEntries>
          </archive>
        </configuration>
      </plugin>
      <plugin>
        <groupId>org.apache.maven.plugins</groupId>
        <artifactId>maven-release-plugin</artifactId>
        <configuration>
          <autoVersionSubmodules>true</autoVersionSubmodules>
        </configuration>
      </plugin>
      <plugin>
        <groupId>org.jacoco</groupId>
        <artifactId>jacoco-maven-plugin</artifactId>
        <version>0.7.5.201505241946</version>
        <executions>
          <execution>
            <goals>
              <goal>prepare-agent</goal>
            </goals>
          </execution>
          <execution>
            <id>report</id>
            <phase>test</phase>
            <goals>
              <goal>report</goal>
            </goals>
          </execution>
        </executions>
      </plugin>
<<<<<<< HEAD
      <!-- display active profile in compile phase -->
      <plugin>
        <groupId>org.apache.maven.plugins</groupId>
        <artifactId>maven-help-plugin</artifactId>
        <version>3.1.0</version>
        <executions>
          <execution>
            <id>show-profiles</id>
            <phase>compile</phase>
            <goals>
              <goal>active-profiles</goal>
            </goals>
          </execution>
        </executions>
      </plugin>
=======
>>>>>>> fb874895
    </plugins>
  </build>

  <profiles>

    <profile>
      <id>sonar-coverage</id>
      <activation>
        <activeByDefault>true</activeByDefault>
      </activation>
      <build>
        <pluginManagement>
          <plugins>
            <plugin>
              <groupId>org.jacoco</groupId>
              <artifactId>jacoco-maven-plugin</artifactId>
              <version>${jacoco.version}</version>
            </plugin>
          </plugins>
        </pluginManagement>
      </build>
    </profile>

    <profile>
      <id>skipSlowTests</id>
      <activation>
        <activeByDefault>true</activeByDefault>
      </activation>
      <build>
        <plugins>
          <plugin>
            <groupId>org.apache.maven.plugins</groupId>
            <artifactId>maven-surefire-plugin</artifactId>
            <configuration>
              <excludedGroups>dk.netarkivet.common.utils.SlowTest.class</excludedGroups>
            </configuration>
          </plugin>
        </plugins>
      </build>
    </profile>

    <profile>
      <id>fullTest</id>
      <activation>
        <activeByDefault>false</activeByDefault>
      </activation>
      <build>
        <plugins>
          <plugin>
            <groupId>org.apache.maven.plugins</groupId>
            <artifactId>maven-surefire-plugin</artifactId>
            <!--<configuration>
              <excludedGroups>dk.netarkivet.common.utils.RequiresFileResolver.class</excludedGroups>
            </configuration>-->
          </plugin>
        </plugins>
      </build>
    </profile>
    <profile>
      <id>java8-disable-strict-javadoc</id>
      <activation>
        <jdk>[1.8,)</jdk>
      </activation>
      <properties>
        <javadoc.doclint.none>-Xdoclint:none</javadoc.doclint.none>
      </properties>
    </profile>



    <profile>
      <!-- JenkinsUnitTest -->
      <id>Default</id>
      <!-- Set profile to be active by default -->
      <activation>
        <activeByDefault>true</activeByDefault>
      </activation>
      <build>
        <plugins>
          <plugin>
            <groupId>org.apache.maven.plugins</groupId>
            <artifactId>maven-surefire-plugin</artifactId>
            <version>${maven-surefire-plugin.version}</version>
            <!-- Read jUnit categories to be excluded from Maven property -->
            <configuration>
              <excludedGroups>${test.excluded.groups}</excludedGroups>
            </configuration>
          </plugin>
        </plugins>
      </build>
      <properties>
        <test.excluded.groups>dk.netarkivet.common.utils.FailsOnJenkins</test.excluded.groups>
      </properties>
    </profile>
    <profile>
      <!-- Set profile to localUnitTest -->
      <id>LocalUnitTest</id>
      <properties>
        <test.excluded.groups>dk.netarkivet.common.utils.FailsOnBoth</test.excluded.groups>
      </properties>
    </profile>
  </profiles>
</project><|MERGE_RESOLUTION|>--- conflicted
+++ resolved
@@ -5,11 +5,7 @@
 
   <groupId>org.netarchivesuite</groupId>
   <artifactId>netarchivesuite</artifactId>
-<<<<<<< HEAD
-  <version>5.7-SNAPSHOT</version>
-=======
   <version>6.1-SNAPSHOT</version>
->>>>>>> fb874895
   <packaging>pom</packaging>
 
   <name>NetarchiveSuite</name>
@@ -862,12 +858,12 @@
           <artifactId>maven-jar-plugin</artifactId>
           <version>${maven-jar-plugin.version}</version>
         </plugin>
-<!--
+
         <plugin>
           <artifactId>maven-surefire-plugin</artifactId>
           <version>${maven-surefire-plugin.version}</version>
         </plugin>
--->
+
         <plugin>
           <artifactId>maven-javadoc-plugin</artifactId>
           <version>${maven-javadoc-plugin.version}</version>
@@ -909,11 +905,7 @@
             <dependency>
               <groupId>org.netarchivesuite</groupId>
               <artifactId>build-tools</artifactId>
-<<<<<<< HEAD
-              <version>5.7-SNAPSHOT</version>
-=======
               <version>6.1-SNAPSHOT</version>
->>>>>>> fb874895
             </dependency>
           </dependencies>
         </plugin>
@@ -927,7 +919,15 @@
           </configuration>
         </plugin>
 
-
+        <plugin>
+          <groupId>org.apache.maven.plugins</groupId>
+          <artifactId>maven-surefire-plugin</artifactId>
+          <version>${maven-surefire-plugin.version}</version>
+          <!-- Read jUnit categories to be excluded from Maven property -->
+          <configuration>
+            <excludedGroups>${test.excluded.groups}</excludedGroups>
+          </configuration>
+        </plugin>
 
       </plugins>
     </pluginManagement>
@@ -1004,7 +1004,6 @@
 
       <plugin>
         <artifactId>maven-surefire-plugin</artifactId>
-        <version>3.0.0-M1</version>
         <configuration>
           <includes>
             <include>**/*Test*.java</include>
@@ -1075,24 +1074,6 @@
           </execution>
         </executions>
       </plugin>
-<<<<<<< HEAD
-      <!-- display active profile in compile phase -->
-      <plugin>
-        <groupId>org.apache.maven.plugins</groupId>
-        <artifactId>maven-help-plugin</artifactId>
-        <version>3.1.0</version>
-        <executions>
-          <execution>
-            <id>show-profiles</id>
-            <phase>compile</phase>
-            <goals>
-              <goal>active-profiles</goal>
-            </goals>
-          </execution>
-        </executions>
-      </plugin>
-=======
->>>>>>> fb874895
     </plugins>
   </build>
 
@@ -1161,8 +1142,6 @@
       </properties>
     </profile>
 
-
-
     <profile>
       <!-- JenkinsUnitTest -->
       <id>Default</id>
@@ -1170,19 +1149,6 @@
       <activation>
         <activeByDefault>true</activeByDefault>
       </activation>
-      <build>
-        <plugins>
-          <plugin>
-            <groupId>org.apache.maven.plugins</groupId>
-            <artifactId>maven-surefire-plugin</artifactId>
-            <version>${maven-surefire-plugin.version}</version>
-            <!-- Read jUnit categories to be excluded from Maven property -->
-            <configuration>
-              <excludedGroups>${test.excluded.groups}</excludedGroups>
-            </configuration>
-          </plugin>
-        </plugins>
-      </build>
       <properties>
         <test.excluded.groups>dk.netarkivet.common.utils.FailsOnJenkins</test.excluded.groups>
       </properties>
@@ -1193,6 +1159,8 @@
       <properties>
         <test.excluded.groups>dk.netarkivet.common.utils.FailsOnBoth</test.excluded.groups>
       </properties>
+
     </profile>
+
   </profiles>
 </project>