<?xml version="1.0" encoding="UTF-8"?>
<project xmlns="http://maven.apache.org/POM/4.0.0" xmlns:xsi="http://www.w3.org/2001/XMLSchema-instance"
  xsi:schemaLocation="http://maven.apache.org/POM/4.0.0 http://maven.apache.org/maven-v4_0_0.xsd">

  <modelVersion>4.0.0</modelVersion>

  <groupId>org.netarchivesuite</groupId>
  <artifactId>netarchivesuite</artifactId>
  <version>5.0-SNAPSHOT</version>
  <packaging>pom</packaging>

  <name>Netarchivesuite</name>

  <properties>
    <project.build.sourceEncoding>UTF-8</project.build.sourceEncoding>
    <!-- maven-java-formatter-plugin -->
    <maven.compiler.source>1.8</maven.compiler.source>
    <maven.compiler.target>1.8</maven.compiler.target>
    <slf4j.version>1.7.7</slf4j.version>
    <logback.version>1.0.13</logback.version>
    <!-- Change to 1.1.5 when released, includes WARC writer fix. -->
    <webarchive-commons.version>1.1.5-SNAPSHOT</webarchive-commons.version>


    <wayback.version>1.8.0-20130411</wayback.version>
    <openwayback.version>2.0.0</openwayback.version>

    <jwat.version>1.0.1</jwat.version>
  </properties>

  <repositories>
    <repository>
      <id>sbforge-nexus</id>
      <url>https://sbforge.org/nexus/content/groups/public</url>
      <releases>
        <enabled>true</enabled>
      </releases>
      <snapshots>
        <enabled>true</enabled>
      </snapshots>
    </repository>
  </repositories>

  <modules>
    <module>build-tools</module>
    <module>archive</module>
    <module>common</module>
    <module>deploy</module>
    <module>harvester</module>
    <module>monitor</module>
    <module>wayback</module>
    <module>integration-test</module>
  </modules>

  <licenses>
    <license>
      <name>LGPL v2.1</name>
      <distribution>repo</distribution>
      <url>http://www.gnu.org/licenses/lgpl-2.1.txt</url>
    </license>
  </licenses>

  <issueManagement>
    <system>JIRA</system>
    <url>https://sbforge.org/jira/browse/NAS</url>
  </issueManagement>

  <ciManagement>
    <system>Jenkins</system>
    <url>https://sbforge.org/jenkins/view/NetarchiveSuite/</url>
  </ciManagement>

  <description>The NetarchiveSuite is a complete web archiving software package developed from 2004 and onwards. The
    primary function of the NetarchiveSuite is to plan, schedule and run web harvests of parts of the Internet. It
    scales to a wide range of tasks, from small, thematic harvests (e.g. related to special events, or special
    domains) to harvesting and archiving the content of an entire national domain. The NetarchiveSuite is built
    around the Heritrix web crawler.
  </description>

  <url>https://sbforge.org/display/NAS</url>

  <organization>
    <name>The Royal Danish Library, the Danish State and University Library,
      the National Library of France and the Austrian National Library.
    </name>
    <url>https://sbforge.org/display/BITMAG</url>
  </organization>

  <inceptionYear>2005</inceptionYear>

  <scm>
    <url>https://github.com/netarchivesuite/netarchivesuite</url>
    <connection>scm:git:https://github.com/netarchivesuite/netarchivesuite.git</connection>
    <developerConnection>scm:git:git@github.com:netarchivesuite/netarchivesuite.git</developerConnection>
    <tag>HEAD</tag>
  </scm>

  <distributionManagement>
    <repository>
      <id>sbforge-nexus</id>
      <name>SBForge Nexus Repo manager</name>
      <url>https://sbforge.org/nexus/content/repositories/releases</url>
    </repository>

    <snapshotRepository>
      <id>sbforge-nexus</id>
      <name>SBForge Nexus Repo manager</name>
      <url>https://sbforge.org/nexus/content/repositories/snapshots/</url>
    </snapshotRepository>
  </distributionManagement>

<<<<<<< HEAD
  <dependencies>
    <dependency>
      <groupId>org.mockito</groupId>
      <artifactId>mockito-all</artifactId>
      <version>1.9.5</version>
      <scope>test</scope>
    </dependency>
  </dependencies>
=======
  <repositories>
    <repository>
      <id>sbforge-nexus</id>
      <url>https://sbforge.org/nexus/content/groups/public</url>
      <releases><enabled>true</enabled></releases>
      <snapshots><enabled>true</enabled></snapshots>
    </repository>
  </repositories>
>>>>>>> 15079456

  <dependencyManagement>
    <dependencies>
      <dependency>
        <groupId>org.slf4j</groupId>
        <artifactId>slf4j-api</artifactId>
        <version>${slf4j.version}</version>
      </dependency>

      <dependency>
        <groupId>org.slf4j</groupId>
        <artifactId>jul-to-slf4j</artifactId>
        <version>${slf4j.version}</version>
      </dependency>

      <dependency>
        <groupId>org.slf4j</groupId>
        <artifactId>log4j-over-slf4j</artifactId>
        <version>${slf4j.version}</version>
      </dependency>

      <dependency>
        <groupId>org.slf4j</groupId>
        <artifactId>jcl-over-slf4j</artifactId>
        <version>${slf4j.version}</version>
      </dependency>

      <dependency>
        <groupId>org.slf4j</groupId>
        <artifactId>slf4j-simple</artifactId>
        <version>${slf4j.version}</version>
        <scope>test</scope>
        <optional>true</optional>
      </dependency>

      <dependency>
        <groupId>ch.qos.logback</groupId>
        <artifactId>logback-classic</artifactId>
        <version>${logback.version}</version>
      </dependency>

      <dependency>
        <groupId>org.netpreserve.commons</groupId>
        <artifactId>webarchive-commons</artifactId>
        <version>${webarchive-commons.version}</version>
        <exclusions>
          <!--exclusion>
            <groupId>com.google.guava</groupId>
            <artifactId>guava</artifactId>
          </exclusion-->
          <exclusion>
            <groupId>org.json</groupId>
            <artifactId>json</artifactId>
          </exclusion>
          <exclusion>
            <groupId>org.htmlparser</groupId>
            <artifactId>htmlparser</artifactId>
          </exclusion>
          <exclusion>
            <groupId>com.googlecode.juniversalchardet</groupId>
            <artifactId>juniversalchardet</artifactId>
          </exclusion>
          <exclusion>
            <groupId>commons-httpclient</groupId>
            <artifactId>commons-httpclient</artifactId>
          </exclusion>
          <exclusion>
            <groupId>org.apache.hadoop</groupId>
            <artifactId>hadoop-core</artifactId>
          </exclusion>
          <exclusion>
            <groupId>org.apache.pig</groupId>
            <artifactId>pig</artifactId>
          </exclusion>
          <exclusion>
            <groupId>commons-lang</groupId>
            <artifactId>commons-lang</artifactId>
          </exclusion>
          <exclusion>
            <groupId>commons-io</groupId>
            <artifactId>commons-io</artifactId>
          </exclusion>
          <exclusion>
            <groupId>org.gnu.inet</groupId>
            <artifactId>libidn</artifactId>
          </exclusion>
          <exclusion>
            <groupId>it.unimi.dsi</groupId>
            <artifactId>dsiutils</artifactId>
          </exclusion>
          <exclusion>
            <groupId>org.apache.httpcomponents</groupId>
            <artifactId>httpcore</artifactId>
          </exclusion>
          <exclusion>
            <groupId>joda-time</groupId>
            <artifactId>joda-time</artifactId>
          </exclusion>
        </exclusions> 
      </dependency>

      <dependency>
        <groupId>org.archive.wayback</groupId>
        <artifactId>wayback-core</artifactId>
        <version>${wayback.version}</version>
      </dependency>

      <dependency>
        <groupId>org.netpreserve.openwayback</groupId>
        <artifactId>openwayback-core</artifactId>
        <version>${openwayback.version}</version>
      </dependency>

      <dependency>
        <groupId>org.jwat</groupId>
        <artifactId>jwat-common</artifactId>
        <version>${jwat.version}</version>
      </dependency>

    </dependencies>
  </dependencyManagement>

  <build>
    <pluginManagement>
      <plugins>
        <plugin>
          <artifactId>maven-jar-plugin</artifactId>
          <version>2.4</version>
        </plugin>

        <plugin>
          <artifactId>maven-surefire-plugin</artifactId>
          <version>2.17</version>
        </plugin>

        <plugin>
          <artifactId>maven-javadoc-plugin</artifactId>
          <version>2.9.1</version>
        </plugin>

        <plugin>
          <artifactId>maven-deploy-plugin</artifactId>
          <version>2.8.1</version>
        </plugin>

        <plugin>
          <artifactId>maven-assembly-plugin</artifactId>
          <version>2.4.1</version>
        </plugin>

        <plugin>
          <groupId>org.codehaus.mojo</groupId>
          <artifactId>license-maven-plugin</artifactId>
          <version>1.7</version>
        </plugin>

        <!-- mvn com.googlecode.maven-java-formatter-plugin:maven-java-formatter-plugin:format -->
        <plugin>
          <groupId>com.googlecode.maven-java-formatter-plugin</groupId>
          <artifactId>maven-java-formatter-plugin</artifactId>
          <version>0.4</version>

          <configuration>
            <!-- found as classpath resource -->
            <configFile>eclipse-formatter-settings.xml</configFile>
          </configuration>

          <dependencies>
            <dependency>
              <groupId>org.netarchivesuite</groupId>
              <artifactId>build-tools</artifactId>
              <version>5.0-SNAPSHOT</version>
            </dependency>
          </dependencies>
        </plugin>
      </plugins>
    </pluginManagement>

    <plugins>
      <plugin>
        <artifactId>maven-compiler-plugin</artifactId>
        <version>3.1</version>
        <configuration>
          <source>${maven.compiler.source}</source>
          <target>${maven.compiler.target}</target>
        </configuration>
      </plugin>

      <plugin>
        <groupId>org.codehaus.mojo</groupId>
        <artifactId>license-maven-plugin</artifactId>
        <configuration>
          <addJavaLicenseAfterPackage>false</addJavaLicenseAfterPackage>
          <canUpdateCopyright>true</canUpdateCopyright>
          <canUpdateDescription>true</canUpdateDescription>
          <generateBundle>true</generateBundle>
          <failIfWarning>true</failIfWarning>
          <licenseName>lgpl_v2_1</licenseName>
          <useMissingFile>true</useMissingFile>
          <includes>
            <include>**/*.java</include>
          </includes>
          <excludes>
            <exclude>**/is/hi/bok/deduplicator/*.java</exclude>
            <exclude>**/ExtractorJS.java</exclude>
          </excludes>
        </configuration>
      </plugin>

      <plugin>
        <!-- install source jars to maven repo http://maven.apache.org/plugins/maven-source-plugin/usage.html -->
        <artifactId>maven-source-plugin</artifactId>
        <version>2.2.1</version>
        <executions>
          <execution>
            <id>attach-sources</id>
            <phase>verify</phase>
            <goals>
              <goal>jar-no-fork</goal>
            </goals>
          </execution>
        </executions>
      </plugin>

      <!-- Generate javadoc jar. Note: Java 8 (doclint) check has been disabled. -->
      <plugin>
        <artifactId>maven-javadoc-plugin</artifactId>
        <configuration>
          <linksource>true</linksource>
          <quiet>true</quiet>
          <!-- Note: This fails with a JVM older than Java 8 -->
          <additionalparam>-Xdoclint:none</additionalparam>
        </configuration>
        <executions>
          <execution>
            <id>attach-javadocs</id>
            <phase>verify</phase>
            <goals>
              <goal>jar</goal>
            </goals>
          </execution>
        </executions>
      </plugin>
        <plugin>
          <artifactId>maven-surefire-plugin</artifactId>
          <configuration>
            <includes>
              <include>**/*Test*.java</include>
            </includes>
          </configuration>
        </plugin>
    </plugins>
  </build>

  <profiles>
    <profile>
      <id>skipSlowTests</id>
      <activation>
        <activeByDefault>true</activeByDefault>
      </activation>
      <build>
        <plugins>
          <plugin>
            <groupId>org.apache.maven.plugins</groupId>
            <artifactId>maven-surefire-plugin</artifactId>
            <configuration>
              <excludedGroups>dk.netarkivet.common.utils.SlowTest.class</excludedGroups>
            </configuration>
          </plugin>
        </plugins>
      </build>
    </profile>
    <profile>
      <id>fullTest</id>
      <activation>
        <activeByDefault>false</activeByDefault>
      </activation>
      <build>
        <plugins>
          <plugin>
            <groupId>org.apache.maven.plugins</groupId>
            <artifactId>maven-surefire-plugin</artifactId>
            <configuration>
              <excludedGroups></excludedGroups>
            </configuration>
          </plugin>
        </plugins>
      </build>
    </profile>
  </profiles>
</project><|MERGE_RESOLUTION|>--- conflicted
+++ resolved
@@ -109,7 +109,6 @@
     </snapshotRepository>
   </distributionManagement>
 
-<<<<<<< HEAD
   <dependencies>
     <dependency>
       <groupId>org.mockito</groupId>
@@ -118,7 +117,7 @@
       <scope>test</scope>
     </dependency>
   </dependencies>
-=======
+
   <repositories>
     <repository>
       <id>sbforge-nexus</id>
@@ -127,7 +126,6 @@
       <snapshots><enabled>true</enabled></snapshots>
     </repository>
   </repositories>
->>>>>>> 15079456
 
   <dependencyManagement>
     <dependencies>
