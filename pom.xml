--- conflicted
+++ resolved
@@ -5,11 +5,7 @@
 
   <groupId>org.netarchivesuite</groupId>
   <artifactId>netarchivesuite</artifactId>
-<<<<<<< HEAD
   <version>6.1-SNAPSHOT</version>
-=======
-  <version>5.7-IIPCH3-SNAPSHOT</version>
->>>>>>> 5c314134
   <packaging>pom</packaging>
 
   <name>NetarchiveSuite</name>
@@ -21,16 +17,10 @@
     <slf4j.version>1.7.25</slf4j.version>
     <logback.version>${logback-core.version}</logback.version>
     <webarchive-commons.version>1.1.5</webarchive-commons.version>
-<<<<<<< HEAD
     <!-- Heritrix versions are from https://github.com/netarchivesuite/heritrix3 which tracks the official
      repository at https://github.com/internetarchive/heritrix3 as closely as we can -->
     <heritrix3.version>3.4.0-20200518-NAS-6.0</heritrix3.version>
     <heritrix3-wrapper.version>1.0.4</heritrix3-wrapper.version>
-=======
-    <!-- Icelandic special brew of H3. -->
-    <heritrix3.version>3.4.0-IIPC-NAS-SNAPSHOT</heritrix3.version>
-    <heritrix3-wrapper.version>1.0.4-SNAPSHOT</heritrix3-wrapper.version>
->>>>>>> 5c314134
     <wayback.version>1.8.0-20130411</wayback.version>
     <openwayback.version>2.0.0</openwayback.version>
     <jwat.version>1.0.4</jwat.version>
@@ -913,11 +903,7 @@
             <dependency>
               <groupId>org.netarchivesuite</groupId>
               <artifactId>build-tools</artifactId>
-<<<<<<< HEAD
               <version>6.1-SNAPSHOT</version>
-=======
-              <version>5.7-IIPCH3-SNAPSHOT</version>
->>>>>>> 5c314134
             </dependency>
           </dependencies>
         </plugin>
