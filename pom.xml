<?xml version="1.0" encoding="UTF-8"?>
<project xmlns="http://maven.apache.org/POM/4.0.0" xmlns:xsi="http://www.w3.org/2001/XMLSchema-instance"
  xsi:schemaLocation="http://maven.apache.org/POM/4.0.0 http://maven.apache.org/maven-v4_0_0.xsd">

  <modelVersion>4.0.0</modelVersion>

  <groupId>org.netarchivesuite</groupId>
  <artifactId>netarchivesuite</artifactId>
  <version>5.0-SNAPSHOT</version>
  <packaging>pom</packaging>

  <name>NetarchiveSuite</name>

  <properties>
    <project.build.sourceEncoding>UTF-8</project.build.sourceEncoding>
    <!-- maven-java-formatter-plugin -->
    <maven.compiler.source>1.8</maven.compiler.source>
    <maven.compiler.target>1.8</maven.compiler.target>
    <slf4j.version>1.7.7</slf4j.version>
    <logback.version>1.0.13</logback.version>
    <!-- Change to 1.1.5 when released, includes WARC writer fix. -->
    <webarchive-commons.version>1.1.5-SNAPSHOT</webarchive-commons.version>
    <heritrix3.version>3.2.0</heritrix3.version>
    <wayback.version>1.8.0-20130411</wayback.version>
    <openwayback.version>2.0.0</openwayback.version>
    <jwat.version>1.0.1</jwat.version>
  </properties>

  <modules>
    <module>build-tools</module>
    <module>archive</module>
    <module>common</module>
    <module>deploy</module>
    <module>harvester</module>
    <module>monitor</module>
    <module>wayback</module>
    <module>integration-test</module>
  </modules>

  <licenses>
    <license>
      <name>LGPL v2.1</name>
      <distribution>repo</distribution>
      <url>http://www.gnu.org/licenses/lgpl-2.1.txt</url>
    </license>
  </licenses>

  <issueManagement>
    <system>JIRA</system>
    <url>https://sbforge.org/jira/browse/NAS</url>
  </issueManagement>

  <ciManagement>
    <system>Jenkins</system>
    <url>https://sbforge.org/jenkins/view/NetarchiveSuite/</url>
  </ciManagement>

  <description>The NetarchiveSuite is a complete web archiving software package developed from 2004 and onwards. The
    primary function of the NetarchiveSuite is to plan, schedule and run web harvests of parts of the Internet. It
    scales to a wide range of tasks, from small, thematic harvests (e.g. related to special events, or special
    domains) to harvesting and archiving the content of an entire national domain. The NetarchiveSuite is built
    around the Heritrix web crawler.
  </description>

  <url>https://sbforge.org/display/NAS</url>

  <organization>
    <name>The Royal Danish Library, the Danish State and University Library,
      the National Library of France and the Austrian National Library.
    </name>
    <url>https://sbforge.org/display/BITMAG</url>
  </organization>

  <inceptionYear>2005</inceptionYear>

  <scm>
    <url>https://github.com/netarchivesuite/netarchivesuite</url>
    <connection>scm:git:https://github.com/netarchivesuite/netarchivesuite.git</connection>
    <developerConnection>scm:git:git@github.com:netarchivesuite/netarchivesuite.git</developerConnection>
    <tag>HEAD</tag>
  </scm>

  <distributionManagement>
    <repository>
      <id>sbforge-nexus</id>
      <name>SBForge Nexus Repo manager</name>
      <url>https://sbforge.org/nexus/content/repositories/releases</url>
    </repository>

    <snapshotRepository>
      <id>sbforge-nexus</id>
      <name>SBForge Nexus Repo manager</name>
      <url>https://sbforge.org/nexus/content/repositories/snapshots/</url>
    </snapshotRepository>
  </distributionManagement>

  <dependencies>
    <dependency>
      <groupId>org.mockito</groupId>
      <artifactId>mockito-all</artifactId>
      <version>1.9.5</version>
      <scope>test</scope>
    </dependency>
  </dependencies>

  <repositories>
    <repository>
      <id>sbforge-nexus</id>
      <url>https://sbforge.org/nexus/content/groups/public</url>
      <releases>
        <enabled>true</enabled>
      </releases>
      <snapshots>
        <enabled>true</enabled>
      </snapshots>
    </repository>

    <repository>
      <id>builds.archive.org,maven2</id>
      <url>http://builds.archive.org/maven2</url>
      <releases>
        <enabled>true</enabled>
      </releases>
      <snapshots>
        <enabled>false</enabled>
      </snapshots>
    </repository>
  </repositories>

  <dependencyManagement>
    <dependencies>
      <dependency>
        <groupId>org.slf4j</groupId>
        <artifactId>slf4j-api</artifactId>
        <version>${slf4j.version}</version>
      </dependency>

      <dependency>
        <groupId>org.slf4j</groupId>
        <artifactId>jul-to-slf4j</artifactId>
        <version>${slf4j.version}</version>
      </dependency>

      <dependency>
        <groupId>org.slf4j</groupId>
        <artifactId>log4j-over-slf4j</artifactId>
        <version>${slf4j.version}</version>
      </dependency>

      <dependency>
        <groupId>org.slf4j</groupId>
        <artifactId>jcl-over-slf4j</artifactId>
        <version>${slf4j.version}</version>
      </dependency>

      <dependency>
        <groupId>org.slf4j</groupId>
        <artifactId>slf4j-simple</artifactId>
        <version>${slf4j.version}</version>
        <scope>test</scope>
        <optional>true</optional>
      </dependency>

      <dependency>
        <groupId>ch.qos.logback</groupId>
        <artifactId>logback-classic</artifactId>
        <version>${logback.version}</version>
      </dependency>

      <dependency>
        <groupId>org.netpreserve.commons</groupId>
        <artifactId>webarchive-commons</artifactId>
        <version>${webarchive-commons.version}</version>
        <exclusions>
          <exclusion>
            <groupId>org.json</groupId>
            <artifactId>json</artifactId>
          </exclusion>
          <exclusion>
            <groupId>org.htmlparser</groupId>
            <artifactId>htmlparser</artifactId>
          </exclusion>
          <exclusion>
            <groupId>com.googlecode.juniversalchardet</groupId>
            <artifactId>juniversalchardet</artifactId>
          </exclusion>
          <exclusion>
            <groupId>commons-httpclient</groupId>
            <artifactId>commons-httpclient</artifactId>
          </exclusion>
          <exclusion>
            <groupId>org.apache.hadoop</groupId>
            <artifactId>hadoop-core</artifactId>
          </exclusion>
          <exclusion>
            <groupId>org.apache.pig</groupId>
            <artifactId>pig</artifactId>
          </exclusion>
          <exclusion>
            <groupId>org.gnu.inet</groupId>
            <artifactId>libidn</artifactId>
          </exclusion>
          <exclusion>
            <groupId>org.apache.httpcomponents</groupId>
            <artifactId>httpcore</artifactId>
          </exclusion>
          <exclusion>
            <groupId>joda-time</groupId>
            <artifactId>joda-time</artifactId>
          </exclusion>
          <exclusion>
            <groupId>com.sleepycat</groupId>
            <artifactId>je</artifactId>
          </exclusion>
        </exclusions>
      </dependency>

<<<<<<< HEAD
      <dependency>
        <groupId>org.archive.heritrix</groupId>
        <artifactId>heritrix-engine</artifactId>
        <version>${heritrix3.version}</version>
      </dependency>

      <dependency>
        <groupId>org.archive.heritrix</groupId>
        <artifactId>heritrix</artifactId>
        <version>${heritrix3.version}</version>
        <classifier>dist</classifier>
        <type>zip</type>
      </dependency>

      <dependency>
        <groupId>org.archive.wayback</groupId>
        <artifactId>wayback-core</artifactId>
        <version>${wayback.version}</version>
      </dependency>
=======
>>>>>>> e20fe585

      <dependency>
        <groupId>org.netpreserve.openwayback</groupId>
        <artifactId>openwayback-core</artifactId>
        <version>${openwayback.version}</version>
        <exclusions>
          <exclusion>
            <groupId>com.sleepycat</groupId>
            <artifactId>je</artifactId>
          </exclusion>
        </exclusions>
      </dependency>

      <dependency>
        <groupId>org.jwat</groupId>
        <artifactId>jwat-common</artifactId>
        <version>${jwat.version}</version>
      </dependency>

    </dependencies>
  </dependencyManagement>

  <build>
    <pluginManagement>
      <plugins>
        <plugin>
          <artifactId>maven-jar-plugin</artifactId>
          <version>2.4</version>
        </plugin>

        <plugin>
          <artifactId>maven-surefire-plugin</artifactId>
          <version>2.17</version>
        </plugin>

        <plugin>
          <artifactId>maven-javadoc-plugin</artifactId>
          <version>2.9.1</version>
        </plugin>

        <plugin>
          <artifactId>maven-deploy-plugin</artifactId>
          <version>2.8.1</version>
        </plugin>

        <plugin>
          <artifactId>maven-assembly-plugin</artifactId>
          <version>2.4.1</version>
        </plugin>

        <plugin>
          <groupId>org.codehaus.mojo</groupId>
          <artifactId>license-maven-plugin</artifactId>
          <version>1.7</version>
        </plugin>

        <!-- mvn com.googlecode.maven-java-formatter-plugin:maven-java-formatter-plugin:format -->
        <plugin>
          <groupId>com.googlecode.maven-java-formatter-plugin</groupId>
          <artifactId>maven-java-formatter-plugin</artifactId>
          <version>0.4</version>

          <configuration>
            <!-- found as classpath resource -->
            <configFile>eclipse-formatter-settings.xml</configFile>
          </configuration>

          <dependencies>
            <dependency>
              <groupId>org.netarchivesuite</groupId>
              <artifactId>build-tools</artifactId>
              <version>5.0-SNAPSHOT</version>
            </dependency>
          </dependencies>
        </plugin>
      </plugins>
    </pluginManagement>

    <plugins>
      <plugin>
        <artifactId>maven-compiler-plugin</artifactId>
        <version>3.1</version>
        <configuration>
          <source>${maven.compiler.source}</source>
          <target>${maven.compiler.target}</target>
        </configuration>
      </plugin>

      <plugin>
        <groupId>org.codehaus.mojo</groupId>
        <artifactId>license-maven-plugin</artifactId>
        <configuration>
          <addJavaLicenseAfterPackage>false</addJavaLicenseAfterPackage>
          <canUpdateCopyright>true</canUpdateCopyright>
          <canUpdateDescription>true</canUpdateDescription>
          <generateBundle>true</generateBundle>
          <failIfWarning>true</failIfWarning>
          <licenseName>lgpl_v2_1</licenseName>
          <useMissingFile>true</useMissingFile>
          <includes>
            <include>**/*.java</include>
          </includes>
          <excludes>
            <exclude>**/is/hi/bok/deduplicator/*.java</exclude>
            <exclude>**/ExtractorJS.java</exclude>
          </excludes>
        </configuration>
      </plugin>

      <plugin>
        <!-- install source jars to maven repo http://maven.apache.org/plugins/maven-source-plugin/usage.html -->
        <artifactId>maven-source-plugin</artifactId>
        <version>2.2.1</version>
        <executions>
          <execution>
            <id>attach-sources</id>
            <phase>verify</phase>
            <goals>
              <goal>jar-no-fork</goal>
            </goals>
          </execution>
        </executions>
      </plugin>

      <!-- Generate javadoc jar. Note: Java 8 (doclint) check has been disabled. -->
      <!--plugin>
        <artifactId>maven-javadoc-plugin</artifactId>
        <configuration>
          <linksource>true</linksource>
          <quiet>true</quiet-->
          <!-- Note: This fails with a JVM older than Java 8 -->
          <!--additionalparam>-Xdoclint:none</additionalparam>
        </configuration>
        <executions>
          <execution>
            <id>attach-javadocs</id>
            <phase>verify</phase>
            <goals>
              <goal>jar</goal>
            </goals>
          </execution>
        </executions>
      </plugin-->

      <plugin>
        <artifactId>maven-surefire-plugin</artifactId>
        <configuration>
          <includes>
            <include>**/*Test*.java</include>
          </includes>
        </configuration>
      </plugin>
    </plugins>
  </build>

  <profiles>
    <profile>
      <id>skipSlowTests</id>
      <activation>
        <activeByDefault>true</activeByDefault>
      </activation>
      <build>
        <plugins>
          <plugin>
            <groupId>org.apache.maven.plugins</groupId>
            <artifactId>maven-surefire-plugin</artifactId>
            <configuration>
              <excludedGroups>dk.netarkivet.common.utils.SlowTest.class</excludedGroups>
            </configuration>
          </plugin>
        </plugins>
      </build>
    </profile>
    <profile>
      <id>fullTest</id>
      <activation>
        <activeByDefault>false</activeByDefault>
      </activation>
      <build>
        <plugins>
          <plugin>
            <groupId>org.apache.maven.plugins</groupId>
            <artifactId>maven-surefire-plugin</artifactId>
            <configuration>
              <excludedGroups></excludedGroups>
            </configuration>
          </plugin>
        </plugins>
      </build>
    </profile>
  </profiles>
</project><|MERGE_RESOLUTION|>--- conflicted
+++ resolved
@@ -215,7 +215,6 @@
         </exclusions>
       </dependency>
 
-<<<<<<< HEAD
       <dependency>
         <groupId>org.archive.heritrix</groupId>
         <artifactId>heritrix-engine</artifactId>
@@ -229,14 +228,6 @@
         <classifier>dist</classifier>
         <type>zip</type>
       </dependency>
-
-      <dependency>
-        <groupId>org.archive.wayback</groupId>
-        <artifactId>wayback-core</artifactId>
-        <version>${wayback.version}</version>
-      </dependency>
-=======
->>>>>>> e20fe585
 
       <dependency>
         <groupId>org.netpreserve.openwayback</groupId>
