--- conflicted
+++ resolved
@@ -11,58 +11,31 @@
 
     <name>Netarchivesuite - parent</name>
 
-<<<<<<< HEAD
-  <modules>
-    <module>archive/archive</module>
-    <module>archive/archive-test</module>
-    <module>archive/bitpreservation-gui</module>
-    <module>common</module>
-    <module>deploy</module>
-    <module>harvester/harvestchannel-gui</module>
-    <module>harvester/harvestdefinition-gui</module>
-    <module>harvester/harvester</module>
-    <module>harvester/harvester-test</module>
-    <module>harvester/history-gui</module>
-    <module>harvester/qa-gui</module>
-<!--
-    <module>integration-test/netarchivesuite-integration-test</module>
--->
-    <module>monitor/monitor</module>
-    <module>monitor/monitor-test</module>
-    <module>monitor/status-gui</module>
-    <module>wayback/wayback</module>
-    <module>wayback/wayback-test</module>
-  </modules>
+    <properties>
+        <project.build.sourceEncoding>UTF-8</project.build.sourceEncoding>
+    </properties>
 
-  <build>
-    <plugins>
-      <plugin>
-        <artifactId>maven-compiler-plugin</artifactId>
-        <version>3.1</version>
-        <configuration>
-          <source>1.6</source>
-          <target>1.6</target>
-        </configuration>
-      </plugin>
-    </plugins>
-  </build>
-=======
     <modules>
         <module>archive/archive</module>
+        <module>archive/archive-test</module>
         <module>archive/bitpreservation-gui</module>
-        <module>common/common</module>
-        <module>deploy/deploy</module>
+        <module>common</module>
+        <module>deploy</module>
         <module>harvester/harvestchannel-gui</module>
         <module>harvester/harvestdefinition-gui</module>
         <module>harvester/harvester</module>
+        <module>harvester/harvester-test</module>
         <module>harvester/history-gui</module>
         <module>harvester/qa-gui</module>
-        <module>integration-test/netarchivesuite-integration-test</module>
         <module>monitor/monitor</module>
+        <module>monitor/monitor-test</module>
         <module>monitor/status-gui</module>
         <module>wayback/wayback</module>
+        <module>wayback/wayback-test</module>
+<!--
+        <module>integration-test/netarchivesuite-integration-test</module>
+-->
     </modules>
->>>>>>> cc2ea59a
 
     <build>
         <pluginManagement>
@@ -77,10 +50,11 @@
                 </plugin>
                 <plugin>
                     <artifactId>maven-surefire-plugin</artifactId>
-                    <version>2.12</version>
+                    <version>2.17</version>
                 </plugin>
             </plugins>
         </pluginManagement>
+
         <plugins>
             <plugin>
                 <artifactId>maven-compiler-plugin</artifactId>
