--- conflicted
+++ resolved
@@ -288,7 +288,6 @@
         <version>${selenium-api.version}</version>
       </dependency>
 
-
       <dependency>
         <groupId>org.seleniumhq.selenium</groupId>
         <artifactId>selenium-api</artifactId>
@@ -307,13 +306,11 @@
         <version>${selenium-api.version}</version>
       </dependency>
 
-
       <dependency>
         <groupId>org.seleniumhq.selenium</groupId>
         <artifactId>htmlunit-driver</artifactId>
         <version>${htmlunit-driver.version}</version>
       </dependency>
-
 
       <dependency>
         <groupId>org.jaccept</groupId>
@@ -817,7 +814,6 @@
         <artifactId>mockobjects-jdk1.4-j2ee1.3</artifactId>
         <version>${mockobjects-core.version}</version>
       </dependency>
-<<<<<<< HEAD
 
       <!-- https://mvnrepository.com/artifact/org.apache.httpcomponents/httpclient -->
       <!--<dependency>
@@ -825,14 +821,6 @@
         <artifactId>httpclient</artifactId>
         <version>4.5.12</version>
       </dependency>-->
-=======
-      <!-- https://mvnrepository.com/artifact/org.apache.httpcomponents/httpclient -->
-      <dependency>
-        <groupId>org.apache.httpcomponents</groupId>
-        <artifactId>httpclient</artifactId>
-        <version>4.5.12</version>
-      </dependency>
->>>>>>> c8974baa
 
       <dependency>
         <groupId>org.apache.hadoop</groupId>
@@ -1137,15 +1125,9 @@
           <plugin>
             <groupId>org.apache.maven.plugins</groupId>
             <artifactId>maven-surefire-plugin</artifactId>
-<<<<<<< HEAD
-            <configuration>
-              <!--<excludedGroups>dk.netarkivet.common.utils.RequiresFileResolver.class</excludedGroups>-->
-            </configuration>
-=======
             <!--<configuration>
               <excludedGroups>dk.netarkivet.common.utils.RequiresFileResolver.class</excludedGroups>
             </configuration>-->
->>>>>>> c8974baa
           </plugin>
         </plugins>
       </build>
