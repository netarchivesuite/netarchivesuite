--- conflicted
+++ resolved
@@ -40,30 +40,23 @@
 }
 
 void logEvent(String e) {
-<<<<<<< HEAD
     try { 
         getLogger().info("Action from user " + initials + ": " +e)
     } catch(groovy.lang.MissingPropertyException e1) {
         getLogger().info("Action from user: " +e)
     }
-=======
-    getLogger().info("Action from user " + initials + ": " +e)
->>>>>>> c871c5fe
-}
+}
+
 
 void deleteFromFrontier(String regex) {
     job.crawlController.requestCrawlPause()
     count = job.crawlController.frontier.deleteURIs(".*", regex)
     rawOut.println "REMINDER: This job is now in a Paused state."
-<<<<<<< HEAD
-    logEvent("Deleted " + count + " uris matching regex '" + regex + "'")
-    rawOut.println count + " URIs were deleted from frontier."
-=======
     logEvent("Deleted " + count + " URIs from frontier matching regex '" + regex + "'")
     rawOut.println count + " URIs were deleted from the frontier."
->>>>>>> c871c5fe
     rawOut.println("This action has been logged in " + logfilePrefix + ".log")
 }
+
 
 void listFrontier(String regex, long limit) {
     //style = 'overflow: auto; word-wrap: normal; white-space: pre; width:1200px; height:500px'
@@ -220,13 +213,9 @@
 	modQueues.put(key, value)
 	job.jobContext.data.put("manually-added-queues", modQueues)
 	
-<<<<<<< HEAD
-	logEvent("manual budget change : "+ key + " -> "+value)
-=======
 	if(oldValue == null || (oldValue != null && oldValue != value)) {
 		logEvent("Changed budget for "+ key + " -> "+value+" URIs")
 	}
->>>>>>> c871c5fe
 }
 
 void getQueueTotalBudget() {
@@ -236,15 +225,6 @@
 void showFilters() {
 	def originalIndexSize = job.jobContext.data.get("original-filters-size")
 	regexRuleObj = appCtx.getBean("scope").rules.find{ it.class == org.archive.modules.deciderules.MatchesListRegexDecideRule }
-<<<<<<< HEAD
-	htmlOut.println('<ul>')
-	for (i = originalIndexSize; i < regexRuleObj.regexList.size(); i++) {
-		htmlOut.println('<li><input type="checkbox" name="removeIndex" value="'+i+'" /> '+regexRuleObj.regexList.get(i).pattern().substring(1)+'</li>')
-	}
-	htmlOut.println('</ul>')
-	if(originalIndexSize < regexRuleObj.regexList.size()) {
-		htmlOut.println('<button type="submit" name="remove-filter" value="1" class="btn btn-success"><i class="icon-white icon-remove"></i> Remove</button>')
-=======
 	if(originalIndexSize != null && originalIndexSize < regexRuleObj.regexList.size()) {
 		htmlOut.println('<ul>')
 		for (i = originalIndexSize; i < regexRuleObj.regexList.size(); i++) {
@@ -253,7 +233,6 @@
 			htmlOut.println(regexRuleObj.regexList.get(i).pattern()+'</li>')
 		}
 		htmlOut.println('</ul>')
->>>>>>> c871c5fe
 	}
 }
 
@@ -267,11 +246,7 @@
 			job.jobContext.data.put("original-filters-size", regexRuleObj.regexList.size())
 		}
 		regexRuleObj.regexList.add(myRegex)
-<<<<<<< HEAD
-		logEvent("manual add of a DecideResult.REJECT filter : "+ pat)
-=======
 		logEvent("Added a RejectDecideRule matching regex '"+ pat + "'")
->>>>>>> c871c5fe
 	}
 }
 
@@ -279,11 +254,7 @@
 	indexesOFiltersToRemove = indexesOFiltersToRemove.sort().reverse()
 	regexRuleObj = appCtx.getBean("scope").rules.find{ it.class == org.archive.modules.deciderules.MatchesListRegexDecideRule }
 	indexesOFiltersToRemove.each ({ num ->
-<<<<<<< HEAD
-		logEvent("removing DecideResult.REJECT filter : "+ regexRuleObj.regexList[num])
-=======
 		logEvent("Removed a RejectDecideRule matching regex '"+ regexRuleObj.regexList[num] + "'")
->>>>>>> c871c5fe
 		regexRuleObj.regexList.remove(num)
 	})
 }
