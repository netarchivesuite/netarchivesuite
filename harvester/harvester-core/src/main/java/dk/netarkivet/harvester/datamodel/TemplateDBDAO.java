--- conflicted
+++ resolved
@@ -77,11 +77,7 @@
         Connection c = HarvestDBConnection.get();
         PreparedStatement s = null;
         try {
-<<<<<<< HEAD
-            s = c.prepareStatement("SELECT template_id, orderxml FROM ordertemplates WHERE name = ?");
-=======
-            s = c.prepareStatement("SELECT orderxml, isActive FROM ordertemplates WHERE name = ?");
->>>>>>> f1284b90
+            s = c.prepareStatement("SELECT template_id, orderxml, isActive FROM ordertemplates WHERE name = ?");
             s.setString(1, orderXmlName);
             ResultSet res = s.executeQuery();
             if (!res.next()) {
@@ -98,13 +94,9 @@
                 orderTemplateReader = new StringReader(string);
             } 
             System.out.println("Calling HeritrixTemplate.read() w/ arg:" + orderTemplateReader);
-<<<<<<< HEAD
-            return HeritrixTemplate.read(template_id, orderTemplateReader);
-=======
-            HeritrixTemplate heritrixTemplate = HeritrixTemplate.read(orderTemplateReader);
-            heritrixTemplate.setIsActive(res.getBoolean(2));
+            HeritrixTemplate heritrixTemplate = HeritrixTemplate.read(template_id, orderTemplateReader);
+            heritrixTemplate.setIsActive(res.getBoolean(3));
             return heritrixTemplate;
->>>>>>> f1284b90
         } catch (SQLException e) {
             final String message = "SQL error finding order.xml for " + orderXmlName + "\n"
                     + ExceptionUtils.getSQLExceptionCause(e);
