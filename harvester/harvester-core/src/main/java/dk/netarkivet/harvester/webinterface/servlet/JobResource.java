package dk.netarkivet.harvester.webinterface.servlet;

import java.io.ByteArrayOutputStream;
import java.io.File;
import java.io.IOException;
import java.io.InputStream;
import java.util.Arrays;
import java.util.List;
import java.util.Locale;

import javax.servlet.ServletContext;
import javax.servlet.ServletOutputStream;
import javax.servlet.http.HttpServletRequest;
import javax.servlet.http.HttpServletResponse;

import org.netarchivesuite.heritrix3wrapper.ScriptResult;
import org.netarchivesuite.heritrix3wrapper.StreamResult;
import org.netarchivesuite.heritrix3wrapper.jaxb.Job;
import org.netarchivesuite.heritrix3wrapper.jaxb.Report;

import com.antiaction.common.filter.Caching;
import com.antiaction.common.templateengine.TemplateBuilderFactory;
import com.antiaction.common.templateengine.TemplateBuilderPlaceHolder;
import com.antiaction.common.templateengine.TemplatePlaceHolder;

import dk.netarkivet.common.CommonSettings;
import dk.netarkivet.common.Constants;
import dk.netarkivet.common.utils.Settings;
import dk.netarkivet.harvester.HarvesterSettings;
import dk.netarkivet.harvester.datamodel.HarvestDefinitionDAO;

public class JobResource implements ResourceAbstract {

    private static final String NAS_GROOVY_RESOURCE_PATH = "dk/netarkivet/harvester/webinterface/servlet/nas.groovy";

    private NASEnvironment environment;

    protected int R_JOB = -1;

    protected int R_CRAWLLOG = -1;

    protected int R_FRONTIER = -1;
    
    protected int R_FILTER = -1;
    
    protected int R_BUDGET = -1;

    protected int R_SCRIPT = -1;

    protected int R_REPORT = -1;

    @Override
    public void resources_init(NASEnvironment environment) {
        this.environment = environment;
    }

    @Override
    public void resources_add(ResourceManagerAbstract resourceManager) {
        R_JOB = resourceManager.resource_add(this, "/job/<numeric>/", false);
        R_CRAWLLOG = resourceManager.resource_add(this, "/job/<numeric>/crawllog/", false);
        R_FRONTIER = resourceManager.resource_add(this, "/job/<numeric>/frontier/", false);
        R_FILTER = resourceManager.resource_add(this, "/job/<numeric>/filter/", false);
        R_BUDGET = resourceManager.resource_add(this, "/job/<numeric>/budget/", false);
        R_SCRIPT = resourceManager.resource_add(this, "/job/<numeric>/script/", false);
        R_REPORT = resourceManager.resource_add(this, "/job/<numeric>/report/", false);
    }

    @Override
    public void resource_service(ServletContext servletContext, NASUser nas_user, HttpServletRequest req, HttpServletResponse resp, int resource_id, List<Integer> numerics, String pathInfo) throws IOException {
        if (NASEnvironment.contextPath == null) {
            NASEnvironment.contextPath = req.getContextPath();
        }
        if (NASEnvironment.servicePath == null) {
            NASEnvironment.servicePath = req.getContextPath() + req.getServletPath() + "/";
        }
        String method = req.getMethod().toUpperCase();
        if (resource_id == R_JOB) {
            if ("GET".equals(method)) {
                job(req, resp, numerics);
            }
        } else if (resource_id == R_CRAWLLOG) {
            if ("GET".equals(method) || "POST".equals(method)) {
                crawllog_list(req, resp, numerics);
            }
        } else if (resource_id == R_FRONTIER) {
            if ("GET".equals(method) || "POST".equals(method)) {
                frontier_list(req, resp, numerics);
            }
        } else if(resource_id == R_FILTER) {
        	if ("GET".equals(method) || "POST".equals(method)) {
                filter_add(req, resp, numerics);
            }
        } else if(resource_id == R_BUDGET) {
        	if ("GET".equals(method) || "POST".equals(method)) {
                budget_change(req, resp, numerics);
            }
        }else if (resource_id == R_SCRIPT) {
            if ("GET".equals(method) || "POST".equals(method)) {
                script(req, resp, numerics);
            }
        } else if (resource_id == R_REPORT) {
            if ("GET".equals(method)) {
                report(req, resp, numerics);
            }
        }
    }

    public void job(HttpServletRequest req, HttpServletResponse resp, List<Integer> numerics) throws IOException {
        Locale locale = resp.getLocale();
        resp.setContentType("text/html; charset=UTF-8");
        ServletOutputStream out = resp.getOutputStream();

        Caching.caching_disable_headers(resp);

        TemplateBuilderFactory<MasterTemplateBuilder> tplBuilder = TemplateBuilderFactory.getInstance(environment.templateMaster, "master.tpl", "UTF-8", MasterTemplateBuilder.class);
        MasterTemplateBuilder masterTplBuilder = tplBuilder.getTemplateBuilder();

        StringBuilder sb = new StringBuilder();
        StringBuilder menuSb = new StringBuilder();

        Heritrix3JobMonitor h3Job = environment.h3JobMonitorThread.getRunningH3Job(numerics.get(0));
        Job job;
        
        HarvestDefinitionDAO dao = HarvestDefinitionDAO.getInstance();   

        if (h3Job != null && !h3Job.bInitialized) {
            h3Job.init();
        }

        if (h3Job != null && h3Job.isReady()) {
            String action = req.getParameter("action");
            if (action != null && action.length() > 0) {
                if ("build".equalsIgnoreCase(action)) {
                    h3Job.h3wrapper.buildJobConfiguration(h3Job.jobname);
                }
                if ("launch".equalsIgnoreCase(action)) {
                    h3Job.h3wrapper.launchJob(h3Job.jobname);
                }
                if ("pause".equalsIgnoreCase(action)) {
                    h3Job.h3wrapper.pauseJob(h3Job.jobname);
                }
                if ("unpause".equalsIgnoreCase(action)) {
                    h3Job.h3wrapper.unpauseJob(h3Job.jobname);
                }
                if ("checkpoint".equalsIgnoreCase(action)) {
                    h3Job.h3wrapper.checkpointJob(h3Job.jobname);
                }
                if ("terminate".equalsIgnoreCase(action)) {
                    h3Job.h3wrapper.terminateJob(h3Job.jobname);
                }
                if ("teardown".equalsIgnoreCase(action)) {
                    h3Job.h3wrapper.teardownJob(h3Job.jobname);
                }
            }
<<<<<<< HEAD
            
=======

>>>>>>> c871c5fe
            h3Job.update();
            
            menuSb.append("<tr><td>&nbsp; &nbsp; &nbsp; <a href=\"");
            menuSb.append(NASEnvironment.servicePath);
            menuSb.append("job/");
            menuSb.append(h3Job.jobId);
            menuSb.append("/");
            menuSb.append("\"> Job ");
            menuSb.append(h3Job.jobId);
            menuSb.append("</a></td></tr>");
            
            sb.append("<div>\n");
            
            
            
            sb.append("<div style=\"float:left;min-width: 300px;\">\n");

            sb.append("JobId: <a href=\"/History/Harveststatus-jobdetails.jsp?jobID="+h3Job.jobId+"\">");
            sb.append(h3Job.jobId);
            sb.append("</a><br />\n");
            if (h3Job.jobResult != null && h3Job.jobResult.job != null) {
            	sb.append("JobState: ");
            	sb.append(h3Job.jobResult.job.crawlControllerState);
            	sb.append("<br />\n");
            }
            String harvestName = dao.getHarvestName(h3Job.job.getOrigHarvestDefinitionID());
            sb.append("OrigHarvestDefinitionName: <a href=\"/HarvestDefinition/Definitions-edit-selective-harvest.jsp?harvestname="+harvestName.replace(' ', '+')+"\">");
            sb.append(harvestName);
            sb.append("</a><br />\n");
            sb.append("HarvestNum: ");
            sb.append(h3Job.job.getHarvestNum());
            sb.append("<br />\n");
            sb.append("Snapshot: ");
            sb.append(h3Job.job.isSnapshot());
            sb.append("<br />\n");
            sb.append("Channel: ");
            sb.append(h3Job.job.getChannel());
            sb.append("<br />\n");
            sb.append("TemplateName: <a href=\"/History/Harveststatus-download-job-harvest-template.jsp?JobID="+h3Job.jobId+"\">");
            sb.append(h3Job.job.getOrderXMLName());
            sb.append("</a><br />\n");
            sb.append("CountDomains: ");
            sb.append(h3Job.job.getCountDomains());
            sb.append("<br />\n");
            sb.append("MaxBytesPerDomain: ");
            sb.append(h3Job.job.getMaxBytesPerDomain());
            sb.append("<br />\n");
            sb.append("MaxObjectsPerDomain: ");
            sb.append(h3Job.job.getMaxObjectsPerDomain());
            sb.append("<br />\n");
            sb.append("MaxJobRunningTime: ");
            sb.append(h3Job.job.getMaxJobRunningTime());
            sb.append(" ms.<br />\n");
            
            sb.append("</div>\n");
            
            /* Heritrix3 WebUI */
            sb.append("<div style=\"float:left;position: absolute;left:600px;\">\n");
            sb.append("<a href=\"");
            sb.append(h3Job.hostUrl+"/job/"+h3Job.jobname);
            sb.append("\" class=\"btn btn-default\">");
            sb.append("Heritrix3 WebUI");
            sb.append("</a>");
            
            sb.append("</div>\n");
            
            sb.append("<div style=\"clear:both;\"></div>");
            sb.append("</div>");
            
            
            /* line 1 */
            
            sb.append("<h4>Job details</h4>\n");
            sb.append("<div>\n");
            
            /* Progression/Queues */
            sb.append("<a href=\"");
            sb.append("/History/Harveststatus-running-jobdetails.jsp?jobID=");
            sb.append(h3Job.jobId);
            sb.append("\" class=\"btn btn-default\">");
            sb.append("Progression/Queues");
            sb.append("</a>");

            sb.append("&nbsp;");

            /* Crawllog */
            sb.append("<a href=\"");
            sb.append(NASEnvironment.servicePath);
            sb.append("job/");
            sb.append(h3Job.jobId);
            sb.append("/crawllog/");
            sb.append("\" class=\"btn btn-default\">");
            sb.append("Crawllog");
            sb.append("</a>");

            sb.append("&nbsp;");
            
            /* Reports */
            sb.append("<a href=\"");
            sb.append(NASEnvironment.servicePath);
            sb.append("job/");
            sb.append(h3Job.jobId);
            sb.append("/report/");
            sb.append("\" class=\"btn btn-default\">");
            sb.append("Reports");
            sb.append("</a>");

            sb.append("&nbsp;");

            sb.append("</div>\n");
            
            /* line 2 */
            
            sb.append("<h4>Queue actions</h4>\n");
            sb.append("<div>\n");
            
            /* Show/delete Frontier */
            sb.append("<a href=\"");
            sb.append(NASEnvironment.servicePath);
            sb.append("job/");
            sb.append(h3Job.jobId);
            sb.append("/frontier/");
            sb.append("\" class=\"btn btn-default\">");
            sb.append("Show/delete Frontier");
            sb.append("</a>");

            sb.append("&nbsp;");
            
            /* Add RejectRules */
            sb.append("<a href=\"");
            sb.append(NASEnvironment.servicePath);
            sb.append("job/");
            sb.append(h3Job.jobId);
            sb.append("/filter/");
            sb.append("\" class=\"btn btn-default\">");
            sb.append("Add RejectRules");
            sb.append("</a>");

            sb.append("&nbsp;");
            
            /* Modify Budget */
            sb.append("<a href=\"");
            sb.append(NASEnvironment.servicePath);
            sb.append("job/");
            sb.append(h3Job.jobId);
            sb.append("/budget/");
            sb.append("\" class=\"btn btn-default\">");
            sb.append("Modify budget");
            sb.append("</a>");

            sb.append("&nbsp;");
            
            sb.append("</div>\n");

            if (h3Job.jobResult != null && h3Job.jobResult.job != null) {
            	
            	/* line 3 */
                
                sb.append("<h4>Job actions</h4>\n");
                sb.append("<div style=\"margin-bottom:30px;\">\n");
            	
                job = h3Job.jobResult.job;

                for (int i=0; i<job.availableActions.size(); ++i) {
                    if (i > 0) {
                        sb.append("&nbsp;");
                    }
                    //  disabled="disabled"
                    sb.append("<a href=\"?action=");
                    sb.append(job.availableActions.get(i));
                    sb.append("\" class=\"btn btn-default\">");
                    sb.append(job.availableActions.get(i).substring(0, 1).toUpperCase()+job.availableActions.get(i).substring(1));
                    sb.append("</a>");
                }
                
                sb.append("&nbsp;");
                
                /* Open Scripting Console */
                sb.append("<a href=\"");
                sb.append(NASEnvironment.servicePath);
                sb.append("job/");
                sb.append(h3Job.jobId);
                sb.append("/script/");
                sb.append("\" class=\"btn btn-default\">");
                sb.append("Open Scripting Console");
                sb.append("</a>");

                sb.append("&nbsp;");
                
                /* View scripting_events.log */
                File logDir = new File(h3Job.crawlLogFilePath);
                
                sb.append("<a href=\"");
                sb.append(h3Job.hostUrl+"/anypath/"+logDir.getParentFile().getAbsolutePath()+"/scripting_events.log");
                sb.append("\" class=\"btn btn-default\">");
                sb.append("View scripting_events.log");
                sb.append("</a>");
                
                sb.append("</div>\n");

                sb.append("shortName: ");
                sb.append(job.shortName);
                sb.append("<br />\n");
                sb.append("crawlControllerState: ");
                sb.append(job.crawlControllerState);
                sb.append("<br />\n");
                sb.append("crawlExitStatus: ");
                sb.append(job.crawlExitStatus);
                sb.append("<br />\n");
                sb.append("statusDescription: ");
                sb.append(job.statusDescription);
                sb.append("<br />\n");
                sb.append("url: ");
                sb.append("<a href=\"");
                sb.append(h3Job.hostUrl+"/job/"+h3Job.jobname);
                sb.append("/");
                sb.append("\">");
                sb.append(h3Job.hostUrl+"/job/"+h3Job.jobname);
                sb.append("</a>");
                sb.append("<br />\n");
                if (job.jobLogTail != null) {
                    for (int i =0; i<job.jobLogTail.size(); ++i) {
                        sb.append("jobLogTail[");
                        sb.append(i);
                        sb.append("]: ");
                        sb.append(job.jobLogTail.get(i));
                        sb.append("<br />\n");
                    }
                }
                if (job.uriTotalsReport != null) {
                    sb.append("uriTotalsReport.downloadedUriCount: ");
                    sb.append(job.uriTotalsReport.downloadedUriCount);
                    sb.append("<br />\n");
                    sb.append("uriTotalsReport.queuedUriCount: ");
                    sb.append(job.uriTotalsReport.queuedUriCount);
                    sb.append("<br />\n");
                    sb.append("uriTotalsReport.totalUriCount: ");
                    sb.append(job.uriTotalsReport.totalUriCount);
                    sb.append("<br />\n");
                    sb.append("uriTotalsReport.futureUriCount: ");
                    sb.append(job.uriTotalsReport.futureUriCount);
                    sb.append("<br />\n");
                }
                if (job.sizeTotalsReport != null) {
                    sb.append("sizeTotalsReport.dupByHash: ");
                    sb.append(job.sizeTotalsReport.dupByHash);
                    sb.append("<br />\n");
                    sb.append("sizeTotalsReport.dupByHashCount: ");
                    sb.append(job.sizeTotalsReport.dupByHashCount);
                    sb.append("<br />\n");
                    sb.append("sizeTotalsReport.novel: ");
                    sb.append(job.sizeTotalsReport.novel);
                    sb.append("<br />\n");
                    sb.append("sizeTotalsReport.novelCount: ");
                    sb.append(job.sizeTotalsReport.novelCount);
                    sb.append("<br />\n");
                    sb.append("sizeTotalsReport.notModified: ");
                    sb.append(job.sizeTotalsReport.notModified);
                    sb.append("<br />\n");
                    sb.append("sizeTotalsReport.notModifiedCount: ");
                    sb.append(job.sizeTotalsReport.notModifiedCount);
                    sb.append("<br />\n");
                    sb.append("sizeTotalsReport.total: ");
                    sb.append(job.sizeTotalsReport.total);
                    sb.append("<br />\n");
                    sb.append("sizeTotalsReport.totalCount: ");
                    sb.append(job.sizeTotalsReport.totalCount);
                    sb.append("<br />\n");
                }
                if (job.rateReport != null) {
                    sb.append("rateReport.currentDocsPerSecond: ");
                    sb.append(job.rateReport.currentDocsPerSecond);
                    sb.append("<br />\n");
                    sb.append("rateReport.averageDocsPerSecond: ");
                    sb.append(job.rateReport.averageDocsPerSecond);
                    sb.append("<br />\n");
                    sb.append("rateReport.currentKiBPerSec: ");
                    sb.append(job.rateReport.currentKiBPerSec);
                    sb.append("<br />\n");
                    sb.append("rateReport.averageKiBPerSec: ");
                    sb.append(job.rateReport.averageKiBPerSec);
                    sb.append("<br />\n");
                }
                if (job.loadReport != null) {
                    sb.append("loadReport.busyThreads: ");
                    sb.append(job.loadReport.busyThreads);
                    sb.append("<br />\n");
                    sb.append("loadReport.totalThreads: ");
                    sb.append(job.loadReport.totalThreads);
                    sb.append("<br />\n");
                    sb.append("loadReport.congestionRatio: ");
                    sb.append(job.loadReport.congestionRatio);
                    sb.append("<br />\n");
                    sb.append("loadReport.averageQueueDepth: ");
                    sb.append(job.loadReport.averageQueueDepth);
                    sb.append("<br />\n");
                    sb.append("loadReport.deepestQueueDepth: ");
                    sb.append(job.loadReport.deepestQueueDepth);
                    sb.append("<br />\n");
                }
                if (job.elapsedReport != null) {
                    sb.append("elapsedReport.elapsed: ");
                    sb.append(job.elapsedReport.elapsedPretty);
                    sb.append(" (");
                    sb.append(job.elapsedReport.elapsedMilliseconds);
                    sb.append("ms)");
                    sb.append("<br />\n");
                }
                if (job.threadReport != null) {
                    sb.append("threadReport.toeCount: ");
                    sb.append(job.threadReport.toeCount);
                    sb.append("<br />\n");
                    if (job.threadReport.steps != null) {
                        for (int i =0; i<job.threadReport.steps.size(); ++i) {
                            sb.append("threadReport.steps[");
                            sb.append(i);
                            sb.append("]: ");
                            sb.append(job.threadReport.steps.get(i));
                            sb.append("<br />\n");
                        }
                    }
                    if (job.threadReport.processors != null) {
                        for (int i =0; i<job.threadReport.processors.size(); ++i) {
                            sb.append("threadReport.processors[");
                            sb.append(i);
                            sb.append("]: ");
                            sb.append(job.threadReport.processors.get(i));
                            sb.append("<br />\n");
                        }
                    }
                }
                if (job.frontierReport != null) {
                    sb.append("frontierReport.totalQueues: ");
                    sb.append(job.frontierReport.totalQueues);
                    sb.append("<br />\n");
                    sb.append("frontierReport.inProcessQueues: ");
                    sb.append(job.frontierReport.inProcessQueues);
                    sb.append("<br />\n");
                    sb.append("frontierReport.readyQueues: ");
                    sb.append(job.frontierReport.readyQueues);
                    sb.append("<br />\n");
                    sb.append("frontierReport.snoozedQueues: ");
                    sb.append(job.frontierReport.snoozedQueues);
                    sb.append("<br />\n");
                    sb.append("frontierReport.activeQueues: ");
                    sb.append(job.frontierReport.activeQueues);
                    sb.append("<br />\n");
                    sb.append("frontierReport.inactiveQueues: ");
                    sb.append(job.frontierReport.inactiveQueues);
                    sb.append("<br />\n");
                    sb.append("frontierReport.ineligibleQueues: ");
                    sb.append(job.frontierReport.ineligibleQueues);
                    sb.append("<br />\n");
                    sb.append("frontierReport.retiredQueues: ");
                    sb.append(job.frontierReport.retiredQueues);
                    sb.append("<br />\n");
                    sb.append("frontierReport.exhaustedQueues: ");
                    sb.append(job.frontierReport.exhaustedQueues);
                    sb.append("<br />\n");
                    sb.append("frontierReport.lastReachedState: ");
                    sb.append(job.frontierReport.lastReachedState);
                    sb.append("<br />\n");
                }
                if (job.crawlLogTail != null) {
                    for (int i =0; i<job.crawlLogTail.size(); ++i) {
                        sb.append("crawlLogTail[");
                        sb.append(i);
                        sb.append("]: ");
                        sb.append(job.crawlLogTail.get(i));
                        sb.append("<br />\n");
                    }
                }
                sb.append("isRunning: ");
                sb.append(job.isRunning);
                sb.append("<br />\n");
                sb.append("isLaunchable: ");
                sb.append(job.isLaunchable);
                sb.append("<br />\n");
                sb.append("alertCount: ");
                sb.append(job.alertCount);
                sb.append("<br />\n");
                sb.append("alertLogFilePath: ");
                sb.append(job.alertLogFilePath);
                sb.append("<br />\n");
                sb.append("crawlLogFilePath: ");
                sb.append(job.crawlLogFilePath);
                sb.append("<br />\n");
                if (job.heapReport != null) {
                    sb.append("heapReport.usedBytes: ");
                    sb.append(job.heapReport.usedBytes);
                    sb.append("<br />\n");
                    sb.append("heapReport.totalBytes: ");
                    sb.append(job.heapReport.totalBytes);
                    sb.append("<br />\n");
                    sb.append("heapReport.maxBytes: ");
                    sb.append(job.heapReport.maxBytes);
                    sb.append("<br />\n");
                }
            }
        } else {
            sb.append("Job ");
            sb.append(numerics.get(0));
            sb.append(" is not running.");
        }

        if (masterTplBuilder.titlePlace != null) {
            masterTplBuilder.titlePlace.setText("Details and Actions on Running Job "+h3Job.jobId);
        }
        if (masterTplBuilder.menuPlace != null) {
            masterTplBuilder.menuPlace.setText(menuSb.toString());
        }
        if (masterTplBuilder.languagesPlace != null) {
            masterTplBuilder.languagesPlace.setText(environment.generateLanguageLinks(locale));
        }
        if (masterTplBuilder.headingPlace != null) {
            masterTplBuilder.headingPlace.setText("Details and Actions on Running Job "+h3Job.jobId);
        }
        if (masterTplBuilder.contentPlace != null) {
            masterTplBuilder.contentPlace.setText(sb.toString());
        }
        if (masterTplBuilder.versionPlace != null) {
            masterTplBuilder.versionPlace.setText(Constants.getVersionString(true));
        }
        if (masterTplBuilder.environmentPlace != null) {
            masterTplBuilder.environmentPlace.setText(Settings.get(CommonSettings.ENVIRONMENT_NAME));
        }
        if (masterTplBuilder.refreshInterval != null) {
            masterTplBuilder.refreshInterval.setText("<meta http-equiv=\"refresh\" content=\""+Settings.get(HarvesterSettings.HARVEST_MONITOR_REFRESH_INTERVAL)+"\"/>\n");
        }

        masterTplBuilder.write(out);

        out.flush();
        out.close();
    }

    public void crawllog_list(HttpServletRequest req, HttpServletResponse resp, List<Integer> numerics) throws IOException {
        Locale locale = resp.getLocale();
        resp.setContentType("text/html; charset=UTF-8");
        ServletOutputStream out = resp.getOutputStream();

        TemplateBuilderFactory<MasterTemplateBuilder> tplBuilder = TemplateBuilderFactory.getInstance(environment.templateMaster, "master.tpl", "UTF-8", MasterTemplateBuilder.class);
        MasterTemplateBuilder masterTplBuilder = tplBuilder.getTemplateBuilder();

        long lines;
        long linesPerPage = 100;
        long page = 1;
        long pages = 0;
        String q = null;

        String tmpStr;
        tmpStr = req.getParameter("page");
        if (tmpStr != null && tmpStr.length() > 0) {
            try {
                page = Long.parseLong(tmpStr);
            } catch (NumberFormatException e) {
            }
        }
        tmpStr = req.getParameter("itemsperpage");
        if (tmpStr != null && tmpStr.length() > 0) {
            try {
                linesPerPage = Long.parseLong(tmpStr);
            } catch (NumberFormatException e) {
            }
        }
        
        if (linesPerPage < 25) {
            linesPerPage = 25;
        }
        if (linesPerPage > 1000) {
            linesPerPage = 1000;
        }
        

        tmpStr = req.getParameter("q");
        if (tmpStr != null && tmpStr.length() > 0 && !tmpStr.equalsIgnoreCase(".*")) {
            q = tmpStr;
        }

        StringBuilder sb = new StringBuilder();
        StringBuilder menuSb = new StringBuilder();

        Heritrix3JobMonitor h3Job = environment.h3JobMonitorThread.getRunningH3Job(numerics.get(0));
        Pageable pageable = h3Job;

        if (h3Job != null && h3Job.isReady()) {
            menuSb.append("<tr><td>&nbsp; &nbsp; &nbsp; <a href=\"");
            menuSb.append(NASEnvironment.servicePath);
            menuSb.append("job/");
            menuSb.append(h3Job.jobId);
            menuSb.append("/");
            menuSb.append("\"> Job ");
            menuSb.append(h3Job.jobId);
            menuSb.append("</a></td></tr>");

            String actionStr = req.getParameter("action");
            
            if ("update".equalsIgnoreCase(actionStr)) {
                byte[] tmpBuf = new byte[1024 * 1024];
                h3Job.updateCrawlLog(tmpBuf);
            }
            
            long totalCachedLines = h3Job.getTotalCachedLines();
            long totalCachedSize = h3Job.getLastIndexed();

            SearchResult searchResult = null;
            
            if (q != null) {
            	
                searchResult = h3Job.getSearchResult(q);
                searchResult.update();
                pageable = searchResult;
            }

            lines = pageable.getIndexSize();
            
            if (lines > 0) {
                lines = (lines / 8) - 1;
                pages = Pagination.getPages(lines, linesPerPage);
            } else {
                lines = 0;
            }
            if (page > pages) {
                page = pages;
            }
            
            sb.append("<div style=\"margin-bottom:20px;\">\n");
            sb.append("<div style=\"float:left;min-width:180px;\">\n");
            sb.append("Total cached lines: ");
            sb.append(totalCachedLines);
            sb.append(" URIs<br />\n");
            sb.append("Total cached size: ");
            sb.append(totalCachedSize);
            sb.append(" bytes\n");
            sb.append("</div>\n");
            
            sb.append("<div style=\"float:left;\">\n");
            sb.append("<a href=\"");
            sb.append("?action=update");
            sb.append("\" class=\"btn btn-default\">");
            sb.append("Update cache");
            sb.append("</a>");
            //sb.append("the cache manually ");
            sb.append("</div>\n");
            
            sb.append("<div style=\"clear:both;\"></div>\n");
            sb.append("</div>\n");

            if (q == null) {
                q = ".*";
            }
            
            sb.append("<div style=\"margin-bottom:20px;\">\n");

            sb.append("<form class=\"form-horizontal\" action=\"?\" name=\"insert_form\" method=\"post\" enctype=\"application/x-www-form-urlencoded\" accept-charset=\"utf-8\">");
            sb.append("<label for=\"itemsperpage\">Lines to show:</label>");
            sb.append("<input type=\"text\" id=\"itemsperpage\" name=\"itemsperpage\" value=\"" + linesPerPage + "\" placeholder=\"must be &gt; 25 and &lt; 1000 \">\n");
            sb.append("<label for=\"q\">Filter regex:</label>");
            sb.append("<input type=\"text\" id=\"q\" name=\"q\" value=\"" + q + "\" placeholder=\"content-type\" style=\"display:inline;width:350px;\">\n");
            sb.append("<button type=\"submit\" name=\"search\" value=\"1\" class=\"btn btn-success\"><i class=\"icon-white icon-thumbs-up\"></i> Search</button>\n");

            sb.append("</div>\n");
            
            sb.append("<div style=\"float:left;margin: 20px 0px;\">\n");
            sb.append("<span>Matching lines: ");
            sb.append(lines);
            sb.append(" URIs</span>\n");
            sb.append("</div>\n");
            sb.append(Pagination.getPagination(page, linesPerPage, pages, false));
            sb.append("<div style=\"clear:both;\"></div>");
            sb.append("<div>\n");
            sb.append("<pre>\n");
            if (lines > 0) {
                byte[] pageBytes = pageable.readPage(page, linesPerPage, true);
                sb.append(new String(pageBytes, "UTF-8"));
            }
            sb.append("</pre>\n");
            sb.append("</div>\n");
            sb.append(Pagination.getPagination(page, linesPerPage, pages, false));
            sb.append("</form>");
        } else {
            sb.append("Job ");
            sb.append(numerics.get(0));
            sb.append(" is not running.");
        }

        if (masterTplBuilder.titlePlace != null) {
            masterTplBuilder.titlePlace.setText("Job "+numerics.get(0)+" Crawllog");
        }
        if (masterTplBuilder.menuPlace != null) {
            masterTplBuilder.menuPlace.setText(menuSb.toString());
        }
        if (masterTplBuilder.languagesPlace != null) {
            masterTplBuilder.languagesPlace.setText(environment.generateLanguageLinks(locale));
        }
        if (masterTplBuilder.headingPlace != null) {
            masterTplBuilder.headingPlace.setText("Job "+numerics.get(0)+" Crawllog");
        }
        if (masterTplBuilder.contentPlace != null) {
            masterTplBuilder.contentPlace.setText(sb.toString());
        }
        if (masterTplBuilder.versionPlace != null) {
            masterTplBuilder.versionPlace.setText(Constants.getVersionString(true));
        }
        if (masterTplBuilder.environmentPlace != null) {
            masterTplBuilder.environmentPlace.setText(Settings.get(CommonSettings.ENVIRONMENT_NAME));
        }
        if (masterTplBuilder.refreshInterval != null) {
            masterTplBuilder.refreshInterval.setText("<meta http-equiv=\"refresh\" content=\""+Settings.get(HarvesterSettings.HARVEST_MONITOR_REFRESH_INTERVAL)+"\"/>\n");
        }

        masterTplBuilder.write(out);

        out.flush();
        out.close();
    }

    public void frontier_list(HttpServletRequest req, HttpServletResponse resp, List<Integer> numerics) throws IOException {
        Locale locale = resp.getLocale();
        resp.setContentType("text/html; charset=UTF-8");
        ServletOutputStream out = resp.getOutputStream();

        TemplateBuilderFactory<MasterTemplateBuilder> tplBuilder = TemplateBuilderFactory.getInstance(environment.templateMaster, "master.tpl", "UTF-8", MasterTemplateBuilder.class);
        MasterTemplateBuilder masterTplBuilder = tplBuilder.getTemplateBuilder();

        StringBuilder sb = new StringBuilder();
        StringBuilder menuSb = new StringBuilder();

        String regex = req.getParameter("regex");
        if (regex == null || regex.length() == 0) {
            regex =".*";
        }
        long limit = 1000;
        String limitStr = req.getParameter("limit");
        if (limitStr != null && limitStr.length() > 0) {
            try {
                limit = Long.parseLong(limitStr);
            } catch (NumberFormatException e) {
            }
        }
        String initials = req.getParameter("initials");
        if (initials == null) {
            initials = "";
        }

        String resource = NAS_GROOVY_RESOURCE_PATH;
        InputStream in = JobResource.class.getClassLoader().getResourceAsStream(resource);
        ByteArrayOutputStream bOut = new ByteArrayOutputStream();
        byte[] tmpArr = new byte[8192];
        int read;
        while ((read = in.read(tmpArr)) != -1) {
            bOut.write(tmpArr, 0, read);
        }
        in.close();
        String script = new String(bOut.toByteArray(), "UTF-8");

        /*
        //RandomAccessFile raf = new RandomAccessFile("/home/nicl/workspace-nas-h3/heritrix3-scripts/src/main/java/view-frontier-url.groovy", "r");
        RandomAccessFile raf = new RandomAccessFile("/home/nicl/workspace-nas-h3/heritrix3-scripts/src/main/java/nas.groovy", "r");
        byte[] src = new byte[(int)raf.length()];
        raf.readFully(src);
        raf.close();
        String script = new String(src, "UTF-8");
        */

        String deleteStr = req.getParameter("delete");
        if (deleteStr != null && "1".equals(deleteStr) && initials != null && initials.length() > 0) {
            script += "\n";
            script += "\ninitials = \"" + initials + "\"";
            script += "\ndeleteFromFrontier '" + regex + "'\n";
        } else {
            script += "\n";
            script += "\nlistFrontier '" + regex + "', " + limit + "\n";
        }

        // To use, just remove the initial "//" from any one of these lines.
        //
        //killToeThread  1       //Kill a toe thread by number
        //listFrontier '.*stats.*'    //List uris in the frontier matching a given regexp
        //deleteFromFrontier '.*foobar.*'    //Remove uris matching a given regexp from the frontier
        //printCrawlLog '.*'          //View already crawled lines uris matching a given regexp

        Heritrix3JobMonitor h3Job = environment.h3JobMonitorThread.getRunningH3Job(numerics.get(0));

        if (h3Job != null && h3Job.isReady()) {
            menuSb.append("<tr><td>&nbsp; &nbsp; &nbsp; <a href=\"");
            menuSb.append(NASEnvironment.servicePath);
            menuSb.append("job/");
            menuSb.append(h3Job.jobId);
            menuSb.append("/");
            menuSb.append("\"> Job ");
            menuSb.append(h3Job.jobId);
            menuSb.append("</a></td></tr>");

            if (deleteStr != null && "1".equals(deleteStr) && (initials == null || initials.length() == 0)) {
                //sb.append("<span style=\"text-color: red;\">Initials required to delete from the frontier queue!</span><br />\n");
                sb.append("<div class=\"notify notify-red\"><span class=\"symbol icon-error\"></span> Initials required to delete from the frontier queue!</div>");
            }

            sb.append("<form class=\"form-horizontal\" action=\"?\" name=\"insert_form\" method=\"post\" enctype=\"application/x-www-form-urlencoded\" accept-charset=\"utf-8\">\n");
            sb.append("<label for=\"limit\">Lines to show:</label>");
            sb.append("<input type=\"text\" id=\"limit\" name=\"limit\" value=\"" + limit + "\" placeholder=\"return limit\">\n");
            sb.append("<label for=\"regex\">Filter regex:</label>");
            sb.append("<input type=\"text\" id=\"regex\" name=\"regex\" value=\"" + regex + "\" placeholder=\"regex\" style=\"display:inline;width:350px;\">\n");
            sb.append("<button type=\"submit\" name=\"show\" value=\"1\" class=\"btn btn-success\"><i class=\"icon-white icon-thumbs-up\"></i> Show</button>\n");
            sb.append("&nbsp;");
            sb.append("<label for=\"initials\">User initials:</label>");
            sb.append("<input type=\"text\" id=\"initials\" name=\"initials\" value=\"" + initials  + "\" placeholder=\"initials\">\n");
            sb.append("<button type=\"submit\" name=\"delete\" value=\"1\" class=\"btn btn-success\"><i class=\"icon-white icon-thumbs-up\"></i> Delete</button>\n");
            sb.append("</form>\n");

            ScriptResult scriptResult = h3Job.h3wrapper.ExecuteShellScriptInJob(h3Job.jobResult.job.shortName, "groovy", script);
            //System.out.println(new String(scriptResult.response, "UTF-8"));
            if (scriptResult != null && scriptResult.script != null) {
                if (scriptResult.script.htmlOutput != null) {
                    sb.append("<fieldset><!--<legend>htmlOut</legend>-->");
                    sb.append(scriptResult.script.htmlOutput);
                    sb.append("</fieldset><br />\n");
                }
                if (scriptResult.script.rawOutput != null) {
                    sb.append("<fieldset><!--<legend>rawOut</legend>-->");
                    sb.append("<pre>");
                    sb.append(scriptResult.script.rawOutput);
                    sb.append("</pre>");
                    sb.append("</fieldset><br />\n");
                }
            }
        } else {
            sb.append("Job ");
            sb.append(numerics.get(0));
            sb.append(" is not running.");
        }

        if (masterTplBuilder.titlePlace != null) {
            masterTplBuilder.titlePlace.setText("Job "+numerics.get(0)+" Frontier");
        }
        if (masterTplBuilder.menuPlace != null) {
            masterTplBuilder.menuPlace.setText(menuSb.toString());
        }
        if (masterTplBuilder.languagesPlace != null) {
            masterTplBuilder.languagesPlace.setText(environment.generateLanguageLinks(locale));
        }
        if (masterTplBuilder.headingPlace != null) {
            masterTplBuilder.headingPlace.setText("Job "+numerics.get(0)+" Frontier");
        }
        if (masterTplBuilder.contentPlace != null) {
            masterTplBuilder.contentPlace.setText(sb.toString());
        }
        if (masterTplBuilder.versionPlace != null) {
            masterTplBuilder.versionPlace.setText(Constants.getVersionString(true));
        }
        if (masterTplBuilder.environmentPlace != null) {
            masterTplBuilder.environmentPlace.setText(Settings.get(CommonSettings.ENVIRONMENT_NAME));
        }
        if (masterTplBuilder.refreshInterval != null) {
            masterTplBuilder.refreshInterval.setText("<meta http-equiv=\"refresh\" content=\""+Settings.get(HarvesterSettings.HARVEST_MONITOR_REFRESH_INTERVAL)+"\"/>\n");
        }

        masterTplBuilder.write(out);

        out.flush();
        out.close();
    }
    
    public void filter_add(HttpServletRequest req, HttpServletResponse resp, List<Integer> numerics) throws IOException {
    	Locale locale = resp.getLocale();
    	resp.setContentType("text/html; charset=UTF-8");
        ServletOutputStream out = resp.getOutputStream();

        TemplateBuilderFactory<MasterTemplateBuilder> tplBuilder = TemplateBuilderFactory.getInstance(environment.templateMaster, "master.tpl", "UTF-8", MasterTemplateBuilder.class);
        MasterTemplateBuilder masterTplBuilder = tplBuilder.getTemplateBuilder();

        StringBuilder sb = new StringBuilder();
        StringBuilder menuSb = new StringBuilder();

        String regex = req.getParameter("regex");
        if (regex == null) {
            regex = "";
        }
        String[] removeIndexes = req.getParameterValues("removeIndex");
        if(removeIndexes == null) {
        	removeIndexes = new String[0];
        }
        
        String initials = "";
        if(req.getParameter("add-filter") != null) {
        	initials = req.getParameter("initials1");
        } else if(req.getParameter("remove-filter") != null) {
        	initials = req.getParameter("initials2");
        }
        if (initials == null) {
    		initials = "";
    	}

        String resource = NAS_GROOVY_RESOURCE_PATH;
        InputStream in = JobResource.class.getClassLoader().getResourceAsStream(resource);
        ByteArrayOutputStream bOut = new ByteArrayOutputStream();
        byte[] tmpArr = new byte[8192];
        int read;
        while ((read = in.read(tmpArr)) != -1) {
            bOut.write(tmpArr, 0, read);
        }
        in.close();
        String script = new String(bOut.toByteArray(), "UTF-8");

        if (regex.length() > 0 && !initials.isEmpty()) {
        	String[] lines = regex.split(System.getProperty("line.separator"));
        	for(String line : lines) {
        		if(line.endsWith(System.getProperty("line.separator")) || line.endsWith("\r") || line.endsWith("\n")) {
        			line = line.substring(0, line.length() - 1);
        		}
	        	script += "\ninitials = \"" + initials + "\"";
	            script += "\naddFilter '" + line.replace("\\", "\\\\") + "'\n";
        	}
        }
        if(removeIndexes.length > 0 && !initials.isEmpty()) {
        	script += "\ninitials = \"" + initials + "\"";
            script += "\nremoveFilters("+Arrays.toString(removeIndexes)+")\n";
        }
        script += "\nshowFilters()\n";

        Heritrix3JobMonitor h3Job = environment.h3JobMonitorThread.getRunningH3Job(numerics.get(0));

        if (h3Job != null && h3Job.isReady()) {
            menuSb.append("<tr><td>&nbsp; &nbsp; &nbsp; <a href=\"");
            menuSb.append(NASEnvironment.servicePath);
            menuSb.append("job/");
            menuSb.append(h3Job.jobId);
            menuSb.append("/");
            menuSb.append("\"> Job ");
            menuSb.append(h3Job.jobId);
            menuSb.append("</a></td></tr>");
            
            /* form control */
            /* case submit for delete but no checked regex */
            boolean keepRegexTextArea = false;
            if (req.getParameter("remove-filter") != null && removeIndexes.length == 0) {
                sb.append("<div class=\"notify notify-red\"><span class=\"symbol icon-error\"></span> Check RejectRules to delete!</div>");
            }
            /* case submit for add but no text */
            if (req.getParameter("add-filter") != null && regex.isEmpty()) {
                sb.append("<div class=\"notify notify-red\"><span class=\"symbol icon-error\"></span> RejectRules cannot be empty!</div>");
            }
            /* case no initials */
            if ((req.getParameter("remove-filter") != null || req.getParameter("add-filter") != null) && initials.isEmpty()) {
                sb.append("<div class=\"notify notify-red\"><span class=\"symbol icon-error\"></span> Initials required to add/delete RejectRules!</div>");
                keepRegexTextArea = true;
            }
            
            sb.append("<p>All URIs matching any of the following regular expressions will be rejected from the current job.</p>");

            sb.append("<form class=\"form-horizontal\" action=\"?\" name=\"insert_form\" method=\"post\" enctype=\"application/x-www-form-urlencoded\" accept-charset=\"utf-8\">\n");
            sb.append("<label for=\"regex\" style=\"cursor: default;\">Expressions to reject:</label>");
            sb.append("<textarea rows=\"4\" cols=\"100\" id=\"regex\" name=\"regex\" placeholder=\"regex\">");
            if(keepRegexTextArea) {
            	sb.append(regex);
            }
            sb.append("</textarea>\n");
            sb.append("<label for=\"initials\">User initials:</label>");
            sb.append("<input type=\"text\" id=\"initials1\" name=\"initials1\" value=\"" + initials  + "\" placeholder=\"initials\">\n");
            sb.append("<button type=\"submit\" name=\"add-filter\" value=\"1\" class=\"btn btn-success\"><i class=\"icon-white icon-thumbs-up\"></i> Add</button>\n");
            sb.append("<br/>\n");

            ScriptResult scriptResult = h3Job.h3wrapper.ExecuteShellScriptInJob(h3Job.jobResult.job.shortName, "groovy", script);

            if (scriptResult != null && scriptResult.script != null && scriptResult.script.htmlOutput != null) {
            	sb.append("<div style=\"font-size: 14px; font-weight: normal; line-height: 20px;\">\n");
                sb.append("<p style=\"margin-top: 30px;\">Rejected regex:</p>\n");
            	sb.append(scriptResult.script.htmlOutput);
            	sb.append("</div>\n");
            	sb.append("<label for=\"initials\">User initials:</label>");
                sb.append("<input type=\"text\" id=\"initials2\" name=\"initials2\" value=\"" + initials  + "\" placeholder=\"initials\">\n");
                sb.append("<button type=\"submit\" name=\"remove-filter\" value=\"1\" class=\"btn btn-success\"><i class=\"icon-white icon-remove\"></i> Remove</button>");
            }
            
            sb.append("</form>\n");
        } else {
            sb.append("Job ");
            sb.append(numerics.get(0));
            sb.append(" is not running.");
        }

        if (masterTplBuilder.titlePlace != null) {
            masterTplBuilder.titlePlace.setText("Job "+numerics.get(0)+" RejectRules");
        }

        if (masterTplBuilder.menuPlace != null) {
            masterTplBuilder.menuPlace.setText(menuSb.toString());
        }
        
        if (masterTplBuilder.languagesPlace != null) {
            masterTplBuilder.languagesPlace.setText(environment.generateLanguageLinks(locale));
        }

        if (masterTplBuilder.headingPlace != null) {
            masterTplBuilder.headingPlace.setText("Job "+numerics.get(0)+" RejectRules");
        }

        if (masterTplBuilder.contentPlace != null) {
            masterTplBuilder.contentPlace.setText(sb.toString());
        }

        if (masterTplBuilder.versionPlace != null) {
            masterTplBuilder.versionPlace.setText(Constants.getVersionString(true));
        }

        if (masterTplBuilder.environmentPlace != null) {
            masterTplBuilder.environmentPlace.setText(Settings.get(CommonSettings.ENVIRONMENT_NAME));
        }
        
        if (masterTplBuilder.refreshInterval != null) {
            masterTplBuilder.refreshInterval.setText("<meta http-equiv=\"refresh\" content=\""+Settings.get(HarvesterSettings.HARVEST_MONITOR_REFRESH_INTERVAL)+"\"/>\n");
        }

        masterTplBuilder.write(out);

        out.flush();
        out.close();
    }
    
    public void budget_change(HttpServletRequest req, HttpServletResponse resp, List<Integer> numerics) throws IOException {
    	Locale locale = resp.getLocale();
    	resp.setContentType("text/html; charset=UTF-8");
        ServletOutputStream out = resp.getOutputStream();

        TemplateBuilderFactory<MasterTemplateBuilder> tplBuilder = TemplateBuilderFactory.getInstance(environment.templateMaster, "master.tpl", "UTF-8", MasterTemplateBuilder.class);
        MasterTemplateBuilder masterTplBuilder = tplBuilder.getTemplateBuilder();

        StringBuilder sb = new StringBuilder();
        StringBuilder menuSb = new StringBuilder();

        String budget = req.getParameter("budget");
        if (budget == null) {
        	budget = "";
        }
        String key = req.getParameter("key");
        if (key == null) {
        	key = "";
        }
        
        String submit1 = req.getParameter("submitButton1");
        String submit2 = req.getParameter("submitButton2");
        
        String initials = "";
        if(submit1 != null) {
        	initials = req.getParameter("initials1");
        } else if(submit2 != null) {
        	initials = req.getParameter("initials2");
        }
        if (initials == null) {
    		initials = "";
    	}
        if(submit1 == null) {
        	submit1 = "";
        }
        if(submit2 == null) {
        	submit2 = "";
        }
        
        boolean isNumber = true;

        String resource = NAS_GROOVY_RESOURCE_PATH;
        InputStream in = JobResource.class.getClassLoader().getResourceAsStream(resource);
        ByteArrayOutputStream bOut = new ByteArrayOutputStream();
        byte[] tmpArr = new byte[8192];
        int read;
        while ((read = in.read(tmpArr)) != -1) {
            bOut.write(tmpArr, 0, read);
        }
        in.close();
        String script = new String(bOut.toByteArray(), "UTF-8");
        String originalScript = script;

        script += "\n";
        if((!submit1.isEmpty() || !submit2.isEmpty()) && !initials.isEmpty()) {
        	/* case new budget change */
	        if (!submit1.isEmpty() && !budget.trim().isEmpty() && !key.trim().isEmpty()) {
	        	script += "\ninitials = \"" + initials + "\"";
	            script += "\nchangeBudget ('" + key+ "',"+ budget +")\n";
	        } else {
	        	if(!submit2.isEmpty()) {
	        		String[] queues = req.getParameterValues("queueName");
	        		if(queues != null && queues.length > 0) {
	        			script += "\ninitials = \"" + initials + "\"";
		        		for(int i = 0; i < queues.length; i++) {
		        			budget = req.getParameter(queues[i]+"-budget");
		        			if(budget != null && !budget.isEmpty()) {
			        			try {
			        				Integer.parseInt(budget);
			        				script += "\nchangeBudget ('" + queues[i]+ "',"+ budget +")\n";
			        			} catch(NumberFormatException e) {
			        				isNumber = false;
			        			}
		        			}
		        		}
	        		}
	        	}
	        }
        }
        script += "\n";
        script += "\nshowModBudgets()\n";
        
        originalScript += "\ngetQueueTotalBudget()\n";


        Heritrix3JobMonitor h3Job = environment.h3JobMonitorThread.getRunningH3Job(numerics.get(0));

        if (h3Job != null && h3Job.isReady()) {
            menuSb.append("<tr><td>&nbsp; &nbsp; &nbsp; <a href=\"");
            menuSb.append(NASEnvironment.servicePath);
            menuSb.append("job/");
            menuSb.append(h3Job.jobId);
            menuSb.append("/");
            menuSb.append("\"> Job ");
            menuSb.append(h3Job.jobId);
            menuSb.append("</a></td></tr>");
            
            /* form control */
            boolean submitWithInitials = true;
            if ((!submit1.isEmpty() || !submit2.isEmpty()) && initials.isEmpty()) {
                sb.append("<div class=\"notify notify-red\"><span class=\"symbol icon-error\"></span> Initials required to modify a queue budget!</div>");

            }
<<<<<<< HEAD
            */
            
            ScriptResult scriptResult = h3Job.h3wrapper.ExecuteShellScriptInJob(h3Job.jobResult.job.shortName, "groovy", originalScript);
            if (scriptResult != null && scriptResult.script != null && scriptResult.script.htmlOutput != null) {
            	sb.append("<p>Budget defined in job configuration: queue-total-budget of ");
            	sb.append(scriptResult.script.htmlOutput);
            	sb.append(" URIs.</p>");
=======
            if(!submit1.isEmpty() && initials.isEmpty()) {
                submitWithInitials = false;
>>>>>>> c871c5fe
            }

            try {
            	if (budget != null && budget.length() > 0) {
            		Integer.parseInt(budget);
            	}
            } catch(NumberFormatException e) {
            	sb.append("<div class=\"notify notify-red\"><span class=\"symbol icon-error\"></span> Budget must be a number!</div>");
            }
            
            if(isNumber == false) {
            	sb.append("<div class=\"notify notify-red\"><span class=\"symbol icon-error\"></span> Budget must be a number!</div>");
            }

            ScriptResult scriptResult = h3Job.h3wrapper.ExecuteShellScriptInJob(h3Job.jobResult.job.shortName, "groovy", originalScript);
            if (scriptResult != null && scriptResult.script != null && scriptResult.script.htmlOutput != null) {
            	sb.append("<p>Budget defined in job configuration: queue-total-budget of ");
            	sb.append(scriptResult.script.htmlOutput);
            	sb.append(" URIs.</p>");
            }

            sb.append("<form class=\"form-horizontal\" action=\"?\" name=\"insert_form\" method=\"post\" enctype=\"application/x-www-form-urlencoded\" accept-charset=\"utf-8\">\n");

            scriptResult = h3Job.h3wrapper.ExecuteShellScriptInJob(h3Job.jobResult.job.shortName, "groovy", script);

            /* Budget to modify */
            sb.append("<label style=\"cursor: default;\">Budget to modify:</label>");
            sb.append("<input type=\"text\" id=\"key\" name=\"key\" value=\"");
            if(!submitWithInitials) {
            	sb.append(key);
            }
            sb.append("\" style=\"width: 306px;\" placeholder=\"domain/host name\">\n");
            sb.append("<input type=\"text\" id=\"budget\" name=\"budget\" value=\"");
            if(!submitWithInitials) {
            	sb.append(budget);
            }
            sb.append("\" style=\"width:100px\" placeholder=\"new budget\">\n");
            
<<<<<<< HEAD
            sb.append("<label for=\"budget\">New domain/host:</label>");
            sb.append("<input type=\"text\" id=\"key\" name=\"key\" value=\"\" placeholder=\"name\">\n");
            sb.append("<input type=\"text\" id=\"budget\" name=\"budget\" value=\"\" placeholder=\"number of URIs\">\n");
=======
            /* User initials */
            sb.append("<label style=\"cursor: default;\">User initials:</label>");
            sb.append("<input type=\"text\" id=\"initials1\" name=\"initials1\" value=\"" + initials  + "\" placeholder=\"initials\">\n");
>>>>>>> c871c5fe
  
            
            sb.append("<button type=\"submit\" name=\"submitButton1\" value=\"submitButton1\" class=\"btn btn-success\"><i class=\"icon-white icon-thumbs-up\"></i> Save</button>\n");
            sb.append("<br/>\n");
            
            if (scriptResult != null && scriptResult.script != null && scriptResult.script.htmlOutput != null) {
            	sb.append("<div style=\"font-size: 14px; font-weight: normal; line-height: 20px;\">\n");
            	sb.append(scriptResult.script.htmlOutput);
            	sb.append("<div>\n");
            	/* User initials */
                sb.append("<label style=\"cursor: default;\">User initials:</label>");
                sb.append("<input type=\"text\" id=\"initials2\" name=\"initials2\" value=\"" + initials  + "\" placeholder=\"initials\">\n");
                
                /* save button*/
                sb.append("<button type=\"submit\" name=\"submitButton2\" value=\"submitButton2\" class=\"btn btn-success\"><i class=\"icon-white icon-thumbs-up\"></i> Save</button>\n");
            }

            sb.append("</form>\n");
        } else {
            sb.append("Job ");
            sb.append(numerics.get(0));
            sb.append(" is not running.");
        }

        if (masterTplBuilder.titlePlace != null) {
            masterTplBuilder.titlePlace.setText("Job "+numerics.get(0)+" Budget");
        }

        if (masterTplBuilder.menuPlace != null) {
            masterTplBuilder.menuPlace.setText(menuSb.toString());
        }
        
        if (masterTplBuilder.languagesPlace != null) {
            masterTplBuilder.languagesPlace.setText(environment.generateLanguageLinks(locale));
        }

        if (masterTplBuilder.headingPlace != null) {
            masterTplBuilder.headingPlace.setText("Job "+numerics.get(0)+" Budget");
        }

        if (masterTplBuilder.contentPlace != null) {
            masterTplBuilder.contentPlace.setText(sb.toString());
        }

        if (masterTplBuilder.versionPlace != null) {
            masterTplBuilder.versionPlace.setText(Constants.getVersionString(true));
        }

        if (masterTplBuilder.environmentPlace != null) {
            masterTplBuilder.environmentPlace.setText(Settings.get(CommonSettings.ENVIRONMENT_NAME));
        }
        
        if (masterTplBuilder.refreshInterval != null) {
            masterTplBuilder.refreshInterval.setText("<meta http-equiv=\"refresh\" content=\""+Settings.get(HarvesterSettings.HARVEST_MONITOR_REFRESH_INTERVAL)+"\"/>\n");
        }

        masterTplBuilder.write(out);

        out.flush();
        out.close();
    }

    public static class ScriptTemplateBuilder extends MasterTemplateBuilder {

        @TemplateBuilderPlaceHolder("script")
        public TemplatePlaceHolder scriptPlace;

    }

    public void script(HttpServletRequest req, HttpServletResponse resp, List<Integer> numerics) throws IOException {
        Locale locale = resp.getLocale();
        resp.setContentType("text/html; charset=UTF-8");
        ServletOutputStream out = resp.getOutputStream();

        TemplateBuilderFactory<ScriptTemplateBuilder> tplBuilder = TemplateBuilderFactory.getInstance(environment.templateMaster, "h3script.tpl", "UTF-8", ScriptTemplateBuilder.class);
        ScriptTemplateBuilder masterTplBuilder = tplBuilder.getTemplateBuilder();

        String engineStr = req.getParameter("engine");
        String scriptStr = req.getParameter("script");
        if (scriptStr == null) {
            scriptStr = "";
        }

        StringBuilder sb = new StringBuilder();
        StringBuilder menuSb = new StringBuilder();

        Heritrix3JobMonitor h3Job = environment.h3JobMonitorThread.getRunningH3Job(numerics.get(0));

        if (h3Job != null && h3Job.isReady()) {
            menuSb.append("<tr><td>&nbsp; &nbsp; &nbsp; <a href=\"");
            menuSb.append(NASEnvironment.servicePath);
            menuSb.append("job/");
            menuSb.append(h3Job.jobId);
            menuSb.append("/");
            menuSb.append("\"> Job ");
            menuSb.append(h3Job.jobId);
            menuSb.append("</a></td></tr>");

            if (engineStr != null && engineStr.length() > 0 && scriptStr != null && scriptStr.length() > 0) {
                ScriptResult scriptResult = h3Job.h3wrapper.ExecuteShellScriptInJob(h3Job.jobResult.job.shortName, engineStr, scriptStr);
                //System.out.println(new String(scriptResult.response, "UTF-8"));
                if (scriptResult != null && scriptResult.script != null) {
                    if (scriptResult.script.htmlOutput != null) {
                        sb.append(scriptResult.script.htmlOutput);
                    }
                    if (scriptResult.script.rawOutput != null) {
                        sb.append("<pre>");
                        sb.append(scriptResult.script.rawOutput);
                        sb.append("</pre>");
                    }
                    sb.append("<pre>");
                    sb.append(new String(scriptResult.response, "UTF-8"));
                    sb.append("</pre>");
                }
            }
        }

        if (masterTplBuilder.titlePlace != null) {
            masterTplBuilder.titlePlace.setText("Scripting console");
        }
        if (masterTplBuilder.menuPlace != null) {
            masterTplBuilder.menuPlace.setText(menuSb.toString());
        }
        if (masterTplBuilder.languagesPlace != null) {
            masterTplBuilder.languagesPlace.setText(environment.generateLanguageLinks(locale));
        }
        if (masterTplBuilder.headingPlace != null) {
            masterTplBuilder.headingPlace.setText("Scripting console");
        }
        if (masterTplBuilder.scriptPlace != null) {
            masterTplBuilder.scriptPlace.setText(scriptStr);
        }
        if (masterTplBuilder.contentPlace != null) {
            masterTplBuilder.contentPlace.setText(sb.toString());
        }
        if (masterTplBuilder.versionPlace != null) {
            masterTplBuilder.versionPlace.setText(Constants.getVersionString(true));
        }
        if (masterTplBuilder.environmentPlace != null) {
            masterTplBuilder.environmentPlace.setText(Settings.get(CommonSettings.ENVIRONMENT_NAME));
        }
        
        if (masterTplBuilder.refreshInterval != null) {
            masterTplBuilder.refreshInterval.setText("<meta http-equiv=\"refresh\" content=\""+Settings.get(HarvesterSettings.HARVEST_MONITOR_REFRESH_INTERVAL)+"\"/>\n");
        }

        masterTplBuilder.write(out);

        out.flush();
        out.close();
    }

    public void report(HttpServletRequest req, HttpServletResponse resp, List<Integer> numerics) throws IOException {
        Locale locale = resp.getLocale();
        resp.setContentType("text/html; charset=UTF-8");
        ServletOutputStream out = resp.getOutputStream();

        TemplateBuilderFactory<MasterTemplateBuilder> tplBuilder = TemplateBuilderFactory.getInstance(environment.templateMaster, "master.tpl", "UTF-8", MasterTemplateBuilder.class);
        MasterTemplateBuilder masterTplBuilder = tplBuilder.getTemplateBuilder();

        StringBuilder sb = new StringBuilder();
        StringBuilder menuSb = new StringBuilder();

        String reportStr = req.getParameter("report");

        Heritrix3JobMonitor h3Job = environment.h3JobMonitorThread.getRunningH3Job(numerics.get(0));
        Job job;

        if (h3Job != null && h3Job.isReady()) {
            menuSb.append("<tr><td>&nbsp; &nbsp; &nbsp; <a href=\"");
            menuSb.append(NASEnvironment.servicePath);
            menuSb.append("job/");
            menuSb.append(h3Job.jobId);
            menuSb.append("/");
            menuSb.append("\"> Job ");
            menuSb.append(h3Job.jobId);
            menuSb.append("</a></td></tr>");

            if (h3Job.jobResult != null && h3Job.jobResult.job != null) {
                job = h3Job.jobResult.job;
                Report report;
                for (int i=0; i<job.reports.size(); ++i) {
                    report = job.reports.get(i);
                    if (i > 0) {
                        sb.append("&nbsp;");
                    }
                    sb.append("<a href=\"");
                    sb.append(NASEnvironment.servicePath);
                    sb.append("job/");
                    sb.append(h3Job.jobId);
                    sb.append("/report/?report=");
                    sb.append(report.className);
                    sb.append("\" class=\"btn btn-default\">");
                    sb.append(report.shortName);
                    sb.append("</a>");
                }
                if (reportStr != null && reportStr.length() > 0) {
                    sb.append("<br />\n");
                    sb.append("<h5>");
                    sb.append(reportStr);
                    sb.append("</h5>");
                    sb.append("<pre>");
                    StreamResult anypathResult = h3Job.h3wrapper.path("job/" + h3Job.jobname + "/report/" + reportStr, null, null);
                    byte[] tmpBuf = new byte[8192];
                    int read;
                    try {
                        while ((read = anypathResult.in.read(tmpBuf)) != -1) {
                            sb.append(new String(tmpBuf, 0, read));
                        }
                        anypathResult.close();
                    } catch (IOException e) {
                        e.printStackTrace();
                    }
                    sb.append("</pre>");
                }
            }
        }

        if (masterTplBuilder.titlePlace != null) {
            masterTplBuilder.titlePlace.setText("Job "+numerics.get(0)+" Reports");
        }
        if (masterTplBuilder.menuPlace != null) {
            masterTplBuilder.menuPlace.setText(menuSb.toString());
        }
        if (masterTplBuilder.languagesPlace != null) {
            masterTplBuilder.languagesPlace.setText(environment.generateLanguageLinks(locale));
        }
        if (masterTplBuilder.headingPlace != null) {
            masterTplBuilder.headingPlace.setText("Job "+numerics.get(0)+" Reports");
        }
        if (masterTplBuilder.contentPlace != null) {
            masterTplBuilder.contentPlace.setText(sb.toString());
        }
        if (masterTplBuilder.versionPlace != null) {
            masterTplBuilder.versionPlace.setText(Constants.getVersionString(true));
        }
        if (masterTplBuilder.environmentPlace != null) {
            masterTplBuilder.environmentPlace.setText(Settings.get(CommonSettings.ENVIRONMENT_NAME));
        }
        if (masterTplBuilder.refreshInterval != null) {
            masterTplBuilder.refreshInterval.setText("<meta http-equiv=\"refresh\" content=\""+Settings.get(HarvesterSettings.HARVEST_MONITOR_REFRESH_INTERVAL)+"\"/>\n");
        }

        masterTplBuilder.write(out);

        out.flush();
        out.close();
    }

}<|MERGE_RESOLUTION|>--- conflicted
+++ resolved
@@ -152,11 +152,7 @@
                     h3Job.h3wrapper.teardownJob(h3Job.jobname);
                 }
             }
-<<<<<<< HEAD
-            
-=======
-
->>>>>>> c871c5fe
+
             h3Job.update();
             
             menuSb.append("<tr><td>&nbsp; &nbsp; &nbsp; <a href=\"");
@@ -1180,18 +1176,9 @@
                 sb.append("<div class=\"notify notify-red\"><span class=\"symbol icon-error\"></span> Initials required to modify a queue budget!</div>");
 
             }
-<<<<<<< HEAD
-            */
-            
-            ScriptResult scriptResult = h3Job.h3wrapper.ExecuteShellScriptInJob(h3Job.jobResult.job.shortName, "groovy", originalScript);
-            if (scriptResult != null && scriptResult.script != null && scriptResult.script.htmlOutput != null) {
-            	sb.append("<p>Budget defined in job configuration: queue-total-budget of ");
-            	sb.append(scriptResult.script.htmlOutput);
-            	sb.append(" URIs.</p>");
-=======
+
             if(!submit1.isEmpty() && initials.isEmpty()) {
                 submitWithInitials = false;
->>>>>>> c871c5fe
             }
 
             try {
@@ -1230,15 +1217,9 @@
             }
             sb.append("\" style=\"width:100px\" placeholder=\"new budget\">\n");
             
-<<<<<<< HEAD
-            sb.append("<label for=\"budget\">New domain/host:</label>");
-            sb.append("<input type=\"text\" id=\"key\" name=\"key\" value=\"\" placeholder=\"name\">\n");
-            sb.append("<input type=\"text\" id=\"budget\" name=\"budget\" value=\"\" placeholder=\"number of URIs\">\n");
-=======
             /* User initials */
             sb.append("<label style=\"cursor: default;\">User initials:</label>");
             sb.append("<input type=\"text\" id=\"initials1\" name=\"initials1\" value=\"" + initials  + "\" placeholder=\"initials\">\n");
->>>>>>> c871c5fe
   
             
             sb.append("<button type=\"submit\" name=\"submitButton1\" value=\"submitButton1\" class=\"btn btn-success\"><i class=\"icon-white icon-thumbs-up\"></i> Save</button>\n");
