<%--
File:       $Id$
Revision:   $Revision$
Author:     $Author$
Date:       $Date$

The Netarchive Suite - Software to harvest and preserve websites
Copyright 2004-2010 Det Kongelige Bibliotek and Statsbiblioteket, Denmark

This library is free software; you can redistribute it and/or
modify it under the terms of the GNU Lesser General Public
License as published by the Free Software Foundation; either
version 2.1 of the License, or (at your option) any later version.

This library is distributed in the hope that it will be useful,
but WITHOUT ANY WARRANTY; without even the implied warranty of
MERCHANTABILITY or FITNESS FOR A PARTICULAR PURPOSE.  See the GNU
Lesser General Public License for more details.

You should have received a copy of the GNU Lesser General Public
License along with this library; if not, write to the Free Software
Foundation, Inc., 51 Franklin Street, Fifth Floor, Boston, MA  02110-1301  USA
--%>

<%--
This page displays a list of all jobs.
Parameters:
resubmit - jobID of a job to resubmit.
--%>

<%@ page import="
    java.util.List, 
    java.util.Set,
    java.util.Date, 
    java.util.Iterator,
    java.text.SimpleDateFormat,    
    dk.netarkivet.common.exceptions.ForwardedToErrorPage,
    dk.netarkivet.common.utils.I18n,
    dk.netarkivet.common.webinterface.HTMLUtils,
    dk.netarkivet.common.webinterface.SiteSection,
    dk.netarkivet.harvester.datamodel.JobStatus,
    dk.netarkivet.harvester.datamodel.JobStatusInfo,
    dk.netarkivet.harvester.webinterface.Constants,
    dk.netarkivet.harvester.webinterface.HarvestStatus,
    dk.netarkivet.harvester.webinterface.HarvestStatusQuery,
    dk.netarkivet.harvester.datamodel.DomainDAO,
    dk.netarkivet.harvester.datamodel.HarvestDefinitionDAO,
    dk.netarkivet.harvester.datamodel.HarvestDefinition"
	pageEncoding="UTF-8"%>

<%@taglib uri="http://java.sun.com/jsp/jstl/fmt" prefix="fmt"%>

<fmt:setLocale value="<%=HTMLUtils.getLocale(request)%>" scope="page"/>
<fmt:setBundle scope="page" basename="<%=dk.netarkivet.harvester.Constants.TRANSLATIONS_BUNDLE%>"/>
<%!
    private static final I18n I18N = new I18n(
            dk.netarkivet.harvester.Constants.TRANSLATIONS_BUNDLE);
%>

<%
    HTMLUtils.setUTF8(request);
    try {
        HarvestStatus.processRequest(pageContext, I18N);
    } catch (ForwardedToErrorPage e) {
        return;
    }
    
    //After a resubmit, forward to this page
    if (request.getParameter(Constants.JOB_RESUBMIT_PARAM) != null) {
        response.sendRedirect("Harveststatus-alljobs.jsp");
        return;
    }
    HTMLUtils.generateHeader(pageContext);
    
    HarvestStatusQuery query = new HarvestStatusQuery(request);
    
    //list of information to be shown
    HarvestStatus results = HarvestStatus.getjobStatusList(query); 
    List<JobStatusInfo> jobStatusList = results.getJobStatusInfo();
    Set<JobStatus> selectedStatuses = query.getSelectedJobStatusesAsSet();
    
    boolean generateResubmitForm = selectedStatuses.isEmpty() 
        || selectedStatuses.contains(JobStatus.FAILED);
%>

<jsp:include page="calendar.jsp" flush="true"/>

<script language="javascript" type="text/javascript" src="./editableSelectBox.js">
</script>

<script type="text/javascript">

// Resets the search form to default values.
function resetForm() {
	document.filtersForm.<%=HarvestStatusQuery.UI_FIELD.JOB_STATUS.name()%>.selectedIndex = 0;
	document.filtersForm.<%=HarvestStatusQuery.UI_FIELD.JOB_ID_ORDER.name()%>.selectedIndex = 0;	
	document.filtersForm.<%=HarvestStatusQuery.UI_FIELD.HARVEST_NAME.name()%>.selectedIndex = 0;
	
	document.filtersForm.<%=HarvestStatusQuery.UI_FIELD.START_DATE.name()%>.value = "";
	document.filtersForm.<%=HarvestStatusQuery.UI_FIELD.END_DATE.name()%>.value = "";
	document.filtersForm.<%=HarvestStatusQuery.UI_FIELD.PAGE_SIZE.name()%>.value = "";	
	document.filtersForm.<%=HarvestStatusQuery.UI_FIELD.START_PAGE_INDEX.name()%>.value = "";
}

// Displays the next page of results (if available).
function previousPage() {
	document.filtersForm.<%=HarvestStatusQuery.UI_FIELD.START_PAGE_INDEX.name()%>.value = "<%=query.getStartPageIndex() - 1%>";
	document.filtersForm.submit();
}

//Displays the previous page of results (if available).
function nextPage() {
    document.filtersForm.<%=HarvestStatusQuery.UI_FIELD.START_PAGE_INDEX.name()%>.value = "<%=query.getStartPageIndex() + 1%>";
    document.filtersForm.submit();
}

function resetPagination() {
	document.filtersForm.<%=HarvestStatusQuery.UI_FIELD.START_PAGE_INDEX.name()%>.value = "1";
}

</script>

<%--Make line with comboboxes with job status and order to be shown --%>
<form method="get" name="filtersForm" action="Harveststatus-alljobs.jsp">

<h4>
<fmt:message key="status.job.filters.group1">
<fmt:param>
<select multiple name="<%=HarvestStatusQuery.UI_FIELD.JOB_STATUS.name()%>" size="4">
    <%
    String selected = (selectedStatuses.isEmpty() ? "selected=\"selected\"" : "");
    %>
        <option <%=selected%>  value="<%=HarvestStatusQuery.JOBSTATUS_ALL%>">
            <fmt:message key="status.job.all"/>
        </option>
    <%
    for (JobStatus st : JobStatus.values()) {
    	selected = "";
    	if (selectedStatuses.contains(st)) {
            selected = "selected=\"selected\"";
        }
    %>
        <option <%=selected%> value="<%=st.name()%>">
            <%=HTMLUtils.escapeHtmlValues(
                  st.getLocalizedString(response.getLocale())
               )%>
        </option>
    <%
    }
    %>
</select>
</fmt:param>
<fmt:param>
  <select name="<%=HarvestStatusQuery.UI_FIELD.HARVEST_NAME%>"
          onClick="beginEditing(this);" onBlur="finishEditing();"
          style="width:200px;">
  
        <option <%= query.getHarvestName().isEmpty() ? "selected=\"selected\"" : "" %> 
             value="<%=HarvestStatusQuery.HARVEST_NAME_ALL %>">
             <fmt:message key="status.harvest.all"/>
        </option>
        <%
          boolean valueInOptions = query.getHarvestName().isEmpty();
          HarvestDefinitionDAO hdDao = HarvestDefinitionDAO.getInstance();
          Iterator<HarvestDefinition> allHarvests = hdDao.getAllHarvestDefinitions();
          while (allHarvests.hasNext()) {
              String hdName = allHarvests.next().getName();
              String selected = "";
              if (query.getHarvestName().equals(hdName)) {
            	  selected="selected=\"selected\"";
            	  valueInOptions |= true;
              }
               
        %>
        <option
             <%=selected%>
             value="<%=hdName%>">
             <%=hdName%>
        </option>
        <%
          }
          if (! valueInOptions) {
        %> 
        <option selected="selected"
             value="<%=query.getHarvestName()%>">
             <%=query.getHarvestName()%>
        </option>      
        <%
          }
        %>
        
  </select>
  
</fmt:param>
<fmt:param>
<input name="<%=HarvestStatusQuery.UI_FIELD.START_DATE%>"
       id="<%=HarvestStatusQuery.UI_FIELD.START_DATE%>" 
       size="10"
       value="<%=query.getStartDateAsString()%>"/>
<script type="text/javascript">
setupCalendar("<%=HarvestStatusQuery.UI_FIELD.START_DATE%>", "<%=HarvestStatusQuery.CALENDAR_UI_DATE_FORMAT%>");
</script>
</fmt:param>
<fmt:param>
<input name="<%=HarvestStatusQuery.UI_FIELD.END_DATE%>"
       id="<%=HarvestStatusQuery.UI_FIELD.END_DATE%>"
       size="10"
       value="<%=query.getEndDateAsString()%>"/>
<script type="text/javascript">
setupCalendar("<%=HarvestStatusQuery.UI_FIELD.END_DATE%>", "<%=HarvestStatusQuery.CALENDAR_UI_DATE_FORMAT%>");
</script>
</fmt:param>
</fmt:message>
<br/>
<fmt:message key="status.job.filters.group2">
<fmt:param>
<select name="<%=HarvestStatusQuery.UI_FIELD.JOB_ID_ORDER%>" size="1">
    <%
    String selected = (query.isSortAscending() ? "selected=\"selected\"" : "");
    %>
        <option <%=selected%> value="<%=HarvestStatusQuery.SORT_ORDER.ASC.name()%>">
             <fmt:message key="sort.order.asc"/>
        </option>
    <%
    selected = (! query.isSortAscending() ? "selected=\"selected\"" : "");
    %>
        <option <%=selected%> value="<%=HarvestStatusQuery.SORT_ORDER.DESC.name()%>">
             <fmt:message key="sort.order.desc"/>
        </option>
</select>
</fmt:param>
<fmt:param>
    <%
      String pageSizeStr = "";
      if (query.getPageSize() != HarvestStatusQuery.PAGE_SIZE_NONE) {
    	  pageSizeStr = Long.toString(query.getPageSize());
      }
    %>
    <input type="text" 
           name="<%=HarvestStatusQuery.UI_FIELD.PAGE_SIZE%>" 
           size="5"
           value="<%=pageSizeStr%>"/>
</fmt:param>
</fmt:message>

<input type="hidden" 
       name="<%=HarvestStatusQuery.UI_FIELD.START_PAGE_INDEX%>"
       value="<%=query.getStartPageIndex()%>"/>
   
<input type="submit" name="upload" 
       onclick="resetPagination();"
       value="<fmt:message key="status.sort.order.job.show"/>"/>

<a href="javascript:resetForm();">
    <fmt:message key="status.sort.order.job.reset"/>
</a>

</h4>
</form>

<%
    long totalResultsCount = results.getFullResultsCount();
    
    long pageSize = query.getPageSize();    
    long actualPageSize = (pageSize == HarvestStatusQuery.PAGE_SIZE_NONE ?
    	totalResultsCount : pageSize);

    long startPageIndex = query.getStartPageIndex();
    long startIndex = 0;
    long endIndex = 0;
    
    if (totalResultsCount > 0) {
        startIndex = ((startPageIndex - 1) * actualPageSize) + 1;
	    endIndex = Math.min(startIndex + actualPageSize - 1, totalResultsCount);
    }
%>
<fmt:message key="status.results.displayed">
<fmt:param><%=totalResultsCount%></fmt:param>
<fmt:param><%=startIndex%></fmt:param>
<fmt:param><%=endIndex%></fmt:param>
</fmt:message>

<%
    boolean prevLinkActive = false;
    if (pageSize != HarvestStatusQuery.PAGE_SIZE_NONE
    		&& totalResultsCount > 0
    		&& startIndex > 1) {
    	prevLinkActive = true;
    }
    
    boolean nextLinkActive = false;
    if (pageSize != HarvestStatusQuery.PAGE_SIZE_NONE
    		&& totalResultsCount > 0
            && endIndex < totalResultsCount) {
        nextLinkActive = true;
    }

%>
<p style="text-align: right">
<fmt:message key="status.results.displayed.pagination">

    <fmt:param>
        <%
            if (prevLinkActive) {
        %>
	    <a href="javascript:previousPage();">
	        <fmt:message key="status.results.displayed.prevPage"/>
	    </a>
	    <%
            } else {
	    %>
	    <fmt:message key="status.results.displayed.prevPage"/>
	    <%
            }
	    %>
    </fmt:param>
    
    <fmt:param>
        <%
            if (nextLinkActive) {
        %>
        <a href="javascript:nextPage();">
            <fmt:message key="status.results.displayed.nextPage"/>
        </a>
        <%
            } else {
        %>
        <fmt:message key="status.results.displayed.nextPage"/>
        <%
            }
        %>
    </fmt:param>       
    
</fmt:message>
</p>

<%--Make header of page--%>
<h3 class="page_heading"><fmt:message key="pagetitle;jobstatus"/></h3>

<%
if (jobStatusList.isEmpty()) { 
%>
    <fmt:message key="table.job.no.jobs"/>
<% 
} else { //Make table with found jobs
%>

<%

  if (generateResubmitForm) {
%>

<script type="text/javascript">

function resubmitToggleSelection() {
    var allChecked = document.getElementsByName("resubmitJobsForm")[0].resubmit_all.checked;
    <% 
    for (JobStatusInfo js : jobStatusList) {
    	if (js.getStatus().equals(JobStatus.FAILED)) {
    %>
    document.getElementsByName("resubmitJobsForm")[0].resubmit_<%=js.getJobID()%>.checked=allChecked;
    <%
        }
    }
    %>
}

function resubmitSelectedJobs() {
	var concatenatedIds = "";
	var selectedCount = 0;
	<% 
    for (JobStatusInfo js : jobStatusList) {
        if (js.getStatus().equals(JobStatus.FAILED)) {
    %>
    if (document.getElementsByName("resubmitJobsForm")[0].resubmit_<%=js.getJobID()%>.checked) {
        concatenatedIds = concatenatedIds + ";<%=js.getJobID()%>";
        selectedCount++;
    }
    <%
        }
    }
	 
    %>

    if (selectedCount <= 0) {
        alert("<%=HTMLUtils.escapeHtmlValues(I18N.getString(
                pageContext.getResponse().getLocale(),
                "errormsg;resubmit.jobs.selectionEmpty", ""))%>");
        return;
    }
    concatenatedIds = concatenatedIds.substring(1, concatenatedIds.length);
    document.getElementsByName("resubmitJobsForm")[0].<%=HarvestStatusQuery.UI_FIELD.RESUBMIT_JOB_IDS.name()%>.value=concatenatedIds;
    document.getElementsByName("resubmitJobsForm")[0].submit();
}

</script>

<form method="post" name="resubmitJobsForm" action="Harveststatus-alljobs.jsp">

    <input type="hidden" 
        name="<%=HarvestStatusQuery.UI_FIELD.RESUBMIT_JOB_IDS.name()%>" 
        value=""/>

<% } %>

<table class="selection_table">
    <tr>
        <th><fmt:message key="table.job.jobid"/></th>
        <th><fmt:message key="table.job.harvestname"/></th>
        <th><fmt:message key="table.job.harvestnumber"/></th>
        <th><fmt:message key="table.job.jobstatus"/></th>
        <th><fmt:message key="table.job.harvesterror"/></th>
        <th><fmt:message key="table.job.uploaderror"/></th>
        <th><fmt:message key="table.job.number.of.domainconfigurations"/></th>
        <% if (generateResubmitForm) { %>
<<<<<<< HEAD
            <th><input type="checkbox" name="resubmit_all" onchange="resubmitToggleSelection()"/></tr></th>
=======
            <th><input type="checkbox" name="resubmit_all" onchange="resubmitToggleSelection()"/></th></tr>
>>>>>>> 4e3c3f5c
        <% } %>
    <%
        int rowcount = 0;
        String detailsPage = "Harveststatus-jobdetails.jsp";
        for (JobStatusInfo js : jobStatusList) {
            String detailsLink = detailsPage + "?"
                                 + Constants.JOB_PARAM + "=" + js.getJobID();
            String harvestLink = "Harveststatus-perhd.jsp?"
                                 + Constants.HARVEST_PARAM + "="
                                 + HTMLUtils.encode(js.getHarvestDefinition());
            String jobStatusTdContents = HTMLUtils.escapeHtmlValues(
                        js.getStatus().getLocalizedString(
                                response.getLocale()));
            // If the status of the job is RESUBMITTED (and the new job is known),
    		// add a link to the new job
    		// Note: this information was only available from release 3.8.0
    		// So for historical jobs generated with previous versions of 
    		// NetarchiveSuite this information is not available. 
    		if (js.getStatus().equals(JobStatus.RESUBMITTED)
    			&& js.getResubmittedAsJob() != null) { 
    	 		jobStatusTdContents += "<br/>(<a href=\"" + detailsPage + "?" 
    	 			+ Constants.JOB_PARAM + "=" + js.getResubmittedAsJob() + "\">"
    	 			+ "Job " + js.getResubmittedAsJob() + "</a>" + ")";
    		}
    %>
            <tr class="<%=HTMLUtils.getRowClass(rowcount++)%>">
                <td><a href="<%=detailsLink%>">
                    <%=js.getJobID()%>
                </a></td>
                <td><a href="<%=HTMLUtils.escapeHtmlValues(harvestLink)%>">
                    <%=HTMLUtils.escapeHtmlValues(js.getHarvestDefinition())%>
                </a></td>
                <td><%=HarvestStatus.makeHarvestRunLink(
                        js.getHarvestDefinitionID(), js.getHarvestNum())%>
                </td>
                <td>
                	<%=jobStatusTdContents%>
                </td>
                <td><%=HTMLUtils.escapeHtmlValues(
                       HTMLUtils.nullToHyphen(js.getHarvestErrors()))%>
                    <%if (js.getStatus() == JobStatus.FAILED
                            && js.getHarvestErrors() != null
                            && js.getHarvestErrors().length() > 0
                            && SiteSection.isDeployed
                                  (Constants.DEFINITIONS_SITESECTION_DIRNAME)) {
                        //Note: The form is only displayed if Definitions
                        //sitesection is deployed. Thus you cannot change any
                        //state using the history sitesection only.
                    %>&nbsp;<form class ="inlineform" method="post"
                                  action="Harveststatus-alljobs.jsp">
                                <input type="hidden"
                                       name="<%=Constants.JOB_RESUBMIT_PARAM%>"
                                       value="<%=js.getJobID()%>"/>
                                <input type="submit"
                                       value="<fmt:message key="button;restart"/>"/>
                            </form>
                    <%
                        }
                    %>
                </td>
                <td><%=HTMLUtils.escapeHtmlValues(
                    HTMLUtils.nullToHyphen(js.getUploadErrors()))%>
                </td>
                <td><fmt:formatNumber value="<%=js.getConfigCount()%>"/>
                </td>
                
                <% if (generateResubmitForm) { %>
                <td>
                    <input type="checkbox" name="resubmit_<%=js.getJobID()%>"
                    <%= JobStatus.FAILED.equals(js.getStatus()) ? "" : "disabled" %>
	                />    
                
                <% } %>
                </td>
            </tr>
    <%
        }
    %>
</table>

<%

  if (generateResubmitForm) {
%>
	  <br/>
	  <br/>	  

	  <input type="button" name="go"
	         value="<fmt:message key="resubmit.jobs.submit"/>"
	         onclick="resubmitSelectedJobs()"/>

	  </form>
<%
  }
%>

<% }
    HTMLUtils.generateFooter(out);
%><|MERGE_RESOLUTION|>--- conflicted
+++ resolved
@@ -413,11 +413,7 @@
         <th><fmt:message key="table.job.uploaderror"/></th>
         <th><fmt:message key="table.job.number.of.domainconfigurations"/></th>
         <% if (generateResubmitForm) { %>
-<<<<<<< HEAD
-            <th><input type="checkbox" name="resubmit_all" onchange="resubmitToggleSelection()"/></tr></th>
-=======
             <th><input type="checkbox" name="resubmit_all" onchange="resubmitToggleSelection()"/></th></tr>
->>>>>>> 4e3c3f5c
         <% } %>
     <%
         int rowcount = 0;
