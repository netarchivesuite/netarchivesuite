--- conflicted
+++ resolved
@@ -5,11 +5,7 @@
   <parent>
     <groupId>org.netarchivesuite</groupId>
     <artifactId>harvester</artifactId>
-<<<<<<< HEAD
-    <version>6.1-SNAPSHOT</version>
-=======
     <version>5.7-IIPCH3-SNAPSHOT</version>
->>>>>>> 1d649e22
   </parent>
 
   <artifactId>harvest-scheduler</artifactId>
@@ -145,6 +141,11 @@
       <groupId>org.mockito</groupId>
       <artifactId>mockito-all</artifactId>
       <scope>test</scope>
+    </dependency>
+    <dependency>
+      <groupId>org.slf4j</groupId>
+      <artifactId>slf4j-api</artifactId>
+      <version>1.7.10</version>
     </dependency>
 
   </dependencies>
