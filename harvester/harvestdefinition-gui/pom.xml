<?xml version="1.0" encoding="UTF-8"?>
<project xmlns="http://maven.apache.org/POM/4.0.0" xmlns:xsi="http://www.w3.org/2001/XMLSchema-instance" xsi:schemaLocation="http://maven.apache.org/POM/4.0.0 http://maven.apache.org/maven-v4_0_0.xsd">
  <modelVersion>4.0.0</modelVersion>

  <parent>
    <groupId>org.netarchivesuite</groupId>
    <artifactId>harvester</artifactId>
<<<<<<< HEAD
    <version>6.1-SNAPSHOT</version>
=======
    <version>5.7-IIPCH3-SNAPSHOT</version>
>>>>>>> 1d649e22
  </parent>

  <artifactId>harvestdefinition-gui</artifactId>
  <packaging>war</packaging>

  <name>NetarchiveSuite - harvestDefinition - webapp</name>

  <dependencies>
    <dependency>
      <groupId>${project.groupId}</groupId>
      <artifactId>archive-core</artifactId>
      <version>${project.version}</version>
      <scope>provided</scope>
    </dependency>

    <dependency>
      <groupId>${project.groupId}</groupId>
      <artifactId>harvester-core</artifactId>
      <version>${project.version}</version>
      <scope>provided</scope>
    </dependency>

    <dependency>
      <groupId>javax.servlet</groupId>
      <artifactId>servlet-api</artifactId>
      <scope>provided</scope>
    </dependency>
    <!-- <dependency> <groupId>commons-fileupload</groupId> <artifactId>commons-fileupload</artifactId> <version>1.3.1</version> 
      </dependency> <dependency> <version>3.3.0.SP1</version> <groupId>org.hibernate</groupId> <artifactId>hibernate-core</artifactId> 
      </dependency> <dependency> <groupId>junit</groupId> <artifactId>junit</artifactId> <version>3.8.1</version> <scope>test</scope> 
      </dependency> -->
  </dependencies>

  <build>
    <finalName>HarvestDefinition</finalName>
  </build>
</project><|MERGE_RESOLUTION|>--- conflicted
+++ resolved
@@ -5,11 +5,7 @@
   <parent>
     <groupId>org.netarchivesuite</groupId>
     <artifactId>harvester</artifactId>
-<<<<<<< HEAD
-    <version>6.1-SNAPSHOT</version>
-=======
     <version>5.7-IIPCH3-SNAPSHOT</version>
->>>>>>> 1d649e22
   </parent>
 
   <artifactId>harvestdefinition-gui</artifactId>
