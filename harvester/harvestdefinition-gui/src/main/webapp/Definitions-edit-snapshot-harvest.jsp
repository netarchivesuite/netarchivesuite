--- conflicted
+++ resolved
@@ -70,15 +70,8 @@
 %><%
     HTMLUtils.setUTF8(request);
 
-    HarvestDefinitionDAO hdDAO = HarvestDefinitionDAO.getInstance();
-    //JobDAO jobDAO = JobDAO.getInstance();
-
     Provider<HarvestDefinitionDAO> hdDaoProvider = new Provider<HarvestDefinitionDAO>() {
-<<<<<<< HEAD
-        public HarvestDefinitionDAO get() {
-=======
  	public HarvestDefinitionDAO get() {
->>>>>>> 487d317c
             return HarvestDefinitionDAO.getInstance();
         }
     };
@@ -107,7 +100,7 @@
     String harvestName = request.getParameter(Constants.HARVEST_PARAM);
     SparseFullHarvest hd = null;
     if (harvestName != null) {
-        hd = hdDAO.getSparseFullHarvest(harvestName);
+        hd = hdDaoProvider.get().getSparseFullHarvest(harvestName);
         if (hd == null) {
             HTMLUtils.forwardWithErrorMessage(pageContext, I18N,
                     "errormsg;harvest.0.does.not.exist", harvestName);
@@ -231,7 +224,7 @@
         <%
             int rowcount = 0;
             for (SparseFullHarvest oldHarvest
-                    : hdDAO.getAllSparseFullHarvestDefinitions()) {
+                    : hdDaoProvider.get().getAllSparseFullHarvestDefinitions()) {
                 if (oldHarvest.getName().equals(harvestName)) {
                     continue;
                 }
