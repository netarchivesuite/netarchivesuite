--- conflicted
+++ resolved
@@ -66,8 +66,14 @@
     /** The port to use for Heritrix GUI, as set in settings.xml. */
     private final int guiPort = Settings.getInt(Heritrix3Settings.HERITRIX_GUI_PORT);
 
+    /**
+     * The shutdownHook that takes care of killing our process. This is removed in cleanup() when the process is shut
+     * down.
+     */
+    private Thread processKillerHook;
+ 
    /**
-     * Create a AbstractRestHeritrixController object.
+     * Create a BnfHeritrixController object.
      *
      * @param files Files that are used to set up Heritrix.
      */
@@ -77,6 +83,7 @@
         SystemUtils.checkPortNotUsed(guiPort);
         
         hostName = SystemUtils.getLocalHostName();
+        //hostName = SystemUtils.getLocalIP();
         try {
             log.info("Starting Heritrix for {} in crawldir {}", this, files.getCrawlDir());
             String zipFileStr = files.getHeritrixZip().getAbsolutePath();
@@ -116,6 +123,7 @@
             String[] cmd = {
                     "./bin/heritrix",
                     "-b",
+                    //getHostName(),
                     hostName,
                     "-p ",
                     Integer.toString(guiPort),
@@ -135,12 +143,7 @@
             if ((jvmOptsStr != null) && (!jvmOptsStr.isEmpty())) {
             	javaOpts = " " + jvmOptsStr;
             }
-<<<<<<< HEAD
-            String javaOptsValue = "-Xmx" + Settings.get(Heritrix3Settings.HERITRIX_HEAP_SIZE) + javaOpts + getSettingsProperty();
-            
-=======
             String javaOptsValue = "-Xmx" + Settings.get(Heritrix3Settings.HERITRIX_HEAP_SIZE) + " " + javaOpts;
->>>>>>> 322176a2
             h3launcher.env.put("JAVA_OPTS", javaOptsValue);
             log.info(".. and setting JAVA_OPTS to '{}'", javaOptsValue);
             String heritrixOutValue = files.getHeritrixOutput().getAbsolutePath();
@@ -150,45 +153,16 @@
             outputPrinter = new PrintWriter(files.getHeritrixStdoutLog(), "UTF-8");
             errorPrinter = new PrintWriter(files.getHeritrixStderrLog(), "UTF-8");
             h3handler = new LaunchResultHandler(outputPrinter, errorPrinter);
-            //log.info("..using the following environment settings: ");
+            log.info("..using the following environment settings: ");
             h3launcher.start(h3handler);
             Runtime.getRuntime().addShutdownHook(new HeritrixKiller());
             log.info("Heritrix3 launched successfully");
         } catch( Throwable e) {
-        	String errMsg = "Unexpected error while launching H3: ";
-        	log.debug(errMsg, e);
-        	throw new IOFailure(errMsg, e);
+        	log.debug("Unexpected error while launching H3: ", e);
+        	throw new IOFailure("Unexpected error while launching H3: ", e);
         }
     }
-    
-    /**
-     * @return the Settingsproperty for heritrix3
-     */
-    private static String getSettingsProperty() {
-    	StringBuilder settingProperty = new StringBuilder();
-    	for (File file : Settings.getSettingsFiles()) {
-    		settingProperty.append(File.pathSeparator);
-
-    		String absolutePath = file.getAbsolutePath();
-    		// check that the settings files not only exist but
-    		// are readable
-    		boolean readable = new File(absolutePath).canRead();
-    		if (!readable) {
-    			final String errMsg = "The file '" + absolutePath
-    					+ "' is missing. ";
-    			log.warn(errMsg);
-    			throw new IOFailure("Failed to read file '" + absolutePath
-    					+ "'");
-    		}
-    		settingProperty.append(absolutePath);
-    	}
-    	if (settingProperty.length() > 0) {
-    		// delete last path-separator
-    		settingProperty.deleteCharAt(0);
-    	}
-    	return "-Ddk.netarkivet.settings.file=" + settingProperty;
-    }
-    
+
     public static class LaunchResultHandler implements LaunchResultHandlerAbstract {
     	protected Semaphore semaphore = new Semaphore(-2);
         protected PrintWriter outputPrinter;
