--- conflicted
+++ resolved
@@ -5,18 +5,14 @@
   <parent>
     <groupId>org.netarchivesuite</groupId>
     <artifactId>heritrix3</artifactId>
-<<<<<<< HEAD
-    <version>5.7-SNAPSHOT</version>
-=======
     <version>6.1-SNAPSHOT</version>
->>>>>>> fb874895
   </parent>
 
   <artifactId>heritrix3-extensions</artifactId>
 
   <packaging>jar</packaging>
 
-  <name>Netarchivesuite - Heritrix3 Extensions</name>
+  <name>NetarchiveSuite - Heritrix3 Extensions</name>
   <url>http://maven.apache.org</url>
 
   <dependencies>
@@ -30,14 +26,6 @@
     </dependency>
     -->
 
-    <dependency>
-      <!--Fixes a warning from hbase during build about jdk.tools not being found-->
-      <groupId>jdk.tools</groupId>
-      <artifactId>jdk.tools</artifactId>
-      <scope>system</scope>
-      <systemPath>${java.home}/../lib/tools.jar</systemPath>
-      <version>1.8</version>
-    </dependency>
     <dependency>
       <groupId>${project.groupId}</groupId>
       <artifactId>common-core</artifactId>
