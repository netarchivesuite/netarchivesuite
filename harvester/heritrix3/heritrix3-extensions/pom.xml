<?xml version="1.0"?>
<project xmlns="http://maven.apache.org/POM/4.0.0" xmlns:xsi="http://www.w3.org/2001/XMLSchema-instance" xsi:schemaLocation="http://maven.apache.org/POM/4.0.0 http://maven.apache.org/xsd/maven-4.0.0.xsd">
  <modelVersion>4.0.0</modelVersion>

  <parent>
    <groupId>org.netarchivesuite</groupId>
    <artifactId>heritrix3</artifactId>
<<<<<<< HEAD
    <version>6.1-SNAPSHOT</version>
=======
    <version>5.7-IIPCH3-SNAPSHOT</version>
>>>>>>> 1d649e22
  </parent>

  <artifactId>heritrix3-extensions</artifactId>

  <packaging>jar</packaging>

  <name>NetarchiveSuite - Heritrix3 Extensions</name>
  <url>http://maven.apache.org</url>

  <dependencies>
    <dependency>
      <!--Fixes a warning from hbase during build about jdk.tools not being found-->
      <groupId>jdk.tools</groupId>
      <artifactId>jdk.tools</artifactId>
      <scope>system</scope>
      <systemPath>${java.home}/../lib/tools.jar</systemPath>
      <version>1.8</version>
    </dependency>
    <dependency>
      <groupId>${project.groupId}</groupId>
      <artifactId>common-core</artifactId>
      <version>${project.version}</version>
      <exclusions>
        <exclusion>
          <groupId>org.netpreserve.commons</groupId>
          <artifactId>webarchive-commons</artifactId>
        </exclusion>
        <exclusion>
          <groupId>org.archive</groupId>
          <artifactId>heritrix</artifactId>
        </exclusion> 
      </exclusions>
    </dependency>
    <dependency>
      <groupId>${project.groupId}</groupId>
      <artifactId>harvester-core</artifactId>
      <version>${project.version}</version>
      <exclusions>
      </exclusions>
    </dependency>
    <dependency>
      <groupId>${project.groupId}</groupId>
      <artifactId>common-test</artifactId>
      <version>${project.version}</version>
      <scope>test</scope>
    </dependency>

    <dependency>
      <groupId>commons-httpclient</groupId>
      <artifactId>commons-httpclient</artifactId>
    </dependency>

    <dependency>
      <groupId>commons-cli</groupId>
      <artifactId>commons-cli</artifactId>
    </dependency>

    <dependency>
      <groupId>commons-logging</groupId>
      <artifactId>commons-logging</artifactId>
    </dependency>

    <dependency>
      <groupId>commons-lang</groupId>
      <artifactId>commons-lang</artifactId>
    </dependency>

    <!-- not in Maven Central -->
    <dependency>
      <groupId>org.archive.heritrix</groupId>
      <artifactId>heritrix-engine</artifactId>
      <exclusions>
        <exclusion>
          <groupId>com.sleepycat</groupId>
          <artifactId>je</artifactId>
        </exclusion>
      </exclusions>
    </dependency>

    <dependency>
      <groupId>org.archive.heritrix</groupId>
      <artifactId>heritrix-contrib</artifactId>
    </dependency>

    <dependency>    
      <groupId>com.sleepycat</groupId>
      <artifactId>je</artifactId>
      <version>5.0.73</version>
    </dependency>

    <dependency>
      <groupId>org.apache.lucene</groupId>
      <artifactId>lucene-core</artifactId>
    </dependency>

    <dependency>
      <groupId>org.apache.lucene</groupId>
      <artifactId>lucene-analyzers-common</artifactId>
    </dependency>

    <dependency>
      <groupId>org.twitter4j</groupId>
      <artifactId>twitter4j-core</artifactId>
    </dependency>

    <dependency>
      <groupId>dom4j</groupId>
      <artifactId>dom4j</artifactId>
      <scope>test</scope>
      <exclusions>
        <exclusion>
          <groupId>stax</groupId>
          <artifactId>stax-api</artifactId>
        </exclusion>
        <exclusion>
          <artifactId>xml-apis</artifactId>
          <groupId>xml-apis</groupId>
        </exclusion>
      </exclusions>
    </dependency>

    <!-- Somehow maven removes this from the webarchive-commons artifact?! -->
    <dependency>
      <groupId>org.json</groupId>
      <artifactId>json</artifactId>
    </dependency>

    <dependency>
      <groupId>junit</groupId>
      <artifactId>junit</artifactId>
      <scope>test</scope>
    </dependency>


  </dependencies>

  <build>
    <plugins>
      <plugin>
        <groupId>org.apache.maven.plugins</groupId>
        <artifactId>maven-jar-plugin</artifactId>
        <configuration>
          <archive>
            <manifest>
              <!--mainClass>dk.netarkivet.deploy.DeployApplication</mainClass -->
              <addClasspath>true</addClasspath>
              <classpathPrefix />
            </manifest>
          </archive>
        </configuration>
      </plugin>
    </plugins>
  </build>
  <dependencyManagement>
  	<dependencies>
  		<dependency>
  			<groupId>berkeleydb</groupId>
  			<artifactId>je</artifactId>
  			<version>${je.version}</version>
  		</dependency>
  	</dependencies>
  </dependencyManagement>
</project><|MERGE_RESOLUTION|>--- conflicted
+++ resolved
@@ -5,18 +5,14 @@
   <parent>
     <groupId>org.netarchivesuite</groupId>
     <artifactId>heritrix3</artifactId>
-<<<<<<< HEAD
-    <version>6.1-SNAPSHOT</version>
-=======
     <version>5.7-IIPCH3-SNAPSHOT</version>
->>>>>>> 1d649e22
   </parent>
 
   <artifactId>heritrix3-extensions</artifactId>
 
   <packaging>jar</packaging>
 
-  <name>NetarchiveSuite - Heritrix3 Extensions</name>
+  <name>Netarchivesuite - Heritrix3 Extensions</name>
   <url>http://maven.apache.org</url>
 
   <dependencies>
