--- conflicted
+++ resolved
@@ -3,11 +3,7 @@
   <parent>
     <groupId>org.netarchivesuite</groupId>
     <artifactId>harvester</artifactId>
-<<<<<<< HEAD
-    <version>5.7-SNAPSHOT</version>
-=======
     <version>6.1-SNAPSHOT</version>
->>>>>>> fb874895
   </parent>
   <modelVersion>4.0.0</modelVersion>
 
