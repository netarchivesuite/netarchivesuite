/* $Id$
 * $Revision$
 * $Date$
 * $Author$
 *
 * The Netarchive Suite - Software to harvest and preserve websites
 * Copyright 2004-2010 Det Kongelige Bibliotek and Statsbiblioteket, Denmark
 *
 * This library is free software; you can redistribute it and/or
 * modify it under the terms of the GNU Lesser General Public
 * License as published by the Free Software Foundation; either
 * version 2.1 of the License, or (at your option) any later version.
 *
 * This library is distributed in the hope that it will be useful,
 * but WITHOUT ANY WARRANTY; without even the implied warranty of
 * MERCHANTABILITY or FITNESS FOR A PARTICULAR PURPOSE.  See the GNU
 * Lesser General Public License for more details.
 *
 * You should have received a copy of the GNU Lesser General Public
 * License along with this library; if not, write to the Free Software
 * Foundation, Inc., 51 Franklin Street, Fifth Floor, Boston, MA  02110-1301  USA
 */
package dk.netarkivet.harvester.harvesting;

import java.io.File;

import dk.netarkivet.common.utils.FileUtils;

/** This testing tool runs a single harvest similar to what would happen
 * when a Job arrives.
 * It takes as arguments the name of an order.xml file and a seeds.txt file.
 * The order.xml file must not use deduplication.
 * A crawldir is created in the current directory.
 * A settings.xml file is required in a directory named 'conf' */
public class StandaloneHarvester {
    public static void main(String[] argv) {
        if (argv.length != 2 ||
                !new File(argv[0]).exists() ||
                !new File(argv[1]).exists()) {
            System.out.println("Usage: java "
                               + StandaloneHarvester.class.getName()
                               + " <order.xml file> <seeds.txt file>");
            System.exit(1);
        }
        File crawlDir = new File("CrawlDir" + System.currentTimeMillis());
        crawlDir.mkdirs();
        FileUtils.copyFile(new File(argv[0]),
                           new File(crawlDir, "order.xml"));
        FileUtils.copyFile(new File(argv[1]),
                           new File(crawlDir, "seeds.txt"));
        System.out.println("Attempting crawl in " + crawlDir);
        HeritrixFiles files = new HeritrixFiles(crawlDir, 1L, 1L);
<<<<<<< HEAD
        HeritrixLauncher launcher = 
        	HeritrixLauncherFactory.getInstance(files);
=======
        HeritrixLauncher launcher = HeritrixLauncherFactory.getInstance(files);
>>>>>>> 4e3c3f5c
        launcher.doCrawl();
        System.out.println("Crawl ended, results are in " + crawlDir);
    }
}<|MERGE_RESOLUTION|>--- conflicted
+++ resolved
@@ -50,12 +50,7 @@
                            new File(crawlDir, "seeds.txt"));
         System.out.println("Attempting crawl in " + crawlDir);
         HeritrixFiles files = new HeritrixFiles(crawlDir, 1L, 1L);
-<<<<<<< HEAD
-        HeritrixLauncher launcher = 
-        	HeritrixLauncherFactory.getInstance(files);
-=======
         HeritrixLauncher launcher = HeritrixLauncherFactory.getInstance(files);
->>>>>>> 4e3c3f5c
         launcher.doCrawl();
         System.out.println("Crawl ended, results are in " + crawlDir);
     }
