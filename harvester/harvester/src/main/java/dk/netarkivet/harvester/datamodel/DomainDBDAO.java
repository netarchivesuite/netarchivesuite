/*
 * #%L
 * Netarchivesuite - harvester
 * %%
 * Copyright (C) 2005 - 2014 The Royal Danish Library, the Danish State and University Library,
 *             the National Library of France and the Austrian National Library.
 * %%
 * This program is free software: you can redistribute it and/or modify
 * it under the terms of the GNU Lesser General Public License as
 * published by the Free Software Foundation, either version 2.1 of the
 * License, or (at your option) any later version.
 * 
 * This program is distributed in the hope that it will be useful,
 * but WITHOUT ANY WARRANTY; without even the implied warranty of
 * MERCHANTABILITY or FITNESS FOR A PARTICULAR PURPOSE.  See the
 * GNU General Lesser Public License for more details.
 * 
 * You should have received a copy of the GNU General Lesser Public
 * License along with this program.  If not, see
 * <http://www.gnu.org/licenses/lgpl-2.1.html>.
 * #L%
 */

package dk.netarkivet.harvester.datamodel;

import java.sql.Clob;
import java.sql.Connection;
import java.sql.PreparedStatement;
import java.sql.ResultSet;
import java.sql.SQLException;
import java.sql.Statement;
import java.sql.Timestamp;
import java.sql.Types;
import java.util.ArrayList;
import java.util.Arrays;
import java.util.Collections;
import java.util.Date;
import java.util.HashMap;
import java.util.Iterator;
import java.util.LinkedList;
import java.util.List;
import java.util.Map;

import org.slf4j.Logger;
import org.slf4j.LoggerFactory;

import dk.netarkivet.common.exceptions.ArgumentNotValid;
import dk.netarkivet.common.exceptions.IOFailure;
import dk.netarkivet.common.exceptions.PermissionDenied;
import dk.netarkivet.common.exceptions.UnknownID;
import dk.netarkivet.common.utils.DBUtils;
import dk.netarkivet.common.utils.FilterIterator;
import dk.netarkivet.common.utils.StringUtils;
import dk.netarkivet.harvester.datamodel.extendedfield.ExtendedField;
import dk.netarkivet.harvester.datamodel.extendedfield.ExtendedFieldDAO;
import dk.netarkivet.harvester.datamodel.extendedfield.ExtendedFieldDefaultValue;
import dk.netarkivet.harvester.datamodel.extendedfield.ExtendedFieldTypes;
import dk.netarkivet.harvester.datamodel.extendedfield.ExtendedFieldValue;
import dk.netarkivet.harvester.datamodel.extendedfield.ExtendedFieldValueDAO;
import dk.netarkivet.harvester.datamodel.extendedfield.ExtendedFieldValueDBDAO;

/**
 * A database-based implementation of the DomainDAO.
 *
 * The statements to create the tables are located in:
 * <ul>
 * <li><em>Derby:</em> scripts/sql/createfullhddb.sql</li>
 * <li><em>MySQL:</em> scripts/sql/createfullhddb.mysql</li>
 * <li><em>PostgreSQL:</em> scripts/postgresql/netarchivesuite_init.sql</li>
 * </ul>
 *
 */
public class DomainDBDAO extends DomainDAO {

    /** The log. */
    private static final Logger log = LoggerFactory.getLogger(DomainDBDAO.class);

    /**
     * Creates a database-based implementation of the DomainDAO. Will check that
     * all schemas have correct versions, and update the ones that haven't.
     *
     * @throws IOFailure
     *             on trouble updating tables to new versions, or on tables with
     *             wrong versions that we don't know how to change to expected
     *             version.
     */
    protected DomainDBDAO() {
        Connection connection = HarvestDBConnection.get();
        try {
            HarvesterDatabaseTables.checkVersion(connection, HarvesterDatabaseTables.CONFIGURATIONS);
            HarvesterDatabaseTables.checkVersion(connection, HarvesterDatabaseTables.DOMAINS);
            HarvesterDatabaseTables.checkVersion(connection, HarvesterDatabaseTables.CONFIGPASSWORDS);
            HarvesterDatabaseTables.checkVersion(connection, HarvesterDatabaseTables.CONFIGSEEDLISTS);
            HarvesterDatabaseTables.checkVersion(connection, HarvesterDatabaseTables.SEEDLISTS);
            HarvesterDatabaseTables.checkVersion(connection, HarvesterDatabaseTables.PASSWORDS);
            HarvesterDatabaseTables.checkVersion(connection, HarvesterDatabaseTables.OWNERINFO);
            HarvesterDatabaseTables.checkVersion(connection, HarvesterDatabaseTables.HISTORYINFO);
            HarvesterDatabaseTables.checkVersion(connection, HarvesterDatabaseTables.EXTENDEDFIELDTYPE);
            HarvesterDatabaseTables.checkVersion(connection, HarvesterDatabaseTables.EXTENDEDFIELD);
            HarvesterDatabaseTables.checkVersion(connection, HarvesterDatabaseTables.EXTENDEDFIELDVALUE);
         } finally {
            HarvestDBConnection.release(connection);
        }
    }

    @Override
    protected void create(Connection connection, Domain d) {
        ArgumentNotValid.checkNotNull(d, "d");
        ArgumentNotValid.checkNotNullOrEmpty(d.getName(), "d.getName()");
        
        if (exists(connection, d.getName())) {
            String msg = "Cannot create already existing domain " + d;
            log.debug(msg);
            throw new PermissionDenied(msg);
        }

        PreparedStatement s = null;
        log.debug("trying to create domain with name: " + d.getName());
        try {
            connection.setAutoCommit(false);
            s = connection.prepareStatement("INSERT INTO domains "
                    + "(name, comments, defaultconfig, crawlertraps, edition, alias, lastaliasupdate ) "
                    + "VALUES ( ?, ?, -1, ?, ?, ?, ? )", Statement.RETURN_GENERATED_KEYS);
            // Id is autogenerated
            // defaultconfig cannot exist yet, so we put in -1
            // until we have configs
            DBUtils.setName(s, 1, d, Constants.MAX_NAME_SIZE);
            DBUtils.setComments(s, 2, d, Constants.MAX_COMMENT_SIZE);
            s.setString(3,StringUtils.conjoin("\n", d.getCrawlerTraps()));
            long initialEdition = 1;
            s.setLong(4, initialEdition);
            AliasInfo aliasInfo = d.getAliasInfo();
            DBUtils.setLongMaybeNull(s, 5, aliasInfo == null ?
                    null : DBUtils.selectLongValue(connection, "SELECT domain_id FROM domains WHERE name = ?",
                    		aliasInfo.getAliasOf()));
            DBUtils.setDateMaybeNull(s, 6, aliasInfo == null ? null : aliasInfo .getLastChange());
            s.executeUpdate();

            d.setID(DBUtils.getGeneratedID(s));
            s.close();

            Iterator<Password> passwords = d.getAllPasswords();
            while (passwords.hasNext()) {
                Password p = passwords.next();
                insertPassword(connection, d, p);
            }

            Iterator<SeedList> seedlists = d.getAllSeedLists();
            if (!seedlists.hasNext()) {
                String msg = "No seedlists for domain " + d;
                log.debug(msg);
                throw new ArgumentNotValid(msg);
            }
            while (seedlists.hasNext()) {
                SeedList sl = seedlists.next();
                insertSeedlist(connection, d, sl);
            }

            Iterator<DomainConfiguration> dcs = d.getAllConfigurations();
            if (!dcs.hasNext()) {
                String msg = "No configurations for domain " + d;
                log.debug(msg);
                throw new ArgumentNotValid(msg);
            }
            while (dcs.hasNext()) {
                DomainConfiguration dc = dcs.next();
                insertConfiguration(connection, d, dc);

                // Create xref tables for seedlists referenced by this config
                createConfigSeedlistsEntries(connection, d, dc);

                // Create xref tables for passwords referenced by this config
                createConfigPasswordsEntries(connection, d, dc);
            }

            // Now that configs are defined, set the default config.
            s = connection.prepareStatement(
                    "UPDATE domains SET defaultconfig = (SELECT config_id FROM configurations "
                    + "WHERE configurations.name = ? AND configurations.domain_id = ?) WHERE domain_id = ?");
            DBUtils.setName(s, 1, d.getDefaultConfiguration(), Constants.MAX_NAME_SIZE);
            s.setLong(2, d.getID());
            s.setLong(3, d.getID());
            s.executeUpdate();
            s.close();
            for (Iterator<HarvestInfo> hi = d.getHistory().getHarvestInfo();
                hi.hasNext();) {
                insertHarvestInfo(connection, d, hi.next());
            }

            for (DomainOwnerInfo doi : d.getAllDomainOwnerInfo()) {
                insertOwnerInfo(connection, d, doi);
            }
            
            saveExtendedFieldValues(connection, d);            
            
            connection.commit();
            d.setEdition(initialEdition);
        } catch (SQLException e) {
            String message = "SQL error creating domain " + d + " in database" + "\n";
            log.warn(message, e);
            throw new IOFailure(message, e);
        } finally {
            DBUtils.rollbackIfNeeded(connection, "creating", d);
        }
    }

    @Override
    public synchronized void update(Domain d) {
        ArgumentNotValid.checkNotNull(d, "domain");

        if (!exists(d.getName())) {
            throw new UnknownID("No domain named " + d.getName() + " exists");
        }
        Connection connection = HarvestDBConnection.get();
        PreparedStatement s = null;
        try {
            connection.setAutoCommit(false);
            // Domain object may not have ID yet, so get it from the DB
            long domainID = DBUtils.selectLongValue(connection, "SELECT domain_id FROM domains WHERE name = ?",
            		d.getName());
            if (d.hasID() && d.getID() != domainID) {
                String message = "Domain " + d + " has wrong id: Has " + d.getID() + ", but persistent store claims "
                        + domainID;
                log.warn(message);
                throw new ArgumentNotValid(message);
            }
            d.setID(domainID);

            // The alias field is now updated using a separate select request
            // rather than embedding the select inside the update statement.
            // This change was needed to accommodate MySQL, and may lower
            // performance.
            s = connection.prepareStatement("UPDATE domains SET "
                    + "comments = ?, crawlertraps = ?, edition = ?, alias = ?, lastAliasUpdate = ? "
                    + "WHERE domain_id = ? AND edition = ?");
            DBUtils.setComments(s, 1, d, Constants.MAX_COMMENT_SIZE);
            s.setString(2,StringUtils.conjoin("\n", d.getCrawlerTraps()));
            final long newEdition = d.getEdition() + 1;
            s.setLong(3, newEdition);
            AliasInfo aliasInfo = d.getAliasInfo();
            DBUtils.setLongMaybeNull(s, 4, aliasInfo == null ? null : DBUtils.selectLongValue(connection,
            		"SELECT domain_id FROM domains WHERE name = ?",
            		aliasInfo.getAliasOf()));
            DBUtils.setDateMaybeNull(s, 5, aliasInfo == null ? null : aliasInfo.getLastChange());
            s.setLong(6, d.getID());
            s.setLong(7, d.getEdition());
            int rows = s.executeUpdate();
            if (rows == 0) {
                String message = "Edition " + d.getEdition() + " has expired, cannot update " + d;
                log.debug(message);
                throw new PermissionDenied(message);
            }
            s.close();

            updatePasswords(connection, d);

            updateSeedlists(connection, d);

            updateConfigurations(connection, d);

            updateOwnerInfo(connection, d);

            updateHarvestInfo(connection, d);

            saveExtendedFieldValues(connection, d);            
            
            // Now that configs are updated, we can set default_config
            s = connection.prepareStatement("UPDATE domains SET defaultconfig = (SELECT config_id "
            		+ "FROM configurations WHERE domain_id = ? AND name = ?) WHERE domain_id = ?");
            s.setLong(1, d.getID());
            s.setString(2, d.getDefaultConfiguration().getName());
            s.setLong(3, d.getID());
            s.executeUpdate();
            connection.commit();
            d.setEdition(newEdition);
        } catch (SQLException e) {
            String message = "SQL error updating domain " + d + " in database" + "\n";
            log.warn(message, e);
            throw new IOFailure(message, e);
        } finally {
            DBUtils.closeStatementIfOpen(s);
            DBUtils.rollbackIfNeeded(connection, "updating", d);
            HarvestDBConnection.release(connection);
        }
    }

    /**
     * Update the list of passwords for the given domain, keeping IDs where
     * applicable.
     * @param c 
     *            A connection to the database
     * @param d
     *            A domain to update.
     * @throws SQLException
     *             If any database problems occur during the update process.
     */
    private void updatePasswords(Connection c, Domain d) throws SQLException {
        Map<String, Long> oldNames = DBUtils.selectStringLongMap(
                c, "SELECT name, password_id FROM passwords WHERE domain_id = ?", d.getID());
        PreparedStatement s = c.prepareStatement("UPDATE passwords SET "
                + "comments = ?, " + "url = ?, " + "realm = ?, username = ?, " + "password = ? "
                + "WHERE name = ? AND domain_id = ?");
        for (Iterator<Password> pwds =
            d.getAllPasswords(); pwds.hasNext();) {
            Password pwd = pwds.next();
            if (oldNames.containsKey(pwd.getName())) {
                DBUtils.setComments(s, 1, pwd, Constants.MAX_COMMENT_SIZE);
                DBUtils.setStringMaxLength(s, 2, pwd.getPasswordDomain(), Constants.MAX_URL_SIZE, pwd, "password url");
                DBUtils.setStringMaxLength(s, 3, pwd.getRealm(), Constants.MAX_REALM_NAME_SIZE, pwd, "password realm");
                DBUtils.setStringMaxLength(s, 4, pwd.getUsername(), Constants.MAX_USER_NAME_SIZE, pwd,
                		"password username");
                DBUtils.setStringMaxLength(s, 5, pwd.getPassword(), Constants.MAX_PASSWORD_SIZE, pwd, "password");
                s.setString(6, pwd.getName());
                s.setLong(7, d.getID());
                s.executeUpdate();
                s.clearParameters();
                pwd.setID(oldNames.get(pwd.getName()));
                oldNames.remove(pwd.getName());
            } else {
                insertPassword(c, d, pwd);
            }
        }
        s.close();
        s = c.prepareStatement("DELETE FROM passwords WHERE password_id = ?");
        for (Long gone : oldNames.values()) {
            // Check that we're not deleting something that's in use
            // Since deletion is very rare, this is allowed to take
            // some time.
            String usages = DBUtils.getUsages(c, "SELECT configurations.name  FROM configurations, config_passwords"
                    + " WHERE configurations.config_id = config_passwords.config_id "
                    + "AND config_passwords.password_id = ?", gone, gone);
            if (usages != null) {
                String name = DBUtils.selectStringValue(c, "SELECT name FROM passwords WHERE password_id = ?", gone);
                String message = "Cannot delete password " + name + " as it is used in " + usages;
                log.debug(message);
                throw new PermissionDenied(message);
            }
            s.setLong(1, gone);
            s.executeUpdate();
            s.clearParameters();
        }
    }

    /**
     * Update the list of seedlists for the given domain, keeping IDs where
     * applicable.
     * @param c A connection to the database
     * @param d A domain to update.
     * @throws SQLException
     *             If any database problems occur during the update process.
     */
    private void updateSeedlists(Connection c, Domain d) throws SQLException {
        Map<String, Long> oldNames = DBUtils.selectStringLongMap(c, "SELECT name, seedlist_id FROM seedlists "
        		+ "WHERE domain_id = ?", d.getID());
        PreparedStatement s = c.prepareStatement("UPDATE seedlists SET comments = ?, " + "seeds = ? "
                + "WHERE name = ? AND domain_id = ?");
        for (Iterator<SeedList> sls = d.getAllSeedLists(); sls.hasNext();) {
            SeedList sl = sls.next();
            if (oldNames.containsKey(sl.getName())) {
                DBUtils.setComments(s, 1, sl, Constants.MAX_COMMENT_SIZE);
                DBUtils.setClobMaxLength(s, 2, sl.getSeedsAsString(), Constants.MAX_SEED_LIST_SIZE, sl, "seedlist");
                s.setString(3, sl.getName());
                s.setLong(4, d.getID());
                s.executeUpdate();
                s.clearParameters();
                sl.setID(oldNames.get(sl.getName()));
                oldNames.remove(sl.getName());
            } else {
                insertSeedlist(c, d, sl);
            }
        }
        s.close();
        s = c.prepareStatement("DELETE FROM seedlists WHERE seedlist_id = ?");
        for (Long gone : oldNames.values()) {
            // Check that we're not deleting something that's in use
            // Since deletion is very rare, this is allowed to take
            // some time.
            String usages = DBUtils.getUsages(c, "SELECT configurations.name FROM configurations, config_seedlists"
                    + " WHERE configurations.config_id = config_seedlists.config_id "
                    + "AND config_seedlists.seedlist_id = ?", gone, gone);
            if (usages != null) {
                String name = DBUtils.selectStringValue(c, "SELECT name FROM seedlists WHERE seedlist_id = ?", gone);
                String message = "Cannot delete seedlist " + name + " as it is used in " + usages;
                log.debug(message);
                throw new PermissionDenied(message);
            }
            s.setLong(1, gone);
            s.executeUpdate();
            s.clearParameters();
        }
    }

    /**
     * Update the list of configurations for the given domain, keeping IDs where
     * applicable. This also builds the xref tables for passwords and seedlists
     * used in configurations, and so should be run after those are updated.
     * @param connection 
     *            A connection to the database
     * @param d
     *            A domain to update.
     * @throws SQLException
     *             If any database problems occur during the update process.
     */
    private void updateConfigurations(Connection connection, Domain d)
    throws SQLException {
        Map<String, Long> oldNames = DBUtils.selectStringLongMap(connection,
                "SELECT name, config_id FROM configurations WHERE domain_id = ?", d.getID());
        PreparedStatement s = connection.prepareStatement(
                "UPDATE configurations SET comments = ?, "
                + "template_id = ( SELECT template_id FROM ordertemplates "
                + "WHERE name = ? ), " + "maxobjects = ?, "
                + "maxrate = ?, " + "maxbytes = ? "
                + "WHERE name = ? AND domain_id = ?");
        for (Iterator<DomainConfiguration> dcs = d.getAllConfigurations(); dcs.hasNext();) {
            DomainConfiguration dc = dcs.next();

            if (oldNames.containsKey(dc.getName())) {
                // Update
                DBUtils.setComments(s, 1, dc, Constants.MAX_COMMENT_SIZE);
                s.setString(2, dc.getOrderXmlName());
                s.setLong(3, dc.getMaxObjects());
                s.setInt(4, dc.getMaxRequestRate());
                s.setLong(5, dc.getMaxBytes());
                s.setString(6, dc.getName());
                s.setLong(7, d.getID());
                s.executeUpdate();
                s.clearParameters();
                dc.setID(oldNames.get(dc.getName()));
                oldNames.remove(dc.getName());
            } else {
                insertConfiguration(connection, d, dc);
            }

            updateConfigPasswordsEntries(connection, d, dc);
            updateConfigSeedlistsEntries(connection, d, dc);
        }
        s.close();
        s = connection.prepareStatement("DELETE FROM configurations WHERE config_id = ?");
        for (Long gone : oldNames.values()) {
            // Before deleting, check if this is unused. Since deletion is
            // rare, this is allowed to take some time to give good output
            String usages = DBUtils.getUsages(connection, "SELECT harvestdefinitions.name"
                    + "  FROM harvestdefinitions, harvest_configs WHERE harvestdefinitions.harvest_id = "
                    + "harvest_configs.harvest_id AND harvest_configs.config_id = ?", gone, gone);
            if (usages != null) {
                String name = DBUtils.selectStringValue(connection, "SELECT name FROM configurations "
                		+ "WHERE config_id = ?", gone);
                String message = "Cannot delete configuration " + name + " as it is used in " + usages;
                log.debug(message);
                throw new PermissionDenied(message);
            }
            s.setLong(1, gone);
            s.executeUpdate();
            s.clearParameters();
        }
    }

    /**
     * Update the list of owner info for the given domain, keeping IDs where
     * applicable.
     * @param c 
     *            A connection to the database
     * @param d
     *            A domain to update.
     * @throws SQLException
     *             If any database problems occur during the update process.
     */
    private void updateOwnerInfo(Connection c, Domain d) throws SQLException {
        List<Long> oldIDs = DBUtils.selectLongList(c, "SELECT ownerinfo_id FROM ownerinfo "
        		+ "WHERE domain_id = ?", d.getID());
        PreparedStatement s = c.prepareStatement("UPDATE ownerinfo SET " + "created = ?, " + "info = ? "
        		+ "WHERE ownerinfo_id = ?");
        for (DomainOwnerInfo doi : d.getAllDomainOwnerInfo()) {
            if (doi.hasID() && oldIDs.remove(doi.getID())) {
                s.setTimestamp(1, new Timestamp(doi.getDate().getTime()));
                DBUtils.setStringMaxLength(s, 2, doi.getInfo(), Constants.MAX_OWNERINFO_SIZE, doi, "owner info");
                s.setLong(3, doi.getID());
                s.executeUpdate();
                s.clearParameters();
            } else {
                insertOwnerInfo(c, d, doi);
            }
        }
        if (oldIDs.size() != 0) {
            String message = "Not allowed to delete ownerinfo " + oldIDs + " on " + d;
            log.debug(message);
            throw new IOFailure(message);
        }
    }

    /**
     * Update the list of harvest info for the given domain, keeping IDs where
     * applicable.
     * @param c 
     *            A connection to the database
     * @param d
     *            A domain to update.
     * @throws SQLException
     *             If any database problems occur during the update process.
     */
    private void updateHarvestInfo(Connection c, Domain d) throws SQLException {
        List<Long> oldIDs = DBUtils.selectLongList(c, "SELECT historyinfo.historyinfo_id "
        		+ "FROM historyinfo, configurations WHERE historyinfo.config_id = configurations.config_id"
        		+ "  AND configurations.domain_id = ?", d.getID());
        PreparedStatement s = c.prepareStatement("UPDATE historyinfo SET "
                + "stopreason = ?, " + "objectcount = ?, "
                + "bytecount = ?, " + "config_id = "
                + " (SELECT config_id FROM configurations, domains"
                + "  WHERE domains.domain_id = ?"
                + "    AND configurations.name = ?"
                + "    AND configurations.domain_id = domains.domain_id), "
                + "harvest_id = ?, " + "job_id = ? "
                + "WHERE historyinfo_id = ?");
        Iterator<HarvestInfo> his = d.getHistory().getHarvestInfo();
        while (his.hasNext()) {
            HarvestInfo hi = his.next();
            if (hi.hasID() && oldIDs.remove(hi.getID())) {
                s.setInt(1, hi.getStopReason().ordinal());
                s.setLong(2, hi.getCountObjectRetrieved());
                s.setLong(3, hi.getSizeDataRetrieved());
                s.setLong(4, d.getID());
                s.setString(5, d.getConfiguration(hi.getDomainConfigurationName()).getName());
                s.setLong(6, hi.getHarvestID());
                if (hi.getJobID() != null) {
                    s.setLong(7, hi.getJobID());
                } else {
                    s.setNull(7, Types.BIGINT);
                }
                s.setLong(8, hi.getID());
                s.executeUpdate();
                s.clearParameters();
            } else {
                insertHarvestInfo(c, d, hi);
            }
        }
        if (oldIDs.size() != 0) {
            String message = "Not allowed to delete historyinfo " + oldIDs + " on " + d;
            log.debug(message);
            throw new IOFailure(message);
        }
    }

    /**
     * Insert new harvest info for a domain.
     * @param c 
     *            A connection to the database
     * @param d
     *            A domain to insert on. The domains ID must be correct.
     * @param harvestInfo
     *            Harvest info to insert.
     */
    private void insertHarvestInfo(Connection c, Domain d, HarvestInfo harvestInfo) {
        PreparedStatement s = null;
        try {
            // Note that the config_id is grabbed from the configurations table.
            s = c.prepareStatement("INSERT INTO historyinfo "
                    + "( stopreason, objectcount, bytecount, config_id, "
                    + "job_id, harvest_id, harvest_time ) "
                    + "VALUES ( ?, ?, ?, ?, ?, ?, ? )",
                    Statement.RETURN_GENERATED_KEYS);
            s.setInt(1, harvestInfo.getStopReason().ordinal());
            s.setLong(2, harvestInfo.getCountObjectRetrieved());
            s.setLong(3, harvestInfo.getSizeDataRetrieved());
            // TODO More stable way to get IDs, use a select
            s.setLong(4, d.getConfiguration(harvestInfo.getDomainConfigurationName()).getID());
            if (harvestInfo.getJobID() != null) {
                s.setLong(5, harvestInfo.getJobID());
            } else {
                s.setNull(5, Types.BIGINT);
            }
            s.setLong(6, harvestInfo.getHarvestID());
            s.setTimestamp(7, new Timestamp(harvestInfo.getDate().getTime()));
            s.executeUpdate();
            harvestInfo.setID(DBUtils.getGeneratedID(s));
        } catch (SQLException e) {
            throw new IOFailure("SQL error while inserting harvest info " + harvestInfo + " for " + d + "\n", e);
        }
    }

    /**
     * Insert new owner info for a domain.
     * @param c 
     *            A connection to the database
     * @param d
     *            A domain to insert on. The domains ID must be correct.
     * @param doi
     *            Owner info to insert.
     * @throws SQLException
     *             If any database problems occur during the insertion process.
     */
    private void insertOwnerInfo(Connection c, Domain d, DomainOwnerInfo doi) throws SQLException {
        PreparedStatement s = c.prepareStatement("INSERT INTO ownerinfo ( domain_id, created, info ) "
        		+ "VALUES ( ?, ?, ?)", Statement.RETURN_GENERATED_KEYS);
        s.setLong(1, d.getID());
        s.setTimestamp(2, new Timestamp(doi.getDate().getTime()));
        s.setString(3, doi.getInfo());
        s.executeUpdate();
        doi.setID(DBUtils.getGeneratedID(s));
    }

    /**
     * Insert new seedlist for a domain.
     * @param c 
     *            A connection to the database
     * @param d
     *            A domain to insert on. The domains ID must be correct.
     * @param sl
     *            Seedlist to insert.
     * @throws SQLException
     *             If some database error occurs during the insertion process.
     */
    private void insertSeedlist(Connection c, Domain d, SeedList sl) throws SQLException {
        PreparedStatement s = c.prepareStatement("INSERT INTO seedlists ( name, comments, domain_id, seeds ) "
                + "VALUES ( ?, ?, ?, ? )", Statement.RETURN_GENERATED_KEYS);
        // ID is autogenerated
        DBUtils.setName(s, 1, sl, Constants.MAX_NAME_SIZE);
        DBUtils.setComments(s, 2, sl, Constants.MAX_COMMENT_SIZE);
        s.setLong(3, d.getID());
        DBUtils.setClobMaxLength(s, 4, sl.getSeedsAsString(), Constants.MAX_SEED_LIST_SIZE, sl, "seedlist");
        s.executeUpdate();
        sl.setID(DBUtils.getGeneratedID(s));
    }

    /**
     * Inserts a new password entry into the database.
     * @param c 
     *            A connection to the database
     * @param d
     *            A domain to insert on. The domains ID must be correct.
     * @param p
     *            A password entry to insert.
     * @throws SQLException
     *             If some database error occurs during the insertion process.
     */
    private void insertPassword(Connection c, Domain d, Password p) throws SQLException {
        PreparedStatement s = c.prepareStatement("INSERT INTO passwords "
                + "( name, comments, domain_id, url, realm, username, "
                + "password ) " + "VALUES ( ?, ?, ?, ?, ?, ?, ? )",
                Statement.RETURN_GENERATED_KEYS);
        // ID is autogenerated
        DBUtils.setName(s, 1, p, Constants.MAX_NAME_SIZE);
        DBUtils.setComments(s, 2, p, Constants.MAX_COMMENT_SIZE);
        s.setLong(3, d.getID());
        DBUtils.setStringMaxLength(s, 4, p.getPasswordDomain(), Constants.MAX_URL_SIZE, p, "password url");
        DBUtils.setStringMaxLength(s, 5, p.getRealm(), Constants.MAX_REALM_NAME_SIZE, p, "password realm");
        DBUtils.setStringMaxLength(s, 6, p.getUsername(), Constants.MAX_USER_NAME_SIZE, p, "password username");
        DBUtils.setStringMaxLength(s, 7, p.getPassword(), Constants.MAX_PASSWORD_SIZE, p, "password");
        s.executeUpdate();
        p.setID(DBUtils.getGeneratedID(s));
    }

    /**
     * Insert the basic configuration info into the DB. This does not establish
     * the connections with seedlists and passwords, use
     * {create,update}Config{Passwords,Seedlists}Entries for that.
     * @param connection 
     *            A connection to the database
     *
     * @param d
     *            a domain
     * @param dc
     *            a domainconfiguration
     * @throws SQLException
     *             If some database error occurs during the insertion process.
     */
    private void insertConfiguration(Connection connection, Domain d, DomainConfiguration dc) throws SQLException {
        long templateId = DBUtils.selectLongValue(connection, "SELECT template_id FROM ordertemplates WHERE name = ?",
        		dc.getOrderXmlName());
        PreparedStatement s = connection.prepareStatement("INSERT INTO configurations "
                + "( name, comments, domain_id, template_id, maxobjects, "
                + "maxrate, maxbytes ) " + "VALUES ( ?, ?, ?, ?, ?, ?, ?)",
                Statement.RETURN_GENERATED_KEYS);
        // Id is autogenerated
        DBUtils.setName(s, 1, dc, Constants.MAX_NAME_SIZE);
        DBUtils.setComments(s, 2, dc, Constants.MAX_COMMENT_SIZE);
        s.setLong(3, d.getID());
        s.setLong(4, templateId);
        s.setLong(5, dc.getMaxObjects());
        s.setInt(6, dc.getMaxRequestRate());
        s.setLong(7, dc.getMaxBytes());
        int rows = s.executeUpdate();
        if (rows != 1) {
            String message = "Error inserting configuration " + dc;
            log.warn(message);
            throw new IOFailure(message);
        }
        dc.setID(DBUtils.getGeneratedID(s));
    }

    /**
     * Delete all entries in the given crossref table that belong to the
     * configuration.
     * @param c 
     *            A connection to the database 
     * @param configId
     *            The domain configuration to remove entries for.
     * @param table
     *            One of "config_passwords" or "config_seedlists"
     * @throws SQLException
     *             If any database problems occur during the delete process.
     */
    private void deleteConfigFromTable(Connection c, long configId, String table) throws SQLException {
        PreparedStatement s = c.prepareStatement("DELETE FROM " + table + " WHERE " + table + ".config_id = ?");
        s.setLong(1, configId);
        s.executeUpdate();
    }

    /**
     * Delete all entries from the config_passwords table that refer to the
     * given configuration and insert the current ones.
     * @param c 
     *            A connection to the database
     * @param d
     *            A domain to operate on
     * @param dc
     *            Configuration to update.
     * @throws SQLException
     *             If any database problems occur during the update process.
     */
    private void updateConfigPasswordsEntries(Connection c, Domain d, DomainConfiguration dc) throws SQLException {
        deleteConfigFromTable(c, dc.getID(), "config_passwords");
        createConfigPasswordsEntries(c, d, dc);
    }

    /**
     * Create the xref table for passwords used by configurations.
     * @param c 
     *            A connection to the database
     * @param d
     *            A domain to operate on.
     * @param dc
     *            A configuration to create xref table for.
     * @throws SQLException
     *             If any database problems occur during the insertion of
     *             password entries for the given domain configuration
     */
    private void createConfigPasswordsEntries(Connection c, Domain d, DomainConfiguration dc) throws SQLException {
        PreparedStatement s = c.prepareStatement("INSERT INTO config_passwords "
                + "( config_id, password_id ) "
                + "SELECT config_id, password_id "
                + "  FROM configurations, passwords"
                + " WHERE configurations.domain_id = ?"
                + "   AND configurations.name = ?"
                + "   AND passwords.name = ?"
                + "   AND passwords.domain_id = configurations.domain_id");
        for (Iterator<Password> passwords = dc.getPasswords(); passwords.hasNext();) {
            Password p = passwords.next();
            s.setLong(1, d.getID());
            s.setString(2, dc.getName());
            s.setString(3, p.getName());
            s.executeUpdate();
            s.clearParameters();
        }
    }

    /**
     * Delete all entries from the config_seedlists table that refer to the
     * given configuration and insert the current ones.
     * @param c An open connection to the harvestDatabase. 
     *
     * @param d
     *            A domain to operate on
     * @param dc
     *            Configuration to update.
     * @throws SQLException
     *             If any database problems occur during the update process.
     */
    private void updateConfigSeedlistsEntries(Connection c, Domain d, DomainConfiguration dc) throws SQLException {
        deleteConfigFromTable(c, dc.getID(), "config_seedlists");
        createConfigSeedlistsEntries(c, d, dc);
    }

    /**
     * Create the xref table for seedlists used by configurations.
     * @param c 
     *            A connection to the database
     * @param d
     *            A domain to operate on.
     * @param dc
     *            A configuration to create xref table for.
     * @throws SQLException
     *             If any database problems occur during the insertion of
     *             seedlist entries for the given domain configuration
     */
    private void createConfigSeedlistsEntries(Connection c, Domain d, DomainConfiguration dc) throws SQLException {
        PreparedStatement s = c.prepareStatement("INSERT INTO config_seedlists "
                + " ( config_id, seedlist_id ) "
                + "SELECT configurations.config_id, seedlists.seedlist_id"
                + "  FROM configurations, seedlists"
                + " WHERE configurations.name = ?"
                + "   AND seedlists.name = ?"
                + "   AND configurations.domain_id = ?"
                + "   AND seedlists.domain_id = ?");
        for (Iterator<SeedList> seedlists = dc.getSeedLists(); seedlists.hasNext();) {
            SeedList sl = seedlists.next();
            s.setString(1, dc.getName());
            s.setString(2, sl.getName());
            s.setLong(3, d.getID());
            s.setLong(4, d.getID());
            s.executeUpdate();
            s.clearParameters();
        }
    }

    @Override 
    protected synchronized Domain read(Connection c, String domainName) {
        ArgumentNotValid.checkNotNullOrEmpty(domainName, "domainName");
        if (!exists(domainName)) {
            throw new UnknownID("No domain by the name '" + domainName + "'");
        }
        return readKnown(c, domainName); 
    }
    
    @Override
    protected synchronized Domain readKnown(Connection c, String domainName) {
        ArgumentNotValid.checkNotNullOrEmpty(domainName, "domainName");
        Domain result;
        PreparedStatement s = null;
        try {
            s = c.prepareStatement("SELECT domains.domain_id, "
                    + "domains.comments, " + "domains.crawlertraps, "
                    + "domains.edition, " + "configurations.name, "
                    + " (SELECT name FROM domains as aliasdomains"
                    + "  WHERE aliasdomains.domain_id = domains.alias), "
                    + "domains.lastaliasupdate "
                    + "FROM domains, configurations "
                    + "WHERE domains.name = ?"
                    + "  AND domains.defaultconfig = configurations.config_id");
            s.setString(1, domainName);
            ResultSet res = s.executeQuery();
            if (!res.next()) {
                final String message = "Error reading existing domain '"
                        + domainName + "' due to database inconsistency. " 
                        + "Note that this should never happen. Please ask your database admin to check " 
                        + "your 'domains' and 'configurations' tables for any inconsistencies.";
                log.warn(message);
                throw new IOFailure(message);
            }
            int domainId = res.getInt(1);
            String comments = res.getString(2);
            String crawlertraps = res.getString(3);
            long edition = res.getLong(4);
            String defaultconfig = res.getString(5);
            String alias = res.getString(6);
            Date lastAliasUpdate = DBUtils.getDateMaybeNull(res, 7);
            s.close();
            Domain d = new Domain(domainName);
            d.setComments(comments);
            // don't throw exception if illegal regexps are found.
            boolean strictMode = false; 
            d.setCrawlerTraps(Arrays.asList(crawlertraps.split("\n")), strictMode);
            d.setID(domainId);
            d.setEdition(edition);
            if (alias != null) {
                d.setAliasInfo(new AliasInfo(domainName, alias, lastAliasUpdate));
            }

            readSeedlists(c, d);
            readPasswords(c, d);
            readConfigurations(c, d);
            // Now that configs are in, we can set the default
            d.setDefaultConfiguration(defaultconfig);
            readOwnerInfo(c, d);
            readHistoryInfo(c, d);
            readExtendedFieldValues(d);

            result = d;
        } catch (SQLException e) {
            throw new IOFailure("SQL Error while reading domain " + domainName + "\n", e);
        }

        return result;
    }

    /**
     * Read the configurations for the domain. This should not be called until
     * after passwords and seedlists are read.
     * @param c 
     *            A connection to the database
     * @param d
     *            The domain being read. Its ID must be set.
     * @throws SQLException
     *             If database errors occur.
     */
    private void readConfigurations(Connection c, Domain d) throws SQLException {
        // Read the configurations now that passwords and seedlists exist
        PreparedStatement s = c.prepareStatement("SELECT " + "config_id, "
                + "configurations.name, " + "comments, "
                + "ordertemplates.name, " + "maxobjects, " + "maxrate, "
                + "maxbytes" + " FROM configurations, ordertemplates "
                + "WHERE domain_id = ?"
                + "  AND configurations.template_id = "
                + "ordertemplates.template_id");
        s.setLong(1, d.getID());
        ResultSet res = s.executeQuery();
        while (res.next()) {
            long domainconfigId = res.getLong(1);
            String domainconfigName = res.getString(2);
            String domainConfigComments = res.getString(3);
            String order = res.getString(4);
            long maxobjects = res.getLong(5);
            int maxrate = res.getInt(6);
            long maxbytes = res.getLong(7);
            PreparedStatement s1 = c.prepareStatement("SELECT seedlists.name "
                    + "FROM seedlists, config_seedlists "
                    + "WHERE config_seedlists.config_id = ? "
                    + "AND config_seedlists.seedlist_id = "
                    + "seedlists.seedlist_id");
            s1.setLong(1, domainconfigId);
            ResultSet seedlistResultset = s1.executeQuery();
            List<SeedList> seedlists = new ArrayList<SeedList>();
            while (seedlistResultset.next()) {
                seedlists
                        .add(d.getSeedList(seedlistResultset.getString(1)));
            }
            s1.close();
            if (seedlists.isEmpty()) {
                String message = "Configuration " + domainconfigName + " of " + d + " has no seedlists";
                log.warn(message);
                throw new IOFailure(message);
            }

            s1 = c.prepareStatement("SELECT passwords.name FROM passwords, config_passwords "
                    + "WHERE config_passwords.config_id = ? AND config_passwords.password_id = passwords.password_id");
            s1.setLong(1, domainconfigId);
            ResultSet passwordResultset = s1.executeQuery();
            List<Password> passwords = new ArrayList<Password>();
            while (passwordResultset.next()) {
                passwords.add(d.getPassword(passwordResultset.getString(1)));
            }
            DomainConfiguration dc = new DomainConfiguration(domainconfigName, d, seedlists, passwords);
            dc.setOrderXmlName(order);
            dc.setMaxObjects(maxobjects);
            dc.setMaxRequestRate(maxrate);
            dc.setComments(domainConfigComments);
            dc.setMaxBytes(maxbytes);
            dc.setID(domainconfigId);
            d.addConfiguration(dc);
            s1.close();
        }
        if (!d.getAllConfigurations().hasNext()) {
            String message = "Loaded domain " + d + " with no configurations";
            log.warn(message);
            throw new IOFailure(message);
        }
    }

    @Override
    public List<Long> findUsedConfigurations(Long domainID) {
        Connection connection = HarvestDBConnection.get();
        try {
            List<Long> usedConfigurations = new LinkedList<Long>();

            PreparedStatement readUsedConfigurations = connection.prepareStatement(
                    " SELECT configurations.config_id, configurations.name" +
                    " FROM configurations " +
                    " JOIN harvest_configs USING (config_id) " +
                    " JOIN harvestdefinitions USING (harvest_id) " +
                    " WHERE configurations.domain_id = ? " +
                            "AND harvestdefinitions.isactive = ?");
            readUsedConfigurations.setLong(1, domainID);
            readUsedConfigurations.setBoolean(2, true);
            ResultSet res = readUsedConfigurations.executeQuery();
            while (res.next()) {
                usedConfigurations.add(res.getLong(1));
            }
            readUsedConfigurations.close();

            return usedConfigurations;
        } catch (SQLException e) {
            throw new IOFailure("SQL Error while reading configuration + seeds lists", e);
        } finally {
            HarvestDBConnection.release(connection);
        }
    }

    /**
     * Read owner info entries for the domain.
     * @param c 
     *            A connection to the database
     * @param d
     *            The domain being read. Its ID must be set.
     * @throws SQLException
     *             If database errors occur.
     */
    private void readOwnerInfo(Connection c, Domain d) throws SQLException {
        // Read owner info
        PreparedStatement s = c.prepareStatement("SELECT ownerinfo_id, created, info"
                + " FROM ownerinfo WHERE domain_id = ?");
        s.setLong(1, d.getID());
        ResultSet res = s.executeQuery();
        while (res.next()) {
            final DomainOwnerInfo ownerinfo = new DomainOwnerInfo(
            		new Date(res.getTimestamp(2).getTime()), res.getString(3));
            ownerinfo.setID(res.getLong(1));
            d.addOwnerInfo(ownerinfo);
        }
    }

    /**
     * Read history info entries for the domain.
     * @param c 
     *            A connection to the database
     * @param d
     *            The domain being read. Its ID must be set.
     * @throws SQLException
     *             If database errors occur.
     */
    private void readHistoryInfo(Connection c, Domain d) throws SQLException {
        // Read history info
        PreparedStatement s = c.prepareStatement(
                "SELECT historyinfo_id, stopreason, "
                + "objectcount, bytecount, "
                + "name, job_id, harvest_id, harvest_time "
                + "FROM historyinfo, configurations "
                + "WHERE configurations.domain_id = ?"
                + "  AND historyinfo.config_id = configurations.config_id");
        s.setLong(1, d.getID());
        ResultSet res = s.executeQuery();
        while (res.next()) {
            long hiID = res.getLong(1);
            int stopreasonNum = res.getInt(2);
            StopReason stopreason = StopReason.getStopReason(stopreasonNum);
            long objectCount = res.getLong(3);
            long byteCount = res.getLong(4);
            String configName = res.getString(5);
            Long jobId = res.getLong(6);
            if (res.wasNull()) {
                jobId = null;
            }
            long harvestId = res.getLong(7);
            Date harvestTime = new Date(res.getTimestamp(8).getTime());
            HarvestInfo hi;
            // XML DAOs didn't keep the job id in harvestinfo, so some
            // entries will be null.
            hi = new HarvestInfo(harvestId, jobId, d.getName(), configName, harvestTime, byteCount, objectCount,
            		stopreason);
            hi.setID(hiID);
            d.getHistory().addHarvestInfo(hi);
        }
    }

    /**
     * Read passwords for the domain.
     * @param c 
     *            A connection to the database
     * @param d
     *            The domain being read. Its ID must be set.
     * @throws SQLException
     *             If database errors occur.
     */
    private void readPasswords(Connection c, Domain d) throws SQLException {
        PreparedStatement s = c.prepareStatement(
                "SELECT password_id, name, comments, url, "
                + "realm, username, password "
                + "FROM passwords WHERE domain_id = ?");
        s.setLong(1, d.getID());
        ResultSet res = s.executeQuery();
        while (res.next()) {
            final Password pwd = new Password(res.getString(2), res.getString(3), res.getString(4), res.getString(5),
            		res.getString(6), res.getString(7));
            pwd.setID(res.getLong(1));
            d.addPassword(pwd);
        }
    }

    /**
     * Read seedlists for the domain.
     * @param c 
     *            A connection to the database
     * @param d
     *            The domain being read. Its ID must be set.
     * @throws SQLException
     *             If database errors occur.
     */
    private void readSeedlists(Connection c, Domain d) throws SQLException {
        PreparedStatement s = c.prepareStatement("SELECT seedlist_id, name, comments, seeds"
                + " FROM seedlists WHERE domain_id = ?");
        s.setLong(1, d.getID());
        ResultSet res = s.executeQuery();
        while (res.next()) {
            final SeedList seedlist = getSeedListFromResultset(res);
            d.addSeedList(seedlist);
        }
        s.close();
        if (!d.getAllSeedLists().hasNext()) {
            final String msg = "Domain " + d + " loaded with no seedlists";
            log.warn(msg);
            throw new IOFailure(msg);
        }
    }

    /**
     * Make SeedList based on entry from seedlists 
     * (id, name, comments, seeds).
     * @param res a Resultset
     * @return a SeedList based on ResultSet entry.
     * @throws SQLException if unable to get data from database
     */
    private SeedList getSeedListFromResultset(ResultSet res) throws SQLException {
        final long seedlistId = res.getLong(1);
        final String seedlistName = res.getString(2);
        String seedlistComments = res.getString(3);

        String seedlistContents = "";
        if (DBSpecifics.getInstance().supportsClob()) {
            Clob clob = res.getClob(4);
            seedlistContents = clob.getSubString(1, (int) clob.length());
        } else {
            seedlistContents = res.getString(4);
        }
        final SeedList seedlist = new SeedList(seedlistName, seedlistContents);
        seedlist.setComments(seedlistComments);
        seedlist.setID(seedlistId);
        return seedlist;
    }

    @Override
    public synchronized boolean exists(String domainName) {
        ArgumentNotValid.checkNotNullOrEmpty(domainName, "domainName");

        Connection c = HarvestDBConnection.get();
        try {
            return exists(c, domainName);
        } finally {
            HarvestDBConnection.release(c);
        }
    }

    /**
     * Return true if a domain with the given name exists.
     *
     * @param c an open connection to the harvestDatabase
     * @param domainName a name of a domain
     * @return true if a domain with the given name exists, otherwise false.
     */
    private synchronized boolean exists(Connection c, String domainName) {
        return 1 == DBUtils.selectIntValue(c, "SELECT COUNT(*) FROM domains WHERE name = ?", domainName);
    }

   
    @Override
    public synchronized int getCountDomains() {
        Connection c = HarvestDBConnection.get();
        try {
            return DBUtils.selectIntValue(c, "SELECT COUNT(*) FROM domains");
        } finally {
            HarvestDBConnection.release(c);
        }
    }

    @Override
    public synchronized Iterator<Domain> getAllDomains() {
        Connection c = HarvestDBConnection.get();
        try {
            List<String> domainNames = DBUtils.selectStringList(c, "SELECT name FROM domains ORDER BY name");
            List<Domain> orderedDomains = new LinkedList<Domain>();
            for (String name : domainNames) {
                orderedDomains.add(read(c, name));
            }
            return orderedDomains.iterator();
        } finally {
            HarvestDBConnection.release(c);
        }
    }

    @Override
    public Iterator<Domain> getAllDomainsInSnapshotHarvestOrder() {
        Connection c = HarvestDBConnection.get();
        try {
            // Note: maxbytes are ordered with largest first for symmetry
            // with HarvestDefinition.CompareConfigDesc
            List<String> domainNames = DBUtils.selectStringList(
                    c, "SELECT domains.name"
                    + " FROM domains, configurations, ordertemplates"
                    + " WHERE domains.defaultconfig=configurations.config_id"
                    + " AND configurations.template_id"
                    + "=ordertemplates.template_id"
                    + " ORDER BY" + " ordertemplates.name,"
                    + " configurations.maxbytes DESC," + " domains.name");
            return new FilterIterator<String, Domain>(domainNames.iterator()) {
                public Domain filter(String s) {
                    return readKnown(s);
                }
            };
        } finally {
            HarvestDBConnection.release(c);
        }
    }

    
    @Override
    public List<String> getDomains(String glob) {
        ArgumentNotValid.checkNotNullOrEmpty(glob, "glob");
        // SQL uses % and _ instead of * and ?
        String sqlGlob = DBUtils.makeSQLGlob(glob);

        Connection c = HarvestDBConnection.get();
        try {
<<<<<<< HEAD
            return DBUtils.selectStringList(c, "SELECT name FROM domains WHERE name LIKE ?", sqlGlob);
=======
            return DBUtils.selectStringList(
c, "SELECT name FROM domains WHERE name LIKE ? ORDER BY name", sqlGlob);
>>>>>>> fba095f4
        } finally {
            HarvestDBConnection.release(c);
        }
    }

    @Override
    public boolean mayDelete(DomainConfiguration config) {
        ArgumentNotValid.checkNotNull(config, "config");
        String defaultConfigName 
           = this.getDefaultDomainConfigurationName(config.getDomainName());
        Connection c = HarvestDBConnection.get();
        try {
        // Never delete default config and don't delete configs being used.
        return !config.getName().equals(defaultConfigName) && !DBUtils.selectAny(c,
        		"SELECT config_id" + " FROM harvest_configs WHERE config_id = ?", config.getID());
        } finally {
            HarvestDBConnection.release(c);
        }
    }
    
    /**
     * Get the name of the default configuration for the given domain.
     * @param domainName a name of a domain 
     * @return the name of the default configuration for the given domain.
     */
    private String getDefaultDomainConfigurationName(String domainName) {
        Connection c = HarvestDBConnection.get();
        try {
            return DBUtils.selectStringValue(c, "SELECT configurations.name "
                    + "FROM domains, configurations "
                    + "WHERE domains.defaultconfig = configurations.config_id"
                    + " AND domains.name = ?", domainName);
        } finally {
            HarvestDBConnection.release(c);
        }
    }

    @Override
    public synchronized SparseDomain readSparse(String domainName) {
        ArgumentNotValid.checkNotNullOrEmpty(domainName, "domainName");

        Connection c = HarvestDBConnection.get();
        try {
            List<String> domainConfigurationNames = DBUtils.selectStringList(
                    c, "SELECT configurations.name "
                    + " FROM configurations, domains "
                    + "WHERE domains.domain_id = configurations.domain_id "
                    + " AND domains.name = ?", domainName);
            if (domainConfigurationNames.size() == 0) {
                throw new UnknownID("No domain exists with name '" + domainName + "'");
            }
            return new SparseDomain(domainName, domainConfigurationNames);
        } finally {
            HarvestDBConnection.release(c);
        }
    }

    @Override
    public List<AliasInfo> getAliases(String domain) {
        ArgumentNotValid.checkNotNullOrEmpty(domain, "String domain");
        List<AliasInfo> resultSet = new ArrayList<AliasInfo>();
        Connection c = HarvestDBConnection.get();
        PreparedStatement s = null;
        // return all <domain, alias, lastaliasupdate> tuples
        // where alias = domain
        if (!exists(c, domain)) {
            log.debug("domain named '{}' does not exist. Returning empty result set", domain);
            return resultSet;
        }
        try {
            s = c.prepareStatement("SELECT domains.name, "
                    + "domains.lastaliasupdate "
                    + " FROM domains, domains as fatherDomains "
                    + " WHERE domains.alias = fatherDomains.domain_id AND"
                    + "       fatherDomains.name = ?"
                    + " ORDER BY domains.name");
            s.setString(1, domain);
            ResultSet res = s.executeQuery();
            while (res.next()) {
                AliasInfo ai = new AliasInfo(res.getString(1), domain, DBUtils.getDateMaybeNull(res, 2));
                resultSet.add(ai);
            }

            return resultSet;
        } catch (SQLException e) {
            throw new IOFailure("Failure getting alias-information" + "\n", e);
        } finally {
            DBUtils.closeStatementIfOpen(s);
            HarvestDBConnection.release(c);
        }
    }
    
    @Override
    public List<AliasInfo> getAllAliases() {
        List<AliasInfo> resultSet = new ArrayList<AliasInfo>();
        Connection c = HarvestDBConnection.get();
        PreparedStatement s = null;
        // return all <domain, alias, lastaliasupdate> tuples
        // where alias is not-null
        try {
            s = c.prepareStatement("SELECT domains.name, "
                    + "(SELECT name FROM domains as aliasdomains"
                    + " WHERE aliasdomains.domain_id " + "= domains.alias), "
                    + " domains.lastaliasupdate " + " FROM domains "
                    + " WHERE domains.alias IS NOT NULL" + " ORDER BY "
                    + " lastaliasupdate ASC");
            ResultSet res = s.executeQuery();
            while (res.next()) {
                String domainName = res.getString(1);
                String aliasOf = res.getString(2);
                Date lastchanged = DBUtils.getDateMaybeNull(res, 3);
                AliasInfo ai = new AliasInfo(domainName, aliasOf, lastchanged);
                resultSet.add(ai);
            }

            return resultSet;
        } catch (SQLException e) {
            throw new IOFailure("Failure getting alias-information" + "\n", e);
        } finally {
            DBUtils.closeStatementIfOpen(s);
            HarvestDBConnection.release(c);
        }
    }

    /**
     * Return all TLDs represented by the domains in the domains table.
     * it was asked that a level X TLD belong appear in TLD list where
     * the level is <=X for example bidule.bnf.fr belong to .bnf.fr and to .fr
     * it appear in the level 1 list of TLD and in the level 2 list
     * @param level maximum level of TLD
     * @return a list of TLDs
     * @see DomainDAO#getTLDs(int)
     */
    @Override
    public List<TLDInfo> getTLDs(int level) {
        Map<String, TLDInfo> resultMap = new HashMap<String, TLDInfo>();
        Connection c = HarvestDBConnection.get();
        PreparedStatement s = null;
        try {
            s = c.prepareStatement("SELECT name FROM domains");
            ResultSet res = s.executeQuery();
            while (res.next()) {
                String domain = res.getString(1);
                //getting the TLD level of the domain
                int domainTLDLevel = TLDInfo.getTLDLevel(domain);

                //restraining to max level
                if (domainTLDLevel > level) { domainTLDLevel = level; }

                //looping from level 1 to level max of the domain
                for (int currentLevel = 1; currentLevel <= domainTLDLevel;
                                                             currentLevel++){
                    //getting the tld of the domain by level
                    String tld = TLDInfo.getMultiLevelTLD(domain, currentLevel);
                        TLDInfo i = resultMap.get(tld);
                        if (i == null) {
                            i = new TLDInfo(tld);
                            resultMap.put(tld, i);
                        }
                        i.addSubdomain(domain);
                }
            }

            List<TLDInfo> resultSet
                = new ArrayList<TLDInfo>(resultMap.values());
            Collections.sort(resultSet);
            return resultSet;

        } catch (SQLException e) {
            throw new IOFailure("Failure getting TLD-information" + "\n", e);
        } finally {
            DBUtils.closeStatementIfOpen(s);
            HarvestDBConnection.release(c);
        }
    }

    @Override
    public HarvestInfo getDomainJobInfo(Job j, String domainName, String configName) {
        ArgumentNotValid.checkNotNull(j, "j");
        ArgumentNotValid.checkNotNullOrEmpty(domainName, "domainName");
        ArgumentNotValid.checkNotNullOrEmpty(configName, "configName");
        HarvestInfo resultInfo = null;

        Connection connection = HarvestDBConnection.get();
        PreparedStatement s = null;
        try {
            // Get domain_id for domainName
            long domainId = DBUtils.selectLongValue(connection, "SELECT domain_id FROM domains WHERE name=?",
            		domainName);

            s = connection.prepareStatement("SELECT stopreason, "
                    + "objectcount, bytecount, "
                    + "harvest_time FROM historyinfo WHERE "
                    + "job_id = ? AND " + "config_id = ? AND "
                    + "harvest_id = ?");
            s.setLong(1, j.getJobID());
            s.setLong(2, DBUtils.selectLongValue(connection, "SELECT config_id FROM configurations "
            		+ "WHERE name = ? AND domain_id=?", configName, domainId));
            s.setLong(3, j.getOrigHarvestDefinitionID());
            ResultSet res = s.executeQuery();
            // If no result, the job may not have been run yet
            // return null HarvestInfo
            if (res.next()) {
                StopReason reason = StopReason.getStopReason(res.getInt(1));
                long objectCount = res.getLong(2);
                long byteCount = res.getLong(3);
                Date harvestTime = res.getDate(4);
                resultInfo = new HarvestInfo(j.getOrigHarvestDefinitionID(),
                        j.getJobID(), domainName, configName, harvestTime,
                        byteCount, objectCount, reason);
            }

            return resultInfo;

        } catch (SQLException e) {
            throw new IOFailure("Failure getting DomainJobInfo" + "\n", e);
        } finally {
            DBUtils.closeStatementIfOpen(s);
            HarvestDBConnection.release(connection);
        }
    }

    @Override
    public List<DomainHarvestInfo> listDomainHarvestInfo(String domainName, String orderBy, boolean asc) {
       ArgumentNotValid.checkNotNullOrEmpty(domainName, "domainName");
       Connection c = HarvestDBConnection.get();
       PreparedStatement s = null;
       final ArrayList<DomainHarvestInfo> domainHarvestInfos = new ArrayList<DomainHarvestInfo>();
       final String ascOrDesc = asc ? "ASC" : "DESC";
        log.debug("Using ascOrDesc=" + ascOrDesc + " after receiving " + asc);
       try {
           // For historical reasons, not all historyinfo objects have the
           // information required to find the job that made them. Therefore,
           // we must left outer join them onto the jobs list to get the
           // start date and end date for those where they can be found.
           s = c.prepareStatement("SELECT jobs.job_id, hdname, hdid,"
                   + " harvest_num," + " configname, startdate,"
                   + " enddate, objectcount, bytecount, stopreason"
                   + " FROM ( "
                   + "  SELECT harvestdefinitions.name AS hdname,"
                   + "         harvestdefinitions.harvest_id AS hdid,"
                   + "         configurations.name AS configname,"
                   + "         objectcount, bytecount, job_id, stopreason"
                   + "    FROM domains, configurations, historyinfo, "
                   + "         harvestdefinitions"
                   + "   WHERE domains.name = ? "
                   + "     AND domains.domain_id = configurations.domain_id"
                   + "     AND historyinfo.config_id = "
                   + "configurations.config_id"
                   + "     AND historyinfo.harvest_id = "
                   + "harvestdefinitions.harvest_id" + "  ) AS hist"
                   + " LEFT OUTER JOIN jobs"
                   + "   ON hist.job_id = jobs.job_id ORDER BY "
                   + orderBy + " "
                   + ascOrDesc);
           s.setString(1, domainName);
           ResultSet res = s.executeQuery();
           while (res.next()) {
               final int jobID = res.getInt(1);
               final String harvestName = res.getString(2);
               final int harvestID = res.getInt(3);
               final int harvestNum = res.getInt(4);
               final String configName = res.getString(5);
               final Date startDate = DBUtils.getDateMaybeNull(res, 6);
               final Date endDate = DBUtils.getDateMaybeNull(res, 7);
               final long objectCount = res.getLong(8);
               final long byteCount = res.getLong(9);
               final StopReason reason = StopReason.getStopReason(res.getInt(10));
               domainHarvestInfos.add(new DomainHarvestInfo(domainName, jobID,
                       harvestName, harvestID, harvestNum, configName,
                       startDate, endDate, byteCount, objectCount, reason));
           }
           return domainHarvestInfos;
       } catch (SQLException e) {
           String message = "SQL error getting domain harvest info for " + domainName + "\n";
           log.warn(message, e);
           throw new IOFailure(message, e);
       } finally {
           DBUtils.closeStatementIfOpen(s);
           HarvestDBConnection.release(c);
       }
   }
    
    /**
     * Saves all extended Field values for a Domain in the Database.
     * @param c Connection to Database
     * @param d Domain where loaded extended Field Values will be set
     * 
     * @throws SQLException
     *             If database errors occur.
     */
    private void saveExtendedFieldValues(Connection c, Domain d) throws SQLException {
        List<ExtendedFieldValue> list = d.getExtendedFieldValues();
        for (int i = 0; i < list.size(); i++) {
            ExtendedFieldValue efv = list.get(i);
            efv.setInstanceID(d.getID());

            ExtendedFieldValueDBDAO dao = (ExtendedFieldValueDBDAO) ExtendedFieldValueDAO.getInstance();
            if (efv.getExtendedFieldValueID() != null) {
                dao.update(c, efv, false);
            } else {
                dao.create(c, efv, false);
            }
        }
    }

    /**
     * Reads all extended Field values from the database for a domain.
     * @param d Domain where loaded extended Field Values will be set
     * 
     * @throws SQLException
     *             If database errors occur.
     * 
     */
    private void readExtendedFieldValues(Domain d) throws SQLException {
        ExtendedFieldDAO dao = ExtendedFieldDAO.getInstance();
        List<ExtendedField> list = dao.getAll(ExtendedFieldTypes.DOMAIN);

        for (int i = 0; i < list.size(); i++) {
            ExtendedField ef = list.get(i);

            ExtendedFieldValueDAO dao2 = ExtendedFieldValueDAO.getInstance();
            ExtendedFieldValue efv = dao2.read(ef.getExtendedFieldID(), d.getID());
            if (efv == null) {
                efv = new ExtendedFieldValue();
                efv.setExtendedFieldID(ef.getExtendedFieldID());
                efv.setInstanceID(d.getID());
                efv.setContent(new ExtendedFieldDefaultValue(ef.getDefaultValue(), ef.getFormattingPattern(), ef.getDatatype()).getDBValue());
            }

            d.addExtendedFieldValue(efv);
        }
    }
    
    @Override
    public DomainConfiguration getDomainConfiguration(String domainName, String configName) {
        DomainHistory history = getDomainHistory(domainName);
        List<String> crawlertraps = getCrawlertraps(domainName);

        Connection c = HarvestDBConnection.get();
        List<DomainConfiguration> foundConfigs = new ArrayList<DomainConfiguration>();
        PreparedStatement s = null;
        try {
            // Read the configurations now that passwords and seedlists exist
            s = c.prepareStatement("SELECT config_id, "
                    + "configurations.name, " + "comments, "
                    + "ordertemplates.name, " + "maxobjects, " + "maxrate, "
                    + "maxbytes" + " FROM configurations, ordertemplates "
                    + "WHERE domain_id = (SELECT domain_id FROM domains "
                    + "  WHERE name=?)" + "  AND configurations.name = ?"
                    + "  AND configurations.template_id = "
                    + "ordertemplates.template_id");
            s.setString(1, domainName);
            s.setString(2, configName);
            ResultSet res = s.executeQuery();
            while (res.next()) {
                long domainconfigId = res.getLong(1);
                String domainconfigName = res.getString(2);
                String domainConfigComments = res.getString(3);
                final String order = res.getString(4);
                long maxobjects = res.getLong(5);
                int maxrate = res.getInt(6);
                long maxbytes = res.getLong(7);
                PreparedStatement s1 = c.prepareStatement("SELECT seedlists.seedlist_id, seedlists.name,  "
                        + " seedlists.comments, seedlists.seeds "
                        + "FROM seedlists, config_seedlists "
                        + "WHERE config_seedlists.config_id = ? "
                        + "AND config_seedlists.seedlist_id = "
                        + "seedlists.seedlist_id");
                s1.setLong(1, domainconfigId);
                ResultSet seedlistResultset = s1.executeQuery();
                List<SeedList> seedlists = new ArrayList<SeedList>();
                while (seedlistResultset.next()) {
                    SeedList seedlist = getSeedListFromResultset(seedlistResultset);
                    seedlists.add(seedlist);
                }
                s1.close();
                if (seedlists.isEmpty()) {
                    String message = "Configuration " + domainconfigName + " of domain '" + domainName
                    		+ " has no seedlists";
                    log.warn(message);
                    throw new IOFailure(message);
                }

                PreparedStatement s2 = c
                        .prepareStatement("SELECT passwords.password_id, "
                                + "passwords.name, passwords.comments, "
                                + "passwords.url, passwords.realm, "
                                + "passwords.username, passwords.password "
                                + "FROM passwords, config_passwords "
                                + "WHERE config_passwords.config_id = ? "
                                + "AND config_passwords.password_id = "
                                + "passwords.password_id");
                s2.setLong(1, domainconfigId);
                ResultSet passwordResultset = s2.executeQuery();
                List<Password> passwords = new ArrayList<Password>();
                while (passwordResultset.next()) {
                    final Password pwd = new Password(
                            passwordResultset.getString(2),
                            passwordResultset.getString(3),
                            passwordResultset.getString(4),
                            passwordResultset.getString(5),
                            passwordResultset.getString(6),
                            passwordResultset.getString(7));
                    pwd.setID(passwordResultset.getLong(1));
                    passwords.add(pwd);
                }

                DomainConfiguration dc = new DomainConfiguration(domainconfigName, domainName, history, crawlertraps,
                        seedlists, passwords);
                dc.setOrderXmlName(order);
                dc.setMaxObjects(maxobjects);
                dc.setMaxRequestRate(maxrate);
                dc.setComments(domainConfigComments);
                dc.setMaxBytes(maxbytes);
                dc.setID(domainconfigId);
                foundConfigs.add(dc);
                s2.close();
            } // While
        } catch (SQLException e) {
            throw new IOFailure("Error while fetching DomainConfigration: ", e);
        } finally {
            DBUtils.closeStatementIfOpen(s);
            HarvestDBConnection.release(c);
        }
        return foundConfigs.get(0);
    }
    
    /**
     * Retrieve the crawlertraps for a specific domain.
     * TODO should this method be public?
     * @param domainName the name of a domain.
     * @return the crawlertraps for given domain.
     */
    private List<String> getCrawlertraps(String domainName) {
        Connection c = HarvestDBConnection.get();
        String traps = null;
        PreparedStatement s = null;
        try {
            s = c.prepareStatement("SELECT crawlertraps FROM domains WHERE name = ?");
            s.setString(1, domainName);
            ResultSet crawlertrapsResultset = s.executeQuery();
            if (crawlertrapsResultset.next()) {
                traps = crawlertrapsResultset.getString(1);
            } else {
                throw new IOFailure("Unable to find crawlertraps for domain '" + domainName + "'. "
                		+ "The domain doesn't seem to exist.");
            }
        } catch (SQLException e) {
            throw new IOFailure("Error while fetching crawlertraps  for domain '" + domainName + "': ", e);
        } finally {
            DBUtils.closeStatementIfOpen(s);
            HarvestDBConnection.release(c);
        }
        return Arrays.asList(traps.split("\n"));
    }

    @Override
    public Iterator<HarvestInfo> getHarvestInfoBasedOnPreviousHarvestDefinition(
    		final HarvestDefinition previousHarvestDefinition) {
        ArgumentNotValid.checkNotNull(previousHarvestDefinition, "previousHarvestDefinition");
        // For each domainConfig, get harvest infos if there is any for the
        // previous harvest definition
        return new FilterIterator<DomainConfiguration, HarvestInfo>(
                previousHarvestDefinition.getDomainConfigurations()) {
            /**
             * @see FilterIterator#filter(Object)
             */
            protected HarvestInfo filter(DomainConfiguration o){
                DomainConfiguration config = o;
                DomainHistory domainHistory 
                    = getDomainHistory(config.getDomainName());
                HarvestInfo hi = domainHistory.getSpecifiedHarvestInfo(
                        previousHarvestDefinition.getOid(),
                        config.getName());
                return hi;
            }
        }; // Here ends the above return-statement
    }

    @Override
    public DomainHistory getDomainHistory(String domainName) {
        ArgumentNotValid.checkNotNullOrEmpty(domainName, "String domainName");
        Connection c = HarvestDBConnection.get();
        DomainHistory history = new DomainHistory();
        // Read history info
        PreparedStatement s = null;
        try {
            s = c.prepareStatement("SELECT historyinfo_id, stopreason, "
                            + "objectcount, bytecount, "
                            + "name, job_id, harvest_id, harvest_time "
                            + "FROM historyinfo, configurations "
                            + "WHERE configurations.domain_id = "
                            + "(SELECT domain_id FROM domains WHERE name=?)"
                            + "  AND historyinfo.config_id "
                            + " = configurations.config_id");
            s.setString(1, domainName);
            ResultSet res = s.executeQuery();
            while (res.next()) {
                long hiID = res.getLong(1);
                int stopreasonNum = res.getInt(2);
                StopReason stopreason = StopReason.getStopReason(stopreasonNum);
                long objectCount = res.getLong(3);
                long byteCount = res.getLong(4);
                String configName = res.getString(5);
                Long jobId = res.getLong(6);
                if (res.wasNull()) {
                    jobId = null;
                }
                long harvestId = res.getLong(7);
                Date harvestTime = new Date(res.getTimestamp(8).getTime());
                HarvestInfo hi;

                hi = new HarvestInfo(harvestId, jobId, domainName, configName, harvestTime, byteCount, objectCount,
                		stopreason);
                hi.setID(hiID);
                history.addHarvestInfo(hi);
            }
        } catch (SQLException e) {
            throw new IOFailure("Error while fetching DomainHistory for domain '" + domainName + "': ", e);
        } finally {
            DBUtils.closeStatementIfOpen(s);
            HarvestDBConnection.release(c);
        }

        return history;
    }

    @Override
    public List<String> getDomains(String glob, String searchField) {
        ArgumentNotValid.checkNotNullOrEmpty(glob, "glob");
        ArgumentNotValid.checkNotNullOrEmpty(searchField, "searchField");
        // SQL uses % and _ instead of * and ?
        String sqlGlob = DBUtils.makeSQLGlob(glob);

        Connection c = HarvestDBConnection.get();
        try {
            return DBUtils.selectStringList(c, "SELECT name FROM domains WHERE " + searchField.toLowerCase()
            		+ " LIKE ?", sqlGlob);
        } finally {
            HarvestDBConnection.release(c);
        }
    }

}<|MERGE_RESOLUTION|>--- conflicted
+++ resolved
@@ -1197,12 +1197,7 @@
 
         Connection c = HarvestDBConnection.get();
         try {
-<<<<<<< HEAD
-            return DBUtils.selectStringList(c, "SELECT name FROM domains WHERE name LIKE ?", sqlGlob);
-=======
-            return DBUtils.selectStringList(
-c, "SELECT name FROM domains WHERE name LIKE ? ORDER BY name", sqlGlob);
->>>>>>> fba095f4
+            return DBUtils.selectStringList(c, "SELECT name FROM domains WHERE name LIKE ? ORDER BY name", sqlGlob);
         } finally {
             HarvestDBConnection.release(c);
         }
