--- conflicted
+++ resolved
@@ -27,16 +27,8 @@
 
 import static com.google.common.base.Preconditions.checkNotNull;
 
-<<<<<<< HEAD
 import java.io.File;
 import java.io.FileInputStream;
-=======
-import java.io.BufferedInputStream;
-import java.io.BufferedReader;
-import java.io.File;
-import java.io.FileInputStream;
-import java.io.FileNotFoundException;
->>>>>>> 83d99dfa
 import java.io.IOException;
 import java.io.InputStream;
 import java.io.InputStreamReader;
@@ -48,23 +40,13 @@
 import java.sql.Statement;
 import java.util.logging.Logger;
 
-import com.google.common.base.Preconditions;
-import com.google.common.base.Predicate;
-
 import dk.netarkivet.common.CommonSettings;
 import dk.netarkivet.common.exceptions.IOFailure;
 import dk.netarkivet.common.utils.FileUtils;
 import dk.netarkivet.common.utils.Settings;
-<<<<<<< HEAD
-=======
-import dk.netarkivet.common.utils.ZipUtils;
->>>>>>> 83d99dfa
-
-//import dk.netarkivet.testutils.ReflectUtils;
 
 /**
- * Utilities to allow testing databases. //FIXME: Rename without Test as these
- * are not specifically test related.
+ * Utilities to allow testing databases built on demand.
  */
 public class DatabaseTestUtils {
 
@@ -95,19 +77,12 @@
 
         final String dbfile = dbCreationDir + "/" + dbname;
 
-<<<<<<< HEAD
         // http://stackoverflow.com/q/5225700/53897
         dburi = "jdbc:h2:mem:" + dbfile + ";MODE=Derby;INIT=CREATE SCHEMA IF NOT EXISTS APP\\;SET SCHEMA APP";
 
         System.err.println("Populating " + dbfile + " from " + resourcePath);
         Connection c = DriverManager.getConnection(dburi);
-=======
-        // FIXME: change for h2
-        dburi = "jdbc:derby:" + dbfile;
-
-        System.err.println("Populating " + dbfile + " from " + resourcePath);
-        Connection c = DriverManager.getConnection(dburi + ";create=true");
->>>>>>> 83d99dfa
+
         c.setAutoCommit(false);  // load faster.
         
         // locate create script first, next to resource
@@ -196,6 +171,7 @@
     public static Connection getHDDB(String resourcePath, String dbname, File dbCreationDir) throws SQLException,
             IOException,
             IllegalAccessException {
+
         return takeDatabase(resourcePath, dbname, dbCreationDir);
     }
 
@@ -212,9 +188,6 @@
         } catch (SQLException e) {
             log.warning("Expected SQL-exception when shutting down database:" + e);
         }
-        // connectionPool.clear();
-        // null field instance in DBSpecifics.
-
         // inlined to break test dependency /tra 2014-05-19
         // Field f = ReflectUtils.getPrivateField(DBSpecifics.class,
         // "instance");
@@ -222,16 +195,6 @@
         f.setAccessible(true);
 
         f.set(null, null);
-        /*
-         * for (Thread t: connectionPool.keySet()) { final Connection connection
-         * = connectionPool.get(t); if (!(connection instanceof
-         * TestDBConnection)) { throw new UnknownID("Illegal connection " +
-         * connection); } try { if (savepoints.containsKey(t)) {
-         * connection.rollback(); // connection.rollback(savepoints.get(t));
-         * savepoints.remove(t); } } catch (SQLException e) {
-         * System.out.println("Can't rollback: " + e); } connection.close(); }
-         * connectionPool.clear();
-         */
     }
 
     /**
