--- conflicted
+++ resolved
@@ -36,14 +36,9 @@
 import java.sql.DriverManager;
 import java.sql.SQLException;
 import java.sql.Statement;
-<<<<<<< HEAD
-import java.util.Date;
 
 import org.slf4j.Logger;
 import org.slf4j.LoggerFactory;
-=======
-import java.util.logging.Logger;
->>>>>>> c25a6d2a
 
 import dk.netarkivet.common.CommonSettings;
 import dk.netarkivet.common.exceptions.IOFailure;
@@ -86,12 +81,8 @@
         // FIXME: change for h2
         dburi = "jdbc:derby:" + dbfile;
 
-<<<<<<< HEAD
-        log.debug("Populating {} from '{}' at {}", dbfile, resourcePath, new Date());
-
-=======
         long startTime = System.currentTimeMillis();
->>>>>>> c25a6d2a
+
         Connection c = DriverManager.getConnection(dburi + ";create=true");
         c.setAutoCommit(false);  // load faster.
         
@@ -106,13 +97,8 @@
 
         c.commit();
         
-<<<<<<< HEAD
-        log.debug("Populated... at {}", new Date());
-
-=======
-        log.fine("Populated " + dbfile + " in " + (System.currentTimeMillis() - startTime) + "(ms)");
-        //
->>>>>>> c25a6d2a
+        log.debug("Populated {} in {}(ms)", dbfile, (System.currentTimeMillis() - startTime));
+
         c.close();
 
         return DriverManager.getConnection(dburi);
