/*
 * #%L
 * Netarchivesuite - harvester
 * %%
 * Copyright (C) 2005 - 2014 The Royal Danish Library, the Danish State and University Library,
 *             the National Library of France and the Austrian National Library.
 * %%
 * This program is free software: you can redistribute it and/or modify
 * it under the terms of the GNU Lesser General Public License as
 * published by the Free Software Foundation, either version 2.1 of the
 * License, or (at your option) any later version.
 * 
 * This program is distributed in the hope that it will be useful,
 * but WITHOUT ANY WARRANTY; without even the implied warranty of
 * MERCHANTABILITY or FITNESS FOR A PARTICULAR PURPOSE.  See the
 * GNU General Lesser Public License for more details.
 * 
 * You should have received a copy of the GNU General Lesser Public
 * License along with this program.  If not, see
 * <http://www.gnu.org/licenses/lgpl-2.1.html>.
 * #L%
 */
package dk.netarkivet.harvester.datamodel;

import java.io.File;
import java.io.FileReader;
import java.io.IOException;
import java.net.MalformedURLException;
import java.net.URL;
import java.util.ArrayList;
import java.util.Collection;
import java.util.Date;
import java.util.HashMap;
import java.util.HashSet;
import java.util.Iterator;
import java.util.List;
import java.util.Map;
import java.util.Set;

import javax.servlet.jsp.PageContext;

import org.apache.commons.io.LineIterator;
<<<<<<< HEAD
import org.slf4j.Logger;
import org.slf4j.LoggerFactory;

=======
import org.apache.commons.logging.Log;
import org.apache.commons.logging.LogFactory;
>>>>>>> c25a6d2a
import dk.netarkivet.common.exceptions.ArgumentNotValid;
import dk.netarkivet.common.exceptions.IOFailure;
import dk.netarkivet.common.exceptions.UnknownID;
import dk.netarkivet.common.utils.DomainUtils;
import dk.netarkivet.common.utils.I18n;
import dk.netarkivet.harvester.datamodel.dao.DAOProviderFactory;
import dk.netarkivet.harvester.webinterface.EventHarvestUtil;

/**
 * This class contains the specific properties and operations
 * of harvest definitions which are not snapshot harvest definitions.
 * I.e. this class models definitions of event and selective harvests.
 *
 */
public class PartialHarvest extends HarvestDefinition {

	private static final Logger log = LoggerFactory.getLogger(PartialHarvest.class);

    /** Set of domain configurations being harvested by this harvest.
     * Entries in this set are unique on configuration name + domain name.
     */
    private Map<SparseDomainConfiguration, DomainConfiguration> domainConfigurations
            = new HashMap<SparseDomainConfiguration, DomainConfiguration>();

    /** The schedule used by this PartialHarvest. */
    private Schedule schedule;

    /**
     * The next date this harvest definition should run, null if never again.
     */
    private Date nextDate;

    /**
     * Create new instance of a PartialHavest configured according
     * to the properties of the supplied DomainConfiguration.
     *
     * @param domainConfigurations a list of domain configurations
     * @param schedule             the harvest definition schedule
     * @param harvestDefName       the name of the harvest definition
     * @param comments             comments
     * @param audience             The intended audience for this harvest (could be null)
     */
<<<<<<< HEAD
    public PartialHarvest(List<DomainConfiguration> domainConfigurations, Schedule schedule, String harvestDefName,
    		String comments, String audience) {

=======
    public PartialHarvest(List<DomainConfiguration> domainConfigurations,
                          Schedule schedule,
                          String harvestDefName,
                          String comments,
                          String audience) {
        super(DAOProviderFactory.getExtendedFieldDAOProvider());
>>>>>>> c25a6d2a
        ArgumentNotValid.checkNotNull(schedule, "schedule");
        ScheduleDAO.getInstance().read(schedule.getName());

        ArgumentNotValid.checkNotNullOrEmpty(harvestDefName, "harvestDefName");
        ArgumentNotValid.checkNotNull(comments, "comments");
        ArgumentNotValid.checkNotNull(domainConfigurations, "domainConfigurations");

        this.numEvents = 0;
        addConfigurations(domainConfigurations);
        this.schedule = schedule;
        this.harvestDefName = harvestDefName;
        this.comments = comments;
        this.nextDate = schedule.getFirstEvent(new Date());
        this.audience = audience;
    }
    

    /**
     * Returns the schedule defined for this harvest definition.
     *
     * @return schedule
     */
    public Schedule getSchedule() {
        return schedule;
    }

    /**
     * Set the schedule to be used for this harvestdefinition.
     *
     * @param schedule A schedule for when to try harvesting.
     */
    public void setSchedule(Schedule schedule) {
        ArgumentNotValid.checkNotNull(schedule, "schedule");
        this.schedule = schedule;
        if (nextDate != null) {
            setNextDate(schedule.getFirstEvent(nextDate));
        }
    }

    /**
     * Get the next date this harvest definition should be run.
     *
     * @return The next date the harvest definition should be run or null, if
     *         the harvest definition should never run again.
     */
    public Date getNextDate() {
        return nextDate;
    }

    /**
     * Set the next date this harvest definition should be run.
     *
     * @param nextDate The next date the harvest definition should be run.
     *                 May be null, meaning never again.
     */
    public void setNextDate(Date nextDate) {
        this.nextDate = nextDate;
    }

    /**
     * Remove domainconfiguration from this partialHarvest.
     * @param dcKey domainConfiguration key
     */
    public void removeDomainConfiguration(SparseDomainConfiguration dcKey) {
        ArgumentNotValid.checkNotNull(dcKey, "DomainConfigurationKey dcKey");
        if (domainConfigurations.remove(dcKey) == null) {
            log.warn("Unable to delete domainConfiguration '{}' from {}. Reason: didn't exist.", dcKey, this);
        }
    }
    
    /** Add a new domainconfiguration to this PartialHarvest. 
     * @param newConfiguration A new DomainConfiguration
     */
    public void addDomainConfiguration(DomainConfiguration newConfiguration) {
        ArgumentNotValid.checkNotNull(newConfiguration, "DomainConfiguration newConfiguration");
        SparseDomainConfiguration key = new SparseDomainConfiguration(newConfiguration);
        if (domainConfigurations.containsKey(key)) {
            log.warn("Unable to add domainConfiguration '{}' from {}. Reason: does already exist.", newConfiguration, this);
        } else {
            domainConfigurations.put(key, newConfiguration);
        }
    }
    
    /**
     * Returns a List of domain configurations for this harvest definition.
     *
     * @return List containing information about the domain configurations
     */
    public Iterator<DomainConfiguration> getDomainConfigurations() {
        return domainConfigurations.values().iterator();
    }
    
    /**
     * @return the domainconfigurations as a list
     */
    public Collection<DomainConfiguration> getDomainConfigurationsAsList() {
        return domainConfigurations.values();
    }
     
    /**
     * Set the list of configurations that this PartialHarvest uses.
     *
     * @param configs List<DomainConfiguration> the configurations that this
     *                harvestdefinition will use.
     */
    public void setDomainConfigurations(List<DomainConfiguration> configs) {
        ArgumentNotValid.checkNotNull(configs, "configs");

        domainConfigurations.clear();
        addConfigurations(configs);
    }
    
    /**
     * Add the list of configurations to the configuration associated with this
     * PartialHarvest.
     * @param configs a List of configurations
     */
    private void addConfigurations(List<DomainConfiguration> configs) {
        for (DomainConfiguration dc : configs) {
            addConfiguration(dc);
        }
    }

    /**
     * Add a configuration to this PartialHarvest.
     * @param dc the given configuration
     */
    private void addConfiguration(DomainConfiguration dc) {
        domainConfigurations.put(new SparseDomainConfiguration(dc), dc);
    }

    /**
     * Reset the harvest definition to no harvests and next date being the
     * first possible for the schedule.
     */
    public void reset() {
        numEvents = 0;
        nextDate = schedule.getFirstEvent(new Date());
    }

    /**
     * Check if this harvest definition should be run, given the time now.
     *
     * @param now The current time
     * @return true if harvest definition should be run
     */
    public boolean runNow(Date now) {
        ArgumentNotValid.checkNotNull(now, "now");
        if (!getActive()) {
            return false; // inactive definitions are never run
        }
        return nextDate != null && now.compareTo(nextDate) >= 0;
    }

    /**
     * Returns whether this HarvestDefinition represents a snapshot harvest.
     *
     * @return false (always)
     */
    public boolean isSnapShot() {
        return false;
    }

    /**
     * Always returns no limit.
     * @return 0, meaning no limit.
     */
    public long getMaxCountObjects() {
        return Constants.HERITRIX_MAXOBJECTS_INFINITY;
    }

    /** Always returns no limit.
     * @return -1, meaning no limit.
     */
    public long getMaxBytes() {
        return Constants.HERITRIX_MAXBYTES_INFINITY;
    }

    /**
     * Takes a seed list and creates any necessary domains, configurations, and
     * seedlists to enable them to be harvested with the given template and
     *  other parameters.
     * <A href="https://sbforge.org/jira/browse/NAS-1317">JIRA issue NAS-1317</A>
     * addresses this issue.
     * Current naming of the seedlists and domainconfigurations are:
     *  one of <br>
     *  harvestdefinitionname + "_" + templateName + "_" + "UnlimitedBytes"
     *  (if maxbytes is negative)<br>
     *  harvestdefinitionname + "_" + templateName + "_" + maxBytes + "Bytes"
     *  (if maxbytes is zero or postive).
     * @see EventHarvestUtil#addConfigurations(PageContext, I18n, String)
     * for details
     * @param seeds a list of the seeds to be added
     * @param templateName the name of the template to be used
     * @param maxBytes Maximum number of bytes to harvest per domain
     * @param maxObjects Maximum number of objects to harvest per domain
     */
    public void addSeeds(Set<String> seeds, String templateName, long maxBytes, int maxObjects) {
        ArgumentNotValid.checkNotNull(seeds, "seeds");
        ArgumentNotValid.checkNotNullOrEmpty(templateName, "templateName");
        if (!TemplateDAO.getInstance().exists(templateName)) {
            throw new UnknownID("No such template: " + templateName);
        }
        
        Map<String, Set<String>> acceptedSeeds = new HashMap<String, Set<String>>();
        StringBuilder invalidMessage = new StringBuilder("Unable to create an event harvest.\n"
        		+ "The following seeds are invalid:\n");
        boolean valid = true;
        //validate:

        for (String seed : seeds) {
            boolean seedValid = processSeed(seed, invalidMessage, acceptedSeeds);
            if (!seedValid) {
                valid = false;
            }   
        }

        if (!valid) {
            throw new ArgumentNotValid(invalidMessage.toString());
        }
        
        addSeedsToDomain(templateName, maxBytes, maxObjects, acceptedSeeds);
    }
    
    /**
     * This method is a duplicate of the addSeeds method but for seedsFile parameter
     * @param seedsFile a newline-separated File containing the seeds to be added
     * @param templateName the name of the template to be used
     * @param maxBytes Maximum number of bytes to harvest per domain
     * @param maxObjects Maximum number of objects to harvest per domain
     */
    public void addSeedsFromFile(File seedsFile, String templateName, long maxBytes, int maxObjects) {
        ArgumentNotValid.checkNotNull(seedsFile, "seeds");
        ArgumentNotValid.checkTrue(seedsFile.isFile(), "seedsFile does not exist");
        ArgumentNotValid.checkNotNullOrEmpty(templateName, "templateName");
        if (!TemplateDAO.getInstance().exists(templateName)) {
            throw new UnknownID("No such template: " + templateName);
        }

        Map<String, Set<String>> acceptedSeeds = new HashMap<String, Set<String>>();
        StringBuilder invalidMessage = new StringBuilder("Unable to create an event harvest.\n"
        		+ "The following seeds are invalid:\n");
        boolean valid = true;

        //validate all the seeds in the file
        //those accepted are entered into the acceptedSeeds datastructure

        //Iterate through the contents of the file
        LineIterator seedIterator = null;
        try {
            seedIterator = new LineIterator(new FileReader(seedsFile));       
            while (seedIterator.hasNext()) {
                String seed = seedIterator.next();
                boolean seedValid = processSeed(seed, invalidMessage, acceptedSeeds);
                if (!seedValid) {
                    valid = false;
                }
            }
        } catch (IOException e) {
            throw new IOFailure("Unable to process seedsfile ", e);
        } finally {
            LineIterator.closeQuietly(seedIterator);
        }   

        if (!valid) {
            throw new ArgumentNotValid(invalidMessage.toString());
        }

        addSeedsToDomain(templateName, maxBytes, maxObjects, acceptedSeeds);
    }
    
    /** 
     * Process each seed.
     * @param seed The given seed.
     * @param invalidMessage The message builder where the invalid seeds are added.
     * @param acceptedSeeds The set of accepted seeds
     * @return true, if the processed seed is valid or empty.
     */
    private boolean processSeed(String seed, StringBuilder invalidMessage,
            Map<String, Set<String>> acceptedSeeds) {
        seed = seed.trim();
        if (seed.length() != 0) {
            if (!(seed.startsWith("http://") || seed.startsWith("https://"))) {
                seed = "http://" + seed;
            }
            URL url = null;
            try {
                url = new URL(seed);
            } catch (MalformedURLException e) {
                invalidMessage.append(seed);
                invalidMessage.append('\n');
                return false;
            }
            String host = url.getHost();
            String domainName = DomainUtils.domainNameFromHostname(host);
            if (domainName == null) {
                invalidMessage.append(seed);
                invalidMessage.append('\n');
                return false;
            }

            Set<String> seedsForDomain = acceptedSeeds.get(domainName);
            if (seedsForDomain == null) {
                seedsForDomain = new HashSet<String>();
                acceptedSeeds.put(domainName, seedsForDomain);
            }
            seedsForDomain.add(seed);
        }
        return true;
    }

    /**
     * Generate domain configurations for the accepted seeds. 
     * @param templateName The Heritrix template to be used.
     * @param maxBytes The number of max bytes allowed
     * @param maxObjects The number of max objected allowed
     * @param acceptedSeeds The set of accepted seeds
     */
    private void addSeedsToDomain(String templateName,  long maxBytes,
            int maxObjects, Map<String, Set<String>> acceptedSeeds) {      
        // Generate components for the name for the configuration and seedlist
        final String maxbytesSuffix = "Bytes";
        String maxBytesS = "Unlimited" + maxbytesSuffix;
        if (maxBytes >= 0) {
            maxBytesS = Long.toString(maxBytes);
            maxBytesS = maxBytesS + maxbytesSuffix;
        }

        final String maxobjectsSuffix = "Objects";
        String maxObjectsS = "Unlimited" + maxobjectsSuffix;
        if (maxObjects >= 0) {
            maxObjectsS = Long.toString(maxObjects);
            maxObjectsS = maxObjectsS + maxobjectsSuffix;
        }

        String name = harvestDefName + "_" + templateName + "_" + maxBytesS+ "_" + maxObjectsS;
        
        
        Set<DomainConfiguration> newDcs = new HashSet<DomainConfiguration>();
        for (Map.Entry<String, Set<String>> entry : acceptedSeeds.entrySet()) {
            String domainName = entry.getKey();
            Domain domain;

            // Need a seedlist to include in the configuration when we
            // create it. This will be replaced later.
            SeedList seedlist = new SeedList(name, "");
            List<SeedList> seedListList = new ArrayList<SeedList>();
            seedListList.add(seedlist);

            //Find or create the domain
            if (DomainDAO.getInstance().exists(domainName)) {
                domain = DomainDAO.getInstance().read(domainName);
                if (!domain.hasSeedList(name)) {
                    domain.addSeedList(seedlist);
                }
            } else {
                domain = Domain.getDefaultDomain(domainName);
                domain.addSeedList(seedlist);
                DomainDAO.getInstance().create(domain);
            }
            //Find or create the DomainConfiguration
            DomainConfiguration dc = null;
            if (domain.hasConfiguration(name)) {
                dc = domain.getConfiguration(name);
            } else {
                dc = new DomainConfiguration(name, domain, seedListList, new ArrayList<Password>());
                dc.setOrderXmlName(templateName);

                dc.setMaxBytes(maxBytes);
                dc.setMaxObjects(maxObjects);
                domain.addConfiguration(dc);
            }

            //Find the SeedList and add this seed to it
            seedlist = domain.getSeedList(name);
            List<String> currentSeeds = seedlist.getSeeds();
            entry.getValue().addAll(currentSeeds);

            List<String> allSeeds = new ArrayList<String>();

            allSeeds.addAll(entry.getValue());
            domain.updateSeedList(new SeedList(name, allSeeds));

            //Add the configuration to the list of new configs for 
            // this harvest.  
            newDcs.add(dc);
            DomainDAO.getInstance().update(domain);
        }

        boolean thisInDAO = HarvestDefinitionDAO.getInstance().exists(this.harvestDefName);
        if (thisInDAO) {
            HarvestDefinitionDAO hddao = HarvestDefinitionDAO.getInstance();
            for (DomainConfiguration dc : newDcs) {
                addConfiguration(dc);
                hddao.addDomainConfiguration(this, new SparseDomainConfiguration(dc));
            }
            hddao.update(this);
        } else {
            for (DomainConfiguration dc : newDcs) {
                addConfiguration(dc);
            }
            HarvestDefinitionDAO.getInstance().create(this);
        }

    }

}<|MERGE_RESOLUTION|>--- conflicted
+++ resolved
@@ -40,14 +40,9 @@
 import javax.servlet.jsp.PageContext;
 
 import org.apache.commons.io.LineIterator;
-<<<<<<< HEAD
 import org.slf4j.Logger;
 import org.slf4j.LoggerFactory;
 
-=======
-import org.apache.commons.logging.Log;
-import org.apache.commons.logging.LogFactory;
->>>>>>> c25a6d2a
 import dk.netarkivet.common.exceptions.ArgumentNotValid;
 import dk.netarkivet.common.exceptions.IOFailure;
 import dk.netarkivet.common.exceptions.UnknownID;
@@ -90,18 +85,9 @@
      * @param comments             comments
      * @param audience             The intended audience for this harvest (could be null)
      */
-<<<<<<< HEAD
     public PartialHarvest(List<DomainConfiguration> domainConfigurations, Schedule schedule, String harvestDefName,
-    		String comments, String audience) {
-
-=======
-    public PartialHarvest(List<DomainConfiguration> domainConfigurations,
-                          Schedule schedule,
-                          String harvestDefName,
-                          String comments,
-                          String audience) {
+            String comments, String audience) {
         super(DAOProviderFactory.getExtendedFieldDAOProvider());
->>>>>>> c25a6d2a
         ArgumentNotValid.checkNotNull(schedule, "schedule");
         ScheduleDAO.getInstance().read(schedule.getName());
 
