<?xml version="1.0"?>
<project xmlns="http://maven.apache.org/POM/4.0.0" xmlns:xsi="http://www.w3.org/2001/XMLSchema-instance"
         xsi:schemaLocation="http://maven.apache.org/POM/4.0.0 http://maven.apache.org/maven-v4_0_0.xsd">
<<<<<<< HEAD
  <modelVersion>4.0.0</modelVersion>
=======
    <modelVersion>4.0.0</modelVersion>
>>>>>>> cc2ea59a

    <parent>
        <groupId>dk.netarkivet.netarchivesuite</groupId>
        <artifactId>parent</artifactId>
        <version>5.0-SNAPSHOT</version>
        <relativePath>../../pom.xml</relativePath>
    </parent>

    <artifactId>harvester</artifactId>
    <packaging>jar</packaging>

<<<<<<< HEAD
  <properties>
    <project.build.sourceEncoding>UTF-8</project.build.sourceEncoding>
  </properties>

  <dependencies>
    <dependency>
      <groupId>dk.netarkivet.netarchivesuite</groupId>
      <artifactId>common</artifactId>
      <version>5.0-SNAPSHOT</version>
    </dependency>
    <dependency>
      <groupId>commons-pool</groupId>
      <artifactId>commons-pool</artifactId>
      <version>1.6</version>
    </dependency>
    <dependency>
      <groupId>commons-lang</groupId>
      <artifactId>commons-lang</artifactId>
      <version>2.3</version>
    </dependency>
    <dependency>
      <groupId>org.hibernate</groupId>
      <artifactId>hibernate-c3p0</artifactId>
      <version>3.3.0.SP1</version>
    </dependency>
    <dependency>
      <groupId>jfree</groupId>
      <artifactId>jfreechart</artifactId>
      <version>1.0.13</version>
    </dependency>
    <dependency>
      <groupId>org.gnu.inet</groupId>
      <artifactId>libidn</artifactId>
      <version><!-- FIXME: 0.5.9 -->0.6.5</version>
    </dependency>
    <dependency>
      <groupId>org.twitter4j</groupId>
      <artifactId>twitter4j-core</artifactId>
      <version>2.2.6</version>
    </dependency>
    <dependency>
      <groupId>com.hp.gagawa</groupId>
      <artifactId>gagawa</artifactId>
      <version>1.0.1</version>
    </dependency>
  </dependencies>
=======
    <dependencies>
        <dependency>
            <groupId>${project.groupId}</groupId>
            <artifactId>common</artifactId>
            <version>${project.version}</version>
        </dependency>

        <dependency>
            <groupId>junit</groupId>
            <artifactId>junit</artifactId>
            <version>3.8.2</version>
            <scope>test</scope>
        </dependency>

        <dependency>
            <groupId>org.hibernate</groupId>
            <artifactId>hibernate-c3p0</artifactId>
            <version>3.3.0.SP1</version>
        </dependency>

        <dependency>
            <groupId>commons-lang</groupId>
            <artifactId>commons-lang</artifactId>
            <version>2.3</version>
        </dependency>

        <dependency>
            <groupId>commons-pool</groupId>
            <artifactId>commons-pool</artifactId>
            <version>1.3</version>
        </dependency>

        <dependency>
            <groupId>jfree</groupId>
            <artifactId>jfreechart</artifactId>
            <version>1.0.13</version>
        </dependency>

        <dependency>
            <groupId>org.gnu.inet</groupId>
            <artifactId>libidn</artifactId>
            <version><!-- FIXME: 0.5.9 -->0.6.5</version>
        </dependency>

        <dependency>
            <groupId>org.twitter4j</groupId>
            <artifactId>twitter4j-core</artifactId>
            <version>2.2.6</version>
        </dependency>

        <dependency>
            <groupId>com.hp.gagawa</groupId>
            <artifactId>gagawa</artifactId>
            <version>1.0.1</version>
        </dependency>

        <dependency>
            <groupId>org.mockito</groupId>
            <artifactId>mockito-all</artifactId>
            <version>1.9.5</version>
            <scope>test</scope>
        </dependency>

        <dependency>
            <groupId>${project.groupId}</groupId>
            <artifactId>common</artifactId>
            <version>${project.version}</version>
            <type>test-jar</type>
            <scope>test</scope>
        </dependency>

    </dependencies>

    <build>
        <plugins>
            <plugin>
                <artifactId>maven-jar-plugin</artifactId>
                <inherited>true</inherited>
                <executions>
                    <execution>
                        <goals>
                            <goal>test-jar</goal>
                        </goals>
                    </execution>
                </executions>
                <configuration>
                    <forceCreation>true</forceCreation>
                </configuration>
            </plugin>
        </plugins>
    </build>
>>>>>>> cc2ea59a
</project><|MERGE_RESOLUTION|>--- conflicted
+++ resolved
@@ -1,11 +1,7 @@
 <?xml version="1.0"?>
 <project xmlns="http://maven.apache.org/POM/4.0.0" xmlns:xsi="http://www.w3.org/2001/XMLSchema-instance"
          xsi:schemaLocation="http://maven.apache.org/POM/4.0.0 http://maven.apache.org/maven-v4_0_0.xsd">
-<<<<<<< HEAD
-  <modelVersion>4.0.0</modelVersion>
-=======
     <modelVersion>4.0.0</modelVersion>
->>>>>>> cc2ea59a
 
     <parent>
         <groupId>dk.netarkivet.netarchivesuite</groupId>
@@ -17,72 +13,23 @@
     <artifactId>harvester</artifactId>
     <packaging>jar</packaging>
 
-<<<<<<< HEAD
-  <properties>
-    <project.build.sourceEncoding>UTF-8</project.build.sourceEncoding>
-  </properties>
+    <name>Netarchivesuite - harvester</name>
 
-  <dependencies>
-    <dependency>
-      <groupId>dk.netarkivet.netarchivesuite</groupId>
-      <artifactId>common</artifactId>
-      <version>5.0-SNAPSHOT</version>
-    </dependency>
-    <dependency>
-      <groupId>commons-pool</groupId>
-      <artifactId>commons-pool</artifactId>
-      <version>1.6</version>
-    </dependency>
-    <dependency>
-      <groupId>commons-lang</groupId>
-      <artifactId>commons-lang</artifactId>
-      <version>2.3</version>
-    </dependency>
-    <dependency>
-      <groupId>org.hibernate</groupId>
-      <artifactId>hibernate-c3p0</artifactId>
-      <version>3.3.0.SP1</version>
-    </dependency>
-    <dependency>
-      <groupId>jfree</groupId>
-      <artifactId>jfreechart</artifactId>
-      <version>1.0.13</version>
-    </dependency>
-    <dependency>
-      <groupId>org.gnu.inet</groupId>
-      <artifactId>libidn</artifactId>
-      <version><!-- FIXME: 0.5.9 -->0.6.5</version>
-    </dependency>
-    <dependency>
-      <groupId>org.twitter4j</groupId>
-      <artifactId>twitter4j-core</artifactId>
-      <version>2.2.6</version>
-    </dependency>
-    <dependency>
-      <groupId>com.hp.gagawa</groupId>
-      <artifactId>gagawa</artifactId>
-      <version>1.0.1</version>
-    </dependency>
-  </dependencies>
-=======
     <dependencies>
         <dependency>
             <groupId>${project.groupId}</groupId>
             <artifactId>common</artifactId>
             <version>${project.version}</version>
+<!--
+            <type>test-jar</type>
+            <scope>test</scope>
+-->
         </dependency>
 
         <dependency>
-            <groupId>junit</groupId>
-            <artifactId>junit</artifactId>
-            <version>3.8.2</version>
-            <scope>test</scope>
-        </dependency>
-
-        <dependency>
-            <groupId>org.hibernate</groupId>
-            <artifactId>hibernate-c3p0</artifactId>
-            <version>3.3.0.SP1</version>
+            <groupId>commons-pool</groupId>
+            <artifactId>commons-pool</artifactId>
+            <version>1.6</version>
         </dependency>
 
         <dependency>
@@ -92,9 +39,9 @@
         </dependency>
 
         <dependency>
-            <groupId>commons-pool</groupId>
-            <artifactId>commons-pool</artifactId>
-            <version>1.3</version>
+            <groupId>org.hibernate</groupId>
+            <artifactId>hibernate-c3p0</artifactId>
+            <version>3.3.0.SP1</version>
         </dependency>
 
         <dependency>
@@ -120,24 +67,9 @@
             <artifactId>gagawa</artifactId>
             <version>1.0.1</version>
         </dependency>
-
-        <dependency>
-            <groupId>org.mockito</groupId>
-            <artifactId>mockito-all</artifactId>
-            <version>1.9.5</version>
-            <scope>test</scope>
-        </dependency>
-
-        <dependency>
-            <groupId>${project.groupId}</groupId>
-            <artifactId>common</artifactId>
-            <version>${project.version}</version>
-            <type>test-jar</type>
-            <scope>test</scope>
-        </dependency>
-
     </dependencies>
 
+<!--
     <build>
         <plugins>
             <plugin>
@@ -156,5 +88,5 @@
             </plugin>
         </plugins>
     </build>
->>>>>>> cc2ea59a
+-->
 </project>