<?xml version="1.0"?>
<project xmlns="http://maven.apache.org/POM/4.0.0" xmlns:xsi="http://www.w3.org/2001/XMLSchema-instance"
	xsi:schemaLocation="http://maven.apache.org/POM/4.0.0 http://maven.apache.org/xsd/maven-4.0.0.xsd">
	<modelVersion>4.0.0</modelVersion>

	<parent>
		<groupId>dk.netarkivet.netarchivesuite</groupId>
		<artifactId>parent</artifactId>
		<version>5.0-SNAPSHOT</version>
		<relativePath>../../pom.xml</relativePath>
	</parent>

	<artifactId>harvester-test</artifactId>
	<packaging>jar</packaging>

	<name>Netarchivesuite - harvester - test</name>

	<properties>
		<test>dk.netarkivet.harvester.UnitTesterSuite</test>
	</properties>

	<dependencies>
		<dependency>
			<groupId>${project.groupId}</groupId>
			<artifactId>common</artifactId>
			<version>${project.version}</version>
		</dependency>

		<dependency>
			<groupId>${project.groupId}</groupId>
			<artifactId>harvester</artifactId>
			<version>${project.version}</version>
		</dependency>

		<dependency>
			<groupId>${project.groupId}</groupId>
			<artifactId>archive</artifactId>
			<version>${project.version}</version>
		</dependency>

		<dependency>
			<groupId>${project.groupId}</groupId>
			<artifactId>monitor</artifactId>
			<version>${project.version}</version>
		</dependency>

		<dependency>
			<groupId>javax.inject</groupId>
			<artifactId>javax.inject</artifactId>
			<version>1</version>
		</dependency>

		<!-- Optional -->

		<dependency>
			<groupId>org.slf4j</groupId>
			<artifactId>slf4j-simple</artifactId>
			<version>1.4.2</version>
			<optional>true</optional>
		</dependency>

		<!-- Test dependencies. -->

		<dependency>
			<groupId>junit</groupId>
			<artifactId>junit</artifactId>
			<version>4.11</version>
			<scope>test</scope>
		</dependency>

		<dependency>
			<groupId>mockobjects</groupId>
			<artifactId>mockobjects-core</artifactId>
			<version>0.09</version>
			<scope>test</scope>
		</dependency>

		<dependency>
			<groupId>mockobjects</groupId>
			<artifactId>mockobjects-jdk1.4-j2ee1.3</artifactId>
			<version>0.09</version>
			<scope>test</scope>
		</dependency>

		<dependency>
			<groupId>org.mockito</groupId>
			<artifactId>mockito-all</artifactId>
			<version>1.9.5</version>
			<scope>test</scope>
		</dependency>

		<dependency>
			<groupId>it.unimi.dsi</groupId>
			<artifactId>mg4j</artifactId>
			<version>1.0.1</version>
			<scope>test</scope>
		</dependency>

<<<<<<< HEAD
=======
		<!-- Ugly test dependencies. -->

		<dependency>
			<groupId>${project.groupId}</groupId>
			<artifactId>common-test</artifactId>
			<version>${project.version}</version>
		</dependency>

>>>>>>> 83d99dfa
	<dependency>
		<groupId>com.h2database</groupId>
		<artifactId>h2</artifactId>
		<version>1.4.178</version>
	</dependency>

	<dependency>
		<groupId>com.google.guava</groupId>
		<artifactId>guava</artifactId>
		<version>17.0</version>
	</dependency>

<<<<<<< HEAD
		<!-- Ugly test dependencies. -->

		<dependency>
			<groupId>${project.groupId}</groupId>
			<artifactId>common-test</artifactId>
			<version>${project.version}</version>
		</dependency>
	</dependencies>
=======
  </dependencies>
>>>>>>> 83d99dfa

	<build>
		<testResources>
			<testResource>
				<directory>tests</directory>
			</testResource>
		</testResources>

		<plugins>
			<plugin>
				<groupId>org.apache.maven.plugins</groupId>
				<artifactId>maven-surefire-plugin</artifactId>
				<configuration>
					<argLine>
						-Xmx768m
						-Dfile.encoding=UTF-8
						-Ddk.netarkivet.settings.file=tests/dk/netarkivet/test-settings.xml
						-Dorg.apache.commons.logging.log=org.apache.commons.logging.impl.Jdk14Logger
						-Djava.util.logging.config.file=tests/dk/netarkivet/testlog.prop
						-Djava.security.manager
						-Djava.security.policy=tests/dk/netarkivet/ant-test.policy
						-Dorg.archive.crawler.frontier.AbstractFrontier.queue-assignment-policy=org.archive.crawler.frontier.HostnameQueueAssignmentPolicy,org.archive.crawler.frontier.IPQueueAssignmentPolicy,org.archive.crawler.frontier.BucketQueueAssignmentPolicy,org.archive.crawler.frontier.SurtAuthorityQueueAssignmentPolicy,org.archive.crawler.frontier.TopmostAssignedSurtQueueAssignmentPolicy,dk.netarkivet.harvester.harvesting.DomainnameQueueAssignmentPolicy
						-Duser.language=en -Duser.country=US -Duser.variant=US
					</argLine>
				</configuration>
			</plugin>
		</plugins>
	</build>
</project><|MERGE_RESOLUTION|>--- conflicted
+++ resolved
@@ -96,9 +96,17 @@
 			<scope>test</scope>
 		</dependency>
 
-<<<<<<< HEAD
-=======
-		<!-- Ugly test dependencies. -->
+		<dependency>
+			<groupId>com.h2database</groupId>
+			<artifactId>h2</artifactId>
+			<version>1.4.178</version>
+		</dependency>
+
+		<dependency>
+			<groupId>com.google.guava</groupId>
+			<artifactId>guava</artifactId>
+			<version>17.0</version>
+		</dependency>
 
 		<dependency>
 			<groupId>${project.groupId}</groupId>
@@ -106,31 +114,7 @@
 			<version>${project.version}</version>
 		</dependency>
 
->>>>>>> 83d99dfa
-	<dependency>
-		<groupId>com.h2database</groupId>
-		<artifactId>h2</artifactId>
-		<version>1.4.178</version>
-	</dependency>
-
-	<dependency>
-		<groupId>com.google.guava</groupId>
-		<artifactId>guava</artifactId>
-		<version>17.0</version>
-	</dependency>
-
-<<<<<<< HEAD
-		<!-- Ugly test dependencies. -->
-
-		<dependency>
-			<groupId>${project.groupId}</groupId>
-			<artifactId>common-test</artifactId>
-			<version>${project.version}</version>
-		</dependency>
 	</dependencies>
-=======
-  </dependencies>
->>>>>>> 83d99dfa
 
 	<build>
 		<testResources>
