--- conflicted
+++ resolved
@@ -48,14 +48,9 @@
 
         // Make a job with limit of 2000000 defined by harvest definition
         domainConfiguration.setMaxBytes(5000000);
-<<<<<<< HEAD
-        HeritrixTemplate ht = new H1HeritrixTemplate(OrderXmlBuilder.createDefault().getOrderXml());
+        HeritrixTemplate ht = new H1HeritrixTemplate(OrderXmlBuilder.createDefault().getDoc());
         
         job = new Job(TestInfo.HARVESTID, domainConfiguration, ht, FOCUSED_CHANNEL, -1L, 2000000, Constants.DEFAULT_MAX_JOB_RUNNING_TIME, 0);
-=======
-        job = new Job(TestInfo.HARVESTID, domainConfiguration, OrderXmlBuilder.createDefault().getDoc(),
-                FOCUSED_CHANNEL, -1L, 2000000, Constants.DEFAULT_MAX_JOB_RUNNING_TIME, 0);
->>>>>>> ba4f5db8
 
         anotherConfig.setMaxBytes(2000000);
         assertTrue("Should accept config with same limit", jobGen.canAccept(job, anotherConfig));
@@ -68,11 +63,7 @@
 
         // Make a job with limit of 2000000 defined by harvest definition
         domainConfiguration.setMaxBytes(2000000);
-<<<<<<< HEAD
         job = new Job(TestInfo.HARVESTID, domainConfiguration, ht, 
-=======
-        job = new Job(TestInfo.HARVESTID, domainConfiguration, OrderXmlBuilder.createDefault().getDoc(),
->>>>>>> ba4f5db8
                 SNAPSHOT_CHANNEL, -1L, 5000000, Constants.DEFAULT_MAX_JOB_RUNNING_TIME, 0);
 
         anotherConfig.setMaxBytes(2000000);
