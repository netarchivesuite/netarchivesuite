--- conflicted
+++ resolved
@@ -63,14 +63,9 @@
         HarvestDAOUtils.resetDAOs();
         GlobalCrawlerTrapListDBDAO.reset();
 
-<<<<<<< HEAD
         Settings.set(CommonSettings.DB_BASE_URL,
                 H2MemorySpecifics.urlFor(HARVEST_DEFINITION_BASEDIR.getCanonicalPath() + "/fullhddb"));
-=======
-        Settings.set(CommonSettings.DB_BASE_URL, "jdbc:derby:"
-                                            + HARVEST_DEFINITION_BASEDIR.getCanonicalPath()
-                                            + "/fullhddb");
->>>>>>> 83d99dfa
+
         DatabaseTestUtils.getHDDB("./" + TestInfo.DBFILE + "/fullhddb.sql", "fullhddb", HARVEST_DEFINITION_BASEDIR);
         DBSpecifics.getInstance().updateTables();
     }
