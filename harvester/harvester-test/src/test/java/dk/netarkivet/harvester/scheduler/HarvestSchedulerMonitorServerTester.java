--- conflicted
+++ resolved
@@ -98,12 +98,9 @@
         FileUtils.removeRecursively(WORKING);
         TestFileUtils.copyDirectoryNonCVS(ORIGINALS, WORKING);
         //JobDAO.reset();
-<<<<<<< HEAD
+
         Settings.set(CommonSettings.DB_BASE_URL, H2MemorySpecifics.urlFor(WORKING.getCanonicalPath() + "/fullhddb"));
-=======
-        Settings.set(CommonSettings.DB_BASE_URL, "jdbc:derby:"
-                + WORKING.getCanonicalPath() + "/fullhddb");
->>>>>>> 83d99dfa
+
         DatabaseTestUtils.getHDDB("/" + BASEDIR + "/fullhddb.sql",
                 "fullhddb", WORKING);
         theDAO = JobDAO.getInstance();
