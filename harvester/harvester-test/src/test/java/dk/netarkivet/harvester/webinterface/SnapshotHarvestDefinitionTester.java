--- conflicted
+++ resolved
@@ -52,35 +52,27 @@
 
 /** Unit-test for the SnapshotHarvestDefinition class. */
 public class SnapshotHarvestDefinitionTester {
-<<<<<<< HEAD
 
     private HarvestDefinitionDAO harvestDefinitionDAOMock = mock(HarvestDefinitionDAO.class);
-    private Provider<HarvestDefinitionDAO> harvestDefinitionDAOProvider = () -> harvestDefinitionDAOMock;
+    // java 8 required
+    //private Provider<HarvestDefinitionDAO> harvestDefinitionDAOProvider = () -> harvestDefinitionDAOMock;
+    private Provider<HarvestDefinitionDAO> harvestDefinitionDAOProvider = new Provider<HarvestDefinitionDAO>() {
+        @Override
+        public HarvestDefinitionDAO get() {
+            return harvestDefinitionDAOMock;
+        }
+    };
 
-	private JobDAO jobDaoMock = mock(JobDAO.class);
-    private Provider<JobDAO> jobDAOProvider = () -> jobDaoMock;
-
-    private ExtendedFieldDAO extendedFieldMock = mock(ExtendedFieldDAO.class);
-    private Provider<ExtendedFieldDAO> extendedFieldDAOProvider = () -> extendedFieldMock;
-    
-    private DomainDAO domainDAOMock = mock(DomainDAO.class);
-    private Provider<DomainDAO> domainDAOProvider = () -> domainDAOMock;
-
-    private EAV eavDAOMock = mock(EAV.class);
-    private Provider<EAV> eavDAOProvider = () -> eavDAOMock;
-
-=======
     private JobDAO jobDaoMock = mock(JobDAO.class);
     // java 8 required
     //private Provider<JobDAO> jobDAOProvider = () -> jobDaoMock;
     private Provider<JobDAO> jobDAOProvider = new Provider<JobDAO>() {
 		@Override
 		public JobDAO get() { return jobDaoMock;}
-		};
-    
-    private HarvestDefinitionDAO harvestDefinitionDAOMock = mock(HarvestDefinitionDAO.class);
+	};
+
     private DomainDAO domainDAOMock = mock(DomainDAO.class);
-    
+    // java 8 required
     //private Provider<DomainDAO> domainDAOProvider = () -> domainDAOMock; JAVA 8 syntax required
     private Provider<DomainDAO> domainDAOProvider = new Provider<DomainDAO>() {
         @Override
@@ -88,29 +80,27 @@
             return domainDAOMock;
         }
     };
-    
-    
+
     private ExtendedFieldDAO extendedFieldMock = mock(ExtendedFieldDAO.class);
+    // java 8 required
     //private Provider<ExtendedFieldDAO> extendedFieldDAOProvider = () -> extendedFieldMock; JAVA 8 required
     private Provider<ExtendedFieldDAO> extendedFieldDAOProvider = new Provider<ExtendedFieldDAO>() {
-
         @Override
         public ExtendedFieldDAO get() {
             return extendedFieldMock;
         }
+    };
 
+    private EAV eavDAOMock = mock(EAV.class);
+    // java 8 required
+    //private Provider<EAV> eavDAOProvider = () -> eavDAOMock;
+    private  Provider<EAV> eavDAOProvider = new Provider<EAV>() {
+    	@Override
+    	public EAV get() {
+    		return eavDAOMock;
+    	}
     };
-    
-    //private Provider<HarvestDefinitionDAO> harvestDefinitionDAOProvider = () -> harvestDefinitionDAOMock;
-    private Provider<HarvestDefinitionDAO> harvestDefinitionDAOProvider = new Provider<HarvestDefinitionDAO>() {
 
-        @Override
-        public HarvestDefinitionDAO get() {
-            return harvestDefinitionDAOMock;
-        }
-
-    };
->>>>>>> f1284b90
     private SnapshotHarvestDefinition snapshotHarvestDefinition = new SnapshotHarvestDefinition(
             harvestDefinitionDAOProvider, jobDAOProvider, extendedFieldDAOProvider, domainDAOProvider, eavDAOProvider);
 
