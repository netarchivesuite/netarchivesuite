--- conflicted
+++ resolved
@@ -138,13 +138,9 @@
     public void testCreateJobWithUnknownHarvestId() {
 
         final Long UNKNOWN_HARVESTID = new Long(5679);
-        HeritrixTemplate ht = new H1HeritrixTemplate(OrderXmlBuilder.createDefault().getOrderXml());
+        HeritrixTemplate ht = new H1HeritrixTemplate(OrderXmlBuilder.createDefault().getDoc());
         Job job = new Job(UNKNOWN_HARVESTID, DomainConfigurationTest.createDefaultDomainConfiguration(),
-<<<<<<< HEAD
                 ht,
-=======
-                OrderXmlBuilder.createDefault().getDoc(),
->>>>>>> ba4f5db8
                 FOCUSED_CHANNEL, Constants.HERITRIX_MAXOBJECTS_INFINITY,
                 Constants.HERITRIX_MAXBYTES_INFINITY, Constants.HERITRIX_MAXJOBRUNNINGTIME_INFINITY, 0);
         jobDAO.create(job);
@@ -206,12 +202,8 @@
     public void testJobUpdateForceMaxObjectsPerDomain() throws Exception {
         DomainConfiguration domainConfiguration =
                 TestInfo.getDefaultConfig(DomainDAOTester.getDomain(TestInfo.DEFAULTDOMAINNAME));
-<<<<<<< HEAD
-        HeritrixTemplate ht = new H1HeritrixTemplate(OrderXmlBuilder.createDefault().getOrderXml());
+        HeritrixTemplate ht = new H1HeritrixTemplate(OrderXmlBuilder.createDefault().getDoc());
         Job job = new Job(TestInfo.HARVESTID, domainConfiguration, ht,
-=======
-        Job job = new Job(TestInfo.HARVESTID, domainConfiguration, OrderXmlBuilder.createDefault().getDoc(),
->>>>>>> ba4f5db8
                 FOCUSED_CHANNEL, TestInfo.MAX_OBJECTS_PER_DOMAIN,
                 Constants.HERITRIX_MAXBYTES_INFINITY, Constants.DEFAULT_MAX_JOB_RUNNING_TIME, 0);
         createJobInDB(job);
@@ -661,13 +653,8 @@
     public void testMaxBytesBug652() throws Exception {
         DomainConfiguration defaultConfig = DomainConfigurationTest.createDefaultDomainConfiguration();
         defaultConfig.setMaxBytes(-1);
-<<<<<<< HEAD
-        HeritrixTemplate ht = new H1HeritrixTemplate(OrderXmlBuilder.createDefault().getOrderXml());
+        HeritrixTemplate ht = new H1HeritrixTemplate(OrderXmlBuilder.createDefault().getDoc());
         Job job =  new Job(TestInfo.HARVESTID, defaultConfig, ht,
-=======
-
-        Job job =  new Job(TestInfo.HARVESTID, defaultConfig, OrderXmlBuilder.createDefault().getDoc(),
->>>>>>> ba4f5db8
                 FOCUSED_CHANNEL, Constants.HERITRIX_MAXOBJECTS_INFINITY,
                 Constants.HERITRIX_MAXBYTES_INFINITY, Constants.HERITRIX_MAXJOBRUNNINGTIME_INFINITY, 0);;
         // test default value of forceMaxObjectsPerDomain:
@@ -684,14 +671,10 @@
     }
 
     private static Job createDefaultJob(int harvestNum) {
-    	HeritrixTemplate ht = new H1HeritrixTemplate(OrderXmlBuilder.createDefault().getOrderXml());
+    	HeritrixTemplate ht = new H1HeritrixTemplate(OrderXmlBuilder.createDefault().getDoc());
         return new Job(
                 TestInfo.HARVESTID, TestInfo.getDefaultConfig(DomainDAOTester.getDomain(TestInfo.DEFAULTDOMAINNAME)),
-<<<<<<< HEAD
                 ht, FOCUSED_CHANNEL, Constants.HERITRIX_MAXOBJECTS_INFINITY,
-=======
-                OrderXmlBuilder.createDefault().getDoc(), FOCUSED_CHANNEL, Constants.HERITRIX_MAXOBJECTS_INFINITY,
->>>>>>> ba4f5db8
                 Constants.HERITRIX_MAXBYTES_INFINITY, Constants.HERITRIX_MAXJOBRUNNINGTIME_INFINITY, harvestNum);
     }
 
@@ -709,4 +692,5 @@
         JobDAO.getInstance().create(job);
         return job;
     }
-}
+
+}