--- conflicted
+++ resolved
@@ -25,49 +25,23 @@
 import static org.junit.Assert.assertEquals;
 import static org.junit.Assert.assertNotNull;
 import static org.junit.Assert.fail;
-<<<<<<< HEAD
-
-import java.io.BufferedReader;
-import java.io.ByteArrayOutputStream;
-import java.io.IOException;
-import java.io.PrintWriter;
-import java.io.UnsupportedEncodingException;
-import java.lang.reflect.Constructor;
-=======
 import static org.mockito.Matchers.any;
 import static org.mockito.Mockito.mock;
 import static org.mockito.Mockito.verify;
 import static org.mockito.Mockito.verifyNoMoreInteractions;
 import static org.mockito.Mockito.when;
 
-import java.io.File;
-import java.io.FileInputStream;
+import java.io.ByteArrayOutputStream;
 import java.io.IOException;
->>>>>>> c25a6d2a
+import java.io.PrintWriter;
 import java.lang.reflect.InvocationTargetException;
 import java.lang.reflect.Method;
 import java.net.InetAddress;
 import java.net.Socket;
 import java.net.URI;
-<<<<<<< HEAD
-import java.security.Principal;
-import java.util.Collections;
-import java.util.Enumeration;
-import java.util.Locale;
 import java.util.Map;
 
-import javax.servlet.RequestDispatcher;
-import javax.servlet.ServletInputStream;
-import javax.servlet.ServletOutputStream;
-import javax.servlet.http.Cookie;
 import javax.servlet.http.HttpServletRequest;
-import javax.servlet.http.HttpSession;
-=======
-import java.util.Map;
-import java.util.logging.LogManager;
-
-import javax.servlet.http.HttpServletRequest;
->>>>>>> c25a6d2a
 
 import org.apache.commons.httpclient.HostConfiguration;
 import org.apache.commons.httpclient.HttpClient;
@@ -75,18 +49,10 @@
 import org.apache.commons.httpclient.methods.PostMethod;
 import org.junit.After;
 import org.junit.Before;
-<<<<<<< HEAD
 import org.junit.Ignore;
 import org.junit.Test;
-import org.mortbay.io.ByteArrayEndPoint;
-import org.mortbay.jetty.HttpConnection;
-import org.mortbay.jetty.HttpURI;
-import org.mortbay.jetty.LocalConnector;
-
-=======
-import org.junit.Test;
 import org.mockito.ArgumentCaptor;
->>>>>>> c25a6d2a
+
 import dk.netarkivet.common.CommonSettings;
 import dk.netarkivet.common.exceptions.ArgumentNotValid;
 import dk.netarkivet.common.utils.Settings;
@@ -100,15 +66,11 @@
  * Test the WebProxy class which wraps a handler in a Jetty server. The testJettyIntegration test verifies the
  * handler <-> Jetty integration, where the remaining tests directly tests the WebProxy methods and inner classes.
  */
-@SuppressWarnings({ "rawtypes" })
 public class WebProxyTester {
-<<<<<<< HEAD
-=======
-    private static final File LOG_FILE = new File("tests/testlogs/netarkivtest.log");
-    private URIResolver uriResolverMock;
+
+	private URIResolver uriResolverMock;
     private org.eclipse.jetty.server.Request requestMock;
     private org.eclipse.jetty.server.Response responseMock;
->>>>>>> c25a6d2a
 
     private WebProxy proxy;
     private int httpPort;
@@ -127,19 +89,11 @@
         } catch (IOException e) {
            // Expected
         }
-<<<<<<< HEAD
-=======
         
-        FileInputStream fis = new FileInputStream("tests/dk/netarkivet/testlog.prop");
-        LogManager.getLogManager().readConfiguration(fis);
-        fis.close();
-
         uriResolverMock = mock(URIResolver.class);
 
         requestMock = mock(org.eclipse.jetty.server.Request.class);
         responseMock = mock(org.eclipse.jetty.server.Response.class);
-
->>>>>>> c25a6d2a
     }
 
     @After
@@ -285,15 +239,9 @@
     @Test
     @Ignore
     public void testCreateErrorResponse() throws Exception {
-<<<<<<< HEAD
     	LogbackRecorder lr = LogbackRecorder.startRecorder();
-        proxy = new WebProxy(new TestURIResolver());
-        HTTPControllerServerTester.TestResponse response
-                = new HTTPControllerServerTester.TestResponse();
-=======
         proxy = new WebProxy(uriResolverMock);
         HTTPControllerServerTester.TestResponse response= new HTTPControllerServerTester.TestResponse();
->>>>>>> c25a6d2a
         URI uri = new URI("http://www.statsbiblioteket.dk/");
         String ExceptionMessage = "ExceptionTestMessage";
         Exception e = new ArgumentNotValid(ExceptionMessage);
@@ -376,8 +324,7 @@
                                            "null\n",
                                            result);
         m.invoke(proxy, uri, null, e);
-<<<<<<< HEAD
-        //LogUtils.flushLogs(WebProxy.class.getName());
+        // TODO Remove when @Ignore is fixed.
         /*
         FileAsserts.assertFileMatches("Should have logged a warning",
                                        "WARNING:.*Error writing error response"
@@ -390,12 +337,6 @@
                 ".*Error writing error response" + ".*" + uri + ".*" + e.getClass().getName() + ".*" + ExceptionMessage);
         lr.reset();
         lr.stopRecorder();
-=======
-        LogUtils.flushLogs(WebProxy.class.getName());
-        FileAsserts.assertFileMatches(
-                "Should have logged a warning", "WARNING:.*Error writing error response"
-                        + ".*" + uri + ".*" + e.getClass().getName() + ".*" + ExceptionMessage, LOG_FILE);
->>>>>>> c25a6d2a
     }
 
     /**
@@ -416,237 +357,6 @@
         assertEquals("Expect uri to be escaped", "http://somedomain.dk?id=%7B12345%7D", uri.toString());
     }
 
-<<<<<<< HEAD
-    public static class URIServlet implements HttpServletRequest {
-
-        private String base_url;
-        private String query_string;
-
-        public URIServlet(String base, String query) {
-            base_url = base;
-            query_string = query;
-        }
-
-        public StringBuffer getRequestURL() {
-            return new StringBuffer(base_url);
-        }
-
-        public String getQueryString() {
-            return query_string;
-        }
-
-        public String getAuthType() {
-            throw new RuntimeException("Not implemented");
-        }
-
-        public Cookie[] getCookies() {
-            throw new RuntimeException("Not implemented");
-        }
-
-        public long getDateHeader(String s) {
-            throw new RuntimeException("Not implemented");
-        }
-
-        public String getHeader(String s) {
-            throw new RuntimeException("Not implemented");
-        }
-
-        public Enumeration getHeaders(String s) {
-            throw new RuntimeException("Not implemented");
-        }
-
-        public Enumeration getHeaderNames() {
-            throw new RuntimeException("Not implemented");
-        }
-
-        public int getIntHeader(String s) {
-            throw new RuntimeException("Not implemented");
-        }
-
-        public String getMethod() {
-            throw new RuntimeException("Not implemented");
-        }
-
-        public String getPathInfo() {
-            throw new RuntimeException("Not implemented");
-        }
-
-        public String getPathTranslated() {
-            throw new RuntimeException("Not implemented");
-        }
-
-        public String getContextPath() {
-            throw new RuntimeException("Not implemented");
-        }
-
-        public String getRemoteUser() {
-            throw new RuntimeException("Not implemented");
-        }
-
-        public boolean isUserInRole(String s) {
-            throw new RuntimeException("Not implemented");
-        }
-
-        public Principal getUserPrincipal() {
-            throw new RuntimeException("Not implemented");
-        }
-
-        public String getRequestedSessionId() {
-            throw new RuntimeException("Not implemented");
-        }
-
-        public String getRequestURI() {
-            throw new RuntimeException("Not implemented");
-        }
-
-
-        public String getServletPath() {
-            throw new RuntimeException("Not implemented");
-        }
-
-        public HttpSession getSession(boolean b) {
-            throw new RuntimeException("Not implemented");
-        }
-
-        public HttpSession getSession() {
-            throw new RuntimeException("Not implemented");
-        }
-
-        public boolean isRequestedSessionIdValid() {
-            throw new RuntimeException("Not implemented");
-        }
-
-        public boolean isRequestedSessionIdFromCookie() {
-            throw new RuntimeException("Not implemented");
-        }
-
-        public boolean isRequestedSessionIdFromURL() {
-            throw new RuntimeException("Not implemented");
-        }
-
-        public boolean isRequestedSessionIdFromUrl() {
-            throw new RuntimeException("Not implemented");
-        }
-
-        public Object getAttribute(String s) {
-            throw new RuntimeException("Not implemented");
-        }
-
-        public Enumeration getAttributeNames() {
-            throw new RuntimeException("Not implemented");
-        }
-
-        public String getCharacterEncoding() {
-            throw new RuntimeException("Not implemented");
-        }
-
-        public void setCharacterEncoding(String s) throws UnsupportedEncodingException {
-            throw new RuntimeException("Not implemented");
-        }
-
-        public int getContentLength() {
-            throw new RuntimeException("Not implemented");
-        }
-
-        public String getContentType() {
-            throw new RuntimeException("Not implemented");
-        }
-
-        public ServletInputStream getInputStream() throws IOException {
-            throw new RuntimeException("Not implemented");
-        }
-
-        public String getParameter(String s) {
-            throw new RuntimeException("Not implemented");
-        }
-
-        public Enumeration getParameterNames() {
-            throw new RuntimeException("Not implemented");
-        }
-
-        public String[] getParameterValues(String s) {
-            throw new RuntimeException("Not implemented");
-        }
-
-        public Map getParameterMap() {
-            throw new RuntimeException("Not implemented");
-        }
-
-        public String getProtocol() {
-            throw new RuntimeException("Not implemented");
-        }
-
-        public String getScheme() {
-            throw new RuntimeException("Not implemented");
-        }
-
-        public String getServerName() {
-            throw new RuntimeException("Not implemented");
-        }
-
-        public int getServerPort() {
-            throw new RuntimeException("Not implemented");
-        }
-
-        public BufferedReader getReader() throws IOException {
-            throw new RuntimeException("Not implemented");
-        }
-
-        public String getRemoteAddr() {
-            throw new RuntimeException("Not implemented");
-        }
-
-        public String getRemoteHost() {
-            throw new RuntimeException("Not implemented");
-        }
-
-        public void setAttribute(String s, Object o) {
-            throw new RuntimeException("Not implemented");
-        }
-
-        public void removeAttribute(String s) {
-            throw new RuntimeException("Not implemented");
-        }
-
-        public Locale getLocale() {
-            throw new RuntimeException("Not implemented");
-        }
-
-        public Enumeration getLocales() {
-            throw new RuntimeException("Not implemented");
-        }
-
-        public boolean isSecure() {
-            throw new RuntimeException("Not implemented");
-        }
-
-        public RequestDispatcher getRequestDispatcher(String s) {
-            throw new RuntimeException("Not implemented");
-        }
-
-        public String getRealPath(String s) {
-            throw new RuntimeException("Not implemented");
-        }
-
-        public int getRemotePort() {
-            throw new RuntimeException("Not implemented");
-        }
-
-        public String getLocalName() {
-            throw new RuntimeException("Not implemented");
-        }
-
-        public String getLocalAddr() {
-            throw new RuntimeException("Not implemented");
-        }
-
-        public int getLocalPort() {
-            throw new RuntimeException("Not implemented");
-        }
-    }
-
-=======
->>>>>>> c25a6d2a
     public static class TestURIResolver implements URIResolver {
         int lookupCount = 0;
         int totalCount = 0;
@@ -667,4 +377,5 @@
             return 42;
         }
     }
+
 }