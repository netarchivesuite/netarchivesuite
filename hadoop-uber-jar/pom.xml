<?xml version="1.0" encoding="UTF-8"?>
<project xmlns="http://maven.apache.org/POM/4.0.0"
  xmlns:xsi="http://www.w3.org/2001/XMLSchema-instance"
  xsi:schemaLocation="http://maven.apache.org/POM/4.0.0 http://maven.apache.org/xsd/maven-4.0.0.xsd">
  <parent>
    <artifactId>netarchivesuite</artifactId>
    <groupId>org.netarchivesuite</groupId>
<<<<<<< HEAD
    <version>5.7-SNAPSHOT</version>
=======
    <version>6.1-SNAPSHOT</version>
>>>>>>> fb874895
  </parent>
  <modelVersion>4.0.0</modelVersion>

  <artifactId>hadoop-uber-jar</artifactId>

  <dependencies>

    <dependency>
      <groupId>org.apache.hadoop</groupId>
      <artifactId>hadoop-client</artifactId>
      <scope>provided</scope>
    </dependency>
    <dependency>
      <groupId>org.apache.hadoop</groupId>
      <artifactId>hadoop-mapreduce-client-core</artifactId>
      <version>${hadoop.version}</version>
      <scope>provided</scope>
    </dependency>


    <dependency>
      <groupId>com.google.guava</groupId>
      <artifactId>guava</artifactId>
      <version>${guava.version}</version>
    </dependency>

    <dependency>
      <groupId>org.netarchivesuite</groupId>
      <artifactId>wayback-indexer</artifactId>
<<<<<<< HEAD
      <version>5.7-SNAPSHOT</version>
=======
      <version>6.1-SNAPSHOT</version>
      <exclusions>
        <exclusion>
          <groupId>org.apache.hadoop</groupId>
          <artifactId>*</artifactId>
        </exclusion>
        <exclusion>
          <groupId>org.hibernate</groupId>
          <artifactId>*</artifactId>
        </exclusion>
        <exclusion>
          <groupId>com.google.guava</groupId>
          <artifactId>guava-parent</artifactId>
        </exclusion>
      </exclusions>
    </dependency>

    <dependency>
      <groupId>org.netarchivesuite</groupId>
      <artifactId>harvester-core</artifactId>
      <version>${project.version}</version>
>>>>>>> fb874895
      <exclusions>
        <exclusion>
          <groupId>org.apache.hadoop</groupId>
          <artifactId>*</artifactId>
        </exclusion>
        <exclusion>
          <groupId>org.hibernate</groupId>
          <artifactId>*</artifactId>
        </exclusion>
        <exclusion>
          <groupId>com.google.guava</groupId>
          <artifactId>guava-parent</artifactId>
        </exclusion>
      </exclusions>
    </dependency>

  </dependencies>

  <build>

    <plugins>
      <plugin>
        <groupId>org.apache.maven.plugins</groupId>
        <artifactId>maven-shade-plugin</artifactId>
        <version>3.2.4</version>
        <executions>
          <execution>
            <phase>package</phase>
            <goals>
              <goal>shade</goal>
            </goals>
            <configuration>
              <createDependencyReducedPom>false</createDependencyReducedPom>
              <artifactSet>
                <excludes>
                  <exclude>com.sun.jersey:*</exclude>
                  <exclude>com.sun.messaging.mq:*</exclude>
                  <exclude>fastutil:*</exclude>
                  <exclude>javax.servlet:*</exclude>
                  <!--<exclude>jaxen:*</exclude> TODO can't exclude this - fix overlapping classes -->
                  <!--<exclude>log4j:*</exclude>-->
                  <exclude>org.apache.derby:*</exclude>
                  <exclude>org.apache.jasper:*</exclude>
                  <exclude>org.apache.lucene:*</exclude>
                  <exclude>org.apache.tomcat:*</exclude>
                  <exclude>org.apache.tomcat.embed:*</exclude>
                  <exclude>org.bouncycastle:*</exclude>
                  <exclude>org.mortbay.jetty:*</exclude>
                  <exclude>org.slf4j:log4j-over-slf4j:*</exclude>
                  <exclude>org.slf4j:slf4j-simple:*</exclude>
                  <exclude>ch.qos.logback:logback-classic:*</exclude>
                  <exclude>org.springframework:*</exclude>
                  <exclude>org.apache.hadoop:*</exclude>
                  <!--<exclude>com.google.guava:*</exclude>
                  <exclude>com.google.guava:failureaccess:*</exclude>
                  <exclude>com.google.guava:listenablefuture:*</exclude> -->
                </excludes>
              </artifactSet>
              <filters>
                <filter>
                  <artifact>*:*</artifact>
                  <excludes>
                    <exclude>META-INF/*.SF</exclude>
                    <exclude>META-INF/*.DSA</exclude>
                    <exclude>META-INF/*.RSA</exclude>
                    <exclude>META-INF/*.episode</exclude>
                    <exclude>META-INF/MANIFEST.MF</exclude>
                    <exclude>META-INF/LICENSE.txt</exclude>
                    <exclude>META-INF/LICENSE</exclude>
                    <exclude>META-INF/NOTICE.txt</exclude>
                    <exclude>META-INF/NOTICE</exclude>
                    <exclude>META-INF/DEPENDENCIES</exclude>
                  </excludes>
                </filter>
              </filters>
              <!--
              The following line is crucial. Without it, the build creates a services directory that only contains a definition
              for LocalClientProtocolProvider, and omits YarnClientProtocolProvider. This is also what happens if you use the maven
              assembly plugin. With the following line, the two service directories are merged.
              -->
              <transformers>
                <transformer implementation="org.apache.maven.plugins.shade.resource.ServicesResourceTransformer"/>
              </transformers>
              <shadedArtifactAttached>true</shadedArtifactAttached>
            </configuration>
          </execution>
        </executions>
      </plugin>
    </plugins>
  </build>

</project><|MERGE_RESOLUTION|>--- conflicted
+++ resolved
@@ -5,11 +5,7 @@
   <parent>
     <artifactId>netarchivesuite</artifactId>
     <groupId>org.netarchivesuite</groupId>
-<<<<<<< HEAD
-    <version>5.7-SNAPSHOT</version>
-=======
     <version>6.1-SNAPSHOT</version>
->>>>>>> fb874895
   </parent>
   <modelVersion>4.0.0</modelVersion>
 
@@ -39,9 +35,6 @@
     <dependency>
       <groupId>org.netarchivesuite</groupId>
       <artifactId>wayback-indexer</artifactId>
-<<<<<<< HEAD
-      <version>5.7-SNAPSHOT</version>
-=======
       <version>6.1-SNAPSHOT</version>
       <exclusions>
         <exclusion>
@@ -63,7 +56,6 @@
       <groupId>org.netarchivesuite</groupId>
       <artifactId>harvester-core</artifactId>
       <version>${project.version}</version>
->>>>>>> fb874895
       <exclusions>
         <exclusion>
           <groupId>org.apache.hadoop</groupId>
