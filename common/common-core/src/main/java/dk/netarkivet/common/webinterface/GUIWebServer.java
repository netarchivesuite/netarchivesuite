/*
 * #%L
 * Netarchivesuite - common
 * %%
 * Copyright (C) 2005 - 2014 The Royal Danish Library, the Danish State and University Library,
 *             the National Library of France and the Austrian National Library.
 * %%
 * This program is free software: you can redistribute it and/or modify
 * it under the terms of the GNU Lesser General Public License as
 * published by the Free Software Foundation, either version 2.1 of the
 * License, or (at your option) any later version.
 *
 * This program is distributed in the hope that it will be useful,
 * but WITHOUT ANY WARRANTY; without even the implied warranty of
 * MERCHANTABILITY or FITNESS FOR A PARTICULAR PURPOSE.  See the
 * GNU General Lesser Public License for more details.
 *
 * You should have received a copy of the GNU General Lesser Public
 * License along with this program.  If not, see
 * <http://www.gnu.org/licenses/lgpl-2.1.html>.
 * #L%
 */
package dk.netarkivet.common.webinterface;

import java.io.File;

import javax.servlet.ServletException;

import org.apache.catalina.core.StandardContext;
import org.apache.catalina.core.StandardHost;
import org.apache.catalina.startup.Tomcat;
import org.apache.tomcat.util.scan.Constants;
import org.apache.tomcat.util.scan.StandardJarScanFilter;


import org.slf4j.Logger;
import org.slf4j.LoggerFactory;

import dk.netarkivet.common.CommonSettings;
import dk.netarkivet.common.exceptions.IOFailure;
import dk.netarkivet.common.utils.CleanupIF;
import dk.netarkivet.common.utils.FileUtils;
import dk.netarkivet.common.utils.Settings;
import dk.netarkivet.common.utils.StringUtils;

/**
 * A class representing an HttpServer. This class loads web applications as given in settings.
 */
public class GUIWebServer implements CleanupIF {
    /**
     * The unique instance of this class.
     */
    private static GUIWebServer instance;
    /**
     * The Tomcat server.
     */
    private Tomcat server;
    /**
     * Logger for this class.
     */
    private static final Logger log = LoggerFactory.getLogger(GUIWebServer.class);

    /** The lower limit of acceptable HTTP port-numbers. */
    private static final int HTTP_PORT_NUMBER_LOWER_LIMIT = 1025;

    /** The upper limit of acceptable HTTP port-numbers. */
    private static final int HTTP_PORT_NUMBER_UPPER_LIMIT = 65535;

    /**
     * Initialises a GUI Web Server and adds web applications.
     *
     * @throws IOFailure on trouble starting server.
     */
    public GUIWebServer() {
        // Read and log settings.

        int port = Integer.parseInt(Settings.get(CommonSettings.HTTP_PORT_NUMBER));
        if (port < HTTP_PORT_NUMBER_LOWER_LIMIT || port > HTTP_PORT_NUMBER_UPPER_LIMIT) {
            throw new IOFailure("Port must be in the range [" + HTTP_PORT_NUMBER_LOWER_LIMIT + ", "
                    + HTTP_PORT_NUMBER_UPPER_LIMIT + "], not " + port);
        }
        // TODO Replace with just one setting. See issue NAS-1687
        String[] webApps = Settings.getAll(CommonSettings.SITESECTION_WEBAPPLICATION);
        String[] classes = Settings.getAll(CommonSettings.SITESECTION_CLASS);
        if (webApps.length != classes.length) {
            throw new IOFailure("Number of webapplications and number of classes defining "
                    + "the webapps do not match. " + "Webapps: [" + StringUtils.conjoin(",", webApps) + "]. "
                    + "]. Classes: [" + StringUtils.conjoin(",", classes) + "]");
        }

        log.info("Starting webserver. Port: " + port + " deployment directories: '" + StringUtils.conjoin(",", webApps)
                + "' classes: '" + StringUtils.conjoin(",", classes) + "'");

        // Get a tomcat server.
        server = new Tomcat();


        System.setProperty("org.apache.catalina.startup.EXIT_ON_INIT_FAILURE", "true");

        // Use directory in commontempdir for cache
        final File tempDir = FileUtils.getTempDir();
        log.debug("GUI using tempdir " + tempDir.getAbsolutePath());
        File basedir = tempDir.getAbsoluteFile().getParentFile();
        if(tempDir.isAbsolute()) {
        	basedir = new File("");
        }
        log.debug("GUI using basedir " + basedir.getAbsolutePath());
        server.setBaseDir(basedir.getAbsolutePath());

        //File webapps = new File(basedir, "/webapps");
        File webapps = tempDir;
        if (webapps.exists()) {
            FileUtils.removeRecursively(webapps);
            log.info("Deleted existing tempdir '" + webapps.getAbsolutePath() + "'");
        }

        webapps.mkdirs();
        server.getHost().setAppBase(webapps.getAbsolutePath());
        server.getHost().setAutoDeploy(true);
        ((StandardHost) server.getHost()).setUnpackWARs(true);
        //set the port on which tomcat should run
        server.setPort(port);
        boolean taglibsScanningDisabled = false;

        if (System.getProperty(Constants.SKIP_JARS_PROPERTY) == null) {
            log.info("Scanning for taglibs is disabled as " + Constants.SKIP_JARS_PROPERTY + " is unset."); // Only log this once for all contexts
            taglibsScanningDisabled = true;
        }

        //add webapps to tomcat
        for (String webapp: webApps) {
            // Construct webbase from the name of the webapp.
            // (1) If the webapp is webpages/History, the webbase is /History
            // (2) If the webapp is webpages/History.war, the webbase is /History
            String webappFilename = new File(webapp).getName();
            String webbase = "/" + webappFilename;
            final String warSuffix = ".war";
            if (webappFilename.toLowerCase().endsWith(warSuffix)) {
                webbase = "/" + webappFilename.substring(0, webappFilename.length() - warSuffix.length());
            }

            for (SiteSection section : SiteSection.getSections()) {
                if (webbase.equals("/" + section.getDirname())) {
                    section.initialize();
                    break;
                }
            }
            try {
                //add the jar file to tomcat
<<<<<<< HEAD
                String warfile = new File(basedir, webapp).getAbsolutePath();
                log.info("Deploying webapp with context {} at docbase {}.", webbase, warfile);
=======
                String warfile = new File(basedir.getAbsolutePath(), webApps[i]).getAbsolutePath();
>>>>>>> d7a66e10
                StandardContext ctx = (StandardContext) server.addWebapp(webbase, warfile);
                if (taglibsScanningDisabled) {
                    StandardJarScanFilter jarScanFilter = (StandardJarScanFilter) ctx.getJarScanner().getJarScanFilter();
                    // Disable scanning for taglibs
                    jarScanFilter.setTldSkip("*");
                }
                if (webapp.equals(webApps[0])) {
                    //Re-add the 1st context as also the root context
                    StandardContext rootCtx = (StandardContext) server.addWebapp("/", warfile);
                    if (taglibsScanningDisabled) {
                        StandardJarScanFilter jarScanFilter = (StandardJarScanFilter) rootCtx.getJarScanner().getJarScanFilter();
                        // Disable scanning for taglibs
                        jarScanFilter.setTldSkip("*");
                    }
                }
            }
            catch (ServletException e) {
                log.error("Unable to add webapp " + webapp, e);
            }
        }
    }


    /**
     * Returns the unique instance of this class. If instance is new, starts a GUI web server.
     *
     * @return the instance
     */
    public static synchronized GUIWebServer getInstance() {
        if (instance == null) {
            instance = new GUIWebServer();
            instance.startServer();
        }
        return instance;
    }



    /**
     * Starts a Tomcat server.
     *
     * @throws IOFailure if the server for any reason cannot be started.
     */
    public void startServer() {
        // start the server.
        try {
            server.start();

        } catch (Exception e) {
            cleanup();
            log.warn("Could not start GUI", e);
        }
    }

    /**
     * Closes the GUI webserver, and nullifies this instance.
     */
    public void cleanup() {

        try {
            server.stop();
            server.destroy();
            SiteSection.cleanup();
            log.info("GUI webserver has been stopped.");
        } catch (Exception e) {
            //throw new IOFailure("Error while stopping server", e);
        	log.warn("Error while stopping server, Trying to ignore it", e);
        }
        

        resetInstance();
    }

    /** resetClassInstance. */
    private static synchronized void resetInstance() {
        instance = null;
    }
}<|MERGE_RESOLUTION|>--- conflicted
+++ resolved
@@ -147,12 +147,8 @@
             }
             try {
                 //add the jar file to tomcat
-<<<<<<< HEAD
-                String warfile = new File(basedir, webapp).getAbsolutePath();
+                String warfile = new File(basedir.getAbsolutePath(), webapp).getAbsolutePath();
                 log.info("Deploying webapp with context {} at docbase {}.", webbase, warfile);
-=======
-                String warfile = new File(basedir.getAbsolutePath(), webApps[i]).getAbsolutePath();
->>>>>>> d7a66e10
                 StandardContext ctx = (StandardContext) server.addWebapp(webbase, warfile);
                 if (taglibsScanningDisabled) {
                     StandardJarScanFilter jarScanFilter = (StandardJarScanFilter) ctx.getJarScanner().getJarScanFilter();
