--- conflicted
+++ resolved
@@ -678,7 +678,6 @@
     public static String FILE_RESOLVER_BASE_URL = "settings.common.fileResolver.baseUrl";
 
     /**
-<<<<<<< HEAD
      * The path to the keyfile to use when communicating with the file resolver service over HTTPS.
      */
     public static String FILE_RESOLVER_KEYFILE = "settings.common.fileResolver.keyfile";
@@ -692,7 +691,8 @@
      * Password for the default truststore.
      */
     public static String TRUSTSTORE_PASSWORD = "settings.common.trustStore.password";
-=======
+
+    /**
      * The kerberos principal to use when running hadoop jobs.
      */
     public static String HADOOP_KERBEROS_PRINCIPAL = "settings.common.hadoop.kerberos.principal";
@@ -707,6 +707,5 @@
      * is /etc/krb5.conf .
      */
     public static String HADOOP_KERBEROS_CONF = "settings.common.hadoop.kerberos.krb5-conf";
->>>>>>> e1c9cc62
 
 }