/*
 * #%L
 * Netarchivesuite - common
 * %%
 * Copyright (C) 2005 - 2018 The Royal Danish Library, 
 *             the National Library of France and the Austrian National Library.
 * %%
 * This program is free software: you can redistribute it and/or modify
 * it under the terms of the GNU Lesser General Public License as
 * published by the Free Software Foundation, either version 2.1 of the
 * License, or (at your option) any later version.
 * 
 * This program is distributed in the hope that it will be useful,
 * but WITHOUT ANY WARRANTY; without even the implied warranty of
 * MERCHANTABILITY or FITNESS FOR A PARTICULAR PURPOSE.  See the
 * GNU General Lesser Public License for more details.
 * 
 * You should have received a copy of the GNU General Lesser Public
 * License along with this program.  If not, see
 * <http://www.gnu.org/licenses/lgpl-2.1.html>.
 * #L%
 */
package dk.netarkivet.common;

import dk.netarkivet.common.utils.Settings;

/**
 * Settings common to the entire NetarchiveSuite.
 */
public class CommonSettings {
    /** The default place in classpath where the settings file can be found. */
    private static final String DEFAULT_SETTINGS_CLASSPATH = "dk/netarkivet/common/settings.xml";

    /*
     * The static initialiser is called when the class is loaded. It will add default values for all settings defined in
     * this class, by loading them from a settings.xml file in classpath.
     */
    static {
        Settings.addDefaultClasspathSettings(DEFAULT_SETTINGS_CLASSPATH);
    }

    // NOTE: The constants defining setting names below are left non-final on
    // purpose! Otherwise, the static initialiser that loads default values
    // will not run.

    /** The path in the XML-tree for the settings branch. (Used by deploy). */
    public static String SETTINGS = "settings";

    /**
     * <b>settings.common.environmentName</b>: <br>
     * The name of the environment in which this code is running. E.g. PROD, RELEASETEST. It is used as a Common prefix
     * to all JMS channels created in a NetarchiveSuite installation.
     */
    public static String ENVIRONMENT_NAME = "settings.common.environmentName";

    /**
     * <b>settings.common.tempDir</b>: <br>
     * Common temporary directory for all applications. Some subdirs of this directory must be set to have AllPermision
     * in the conf/security.conf file, or the web pages won't work.
     */
    public static String DIR_COMMONTEMPDIR = "settings.common.tempDir";

    /**
     * <b>settings.common.remoteFile.class</b>: <br>
     * The class to use for RemoteFile objects (for transferring files around). This class must implement the
     * dk.netarkivet.common.distribute.RemoteFile interface.
     */
    public static String REMOTE_FILE_CLASS = "settings.common.remoteFile.class";

    /**
     * <b>settings.common.jms.class</b>: <br>
     * Selects the broker class to be used. Must be subclass of dk.netarkivet.common.distribute.JMSConnection.
     */
    public static String JMS_BROKER_CLASS = "settings.common.jms.class";

    /**
     * <b>settings.common.jms.retries</b>: <br>
     * Selects the number of times the JMS connection tries to reconnect to the broker.
     */
    public static String JMS_BROKER_RETRIES = "settings.common.jms.retries";

    /**
     * <b>settings.common.http.port</b>: <br>
     * The *unique* (per host) port number that may or may not be used to serve http.
     */
    public static String HTTP_PORT_NUMBER = "settings.common.http.port";

    /**
     * <b>settings.common.arcrepositoryClient.class</b>: <br>
     * The class that implements the ArcRepositoryClient. The class must implement the interface
     * dk.netarkivet.common.distribute.arcrepository.ArcRepositoryClient This class will be instantiated by the
     * ArcRepositoryClientFactory.
     */
    public static String ARC_REPOSITORY_CLIENT = "settings.common.arcrepositoryClient.class";

    /**
     * <b>settings.common.batch.maxExceptions</b>: <br>
     * The maximum number of exceptions to be stored for a batch job.
     */
    public static String MAX_NUM_BATCH_EXCEPTIONS = "settings.common.batch.maxExceptions";

    /**
     * <b>settings.common.batch.loggingInterval</b>: <br/>
     * The time between logging the status of a batch job.
     */
    public static String BATCH_LOGGING_INTERVAL = "settings.common.batch.loggingInterval";

    /**
     * <b>settings.common.batch.defaultBatchTimeout</b>: <br/>
     * The default timeout for batchjobs. This will be used for batchjobs which has the batchJobTimeout set to -1
     * (inherited value from FileBatchJob).
     */
    public static String BATCH_DEFAULT_TIMEOUT = "settings.common.batch.defaultBatchTimeout";

    /**
     * <b>settings.common.monitorregistryClient.class</b>: <br>
     * Which class to use for monitor registry. Must implement the interface
     * dk.netarkivet.common.distribute.monitorregistry.MonitorRegistryClient.
     */
    public static String MONITOR_REGISTRY_CLIENT = "settings.common.monitorregistryClient.class";

    /**
     * <b>settings.common.monitorregistryClient.reregisterdelay</b>: <br>
     * Delay between every reregistering in minutes, e.g. 1 for one minute.
     */
    public static String MONITOR_REGISTRY_CLIENT_REREGISTERDELAY = "settings.common.monitorregistryClient.reregisterdelay";

    /**
     * <b>settings.common.indexClient.class</b>: <br>
     * The class instantiated to give access to indices. The class must implement the interface
     * dk.netarkivet.common.distribute.indexserver.JobIndexCache The class instantiations are manufactored by
     * IndexClientFactory.
     */
    public static String INDEXSERVER_CLIENT = "settings.common.indexClient.class";

    /**
     * <b>settings.common.unixSort.useCommonTempDir</b>: <br>
     * When using the Unix sort command, by default it stores temporary files in the system temp dir, but if this
     * setting is set to true, then it will be configured to use the common temp dir defined by common.settings.tempDir.
     * By default the value is false (use system temp), which is the legacy behavior. This setting is part of the fix
     * for Jira issue NAS-1995.
     *
     * @see #DIR_COMMONTEMPDIR
     */
    public static String UNIX_SORT_USE_COMMON_TEMP_DIR = "settings.common.unixSort.useCommonTempDir";

    /**
     * <b>settings.common.cacheDir</b>: <br>
     * The name of the directory where cache data global to the entire machine can be stored. Various kinds of caches
     * should be stored in subdirectories of this.
     */
    public static String CACHE_DIR = "settings.common.cacheDir";

    // TODO Currently only used by heritrix shutdown - move to harvester
    // settings?
    /**
     * <b>settings.common.processTimeout</b>: <br>
     * The number of milliseconds we wait for processes to react to shutdown requests.
     */
    public static String PROCESS_TIMEOUT = "settings.common.processTimeout";

    /**
     * <b>settings.common.notifications.class</b>: <br>
     * The implementation class for notifications, e.g. error notification. The class must extend
     * dk.netarkivet.common.utils.Notifications
     */
    public static String NOTIFICATIONS_CLASS = "settings.common.notifications.class";

    /**
     * <b>settings.common.mail.server</b>: <br>
     * The mail server to use when sending mails.
     */
    public static String MAIL_SERVER = "settings.common.mail.server";

    /**
     * <b>settings.common.jmx.port</b>: <br>
     * The port to use for JMX.
     */
    public static String JMX_PORT = "settings.common.jmx.port";

    /**
     * <b>settings.common.jmx.rmiPort</b>: <br>
     * The JMX's RMI port to use for internal communication with beans.
     */
    public static String JMX_RMI_PORT = "settings.common.jmx.rmiPort";

    /**
     * <b>settings.common.jmx.passwordFile</b>: <br>
     * The password file, containing information about who may connect to the beans. The file has a format defined by
     * the JMX standard,
     *
     * @see <URL:http://java.sun.com/j2se/1.5.0/docs/guide/management/agent.html#PasswordAccessFiles>
     */
    public static String JMX_PASSWORD_FILE = "settings.common.jmx.passwordFile";

    /**
     * <b>settings.common.jmx.accessFile</b>: <br>
     * The access file, containing information about who have which JMX roles have which access privileges. The file has
     * a format defined by the JMX standard,
     *
     * @see <URL:http://java.sun.com/j2se/1.5.0/docs/guide/management/agent.html#PasswordAccessFiles>
     */
    public static String JMX_ACCESS_FILE = "settings.common.jmx.accessFile";

    /**
     * <b>settings.common.jmx.timeout</b>: <br>
     * How many seconds we will wait before giving up on a JMX connection.
     */
    public static String JMX_TIMEOUT = "settings.common.jmx.timeout";

    /**
     * <b>settings.common.webinterface</b>: <br>
     * The entire webinterface setting structure.
     */
    public static String WEBINTERFACE_SETTINGS = "settings.common.webinterface";

    /**
     * <b>settings.common.webinterface.hideInactiveTemplates</b>;<br/>
     * Boolean valued String. If true, inactive harvest templates are entirely hidden in the GUI - it will be impossible
     * to see them or change their state to "active". If false, the GUI will include functionality to change the
     * status of template from inactive to active and vice-versa.
     */
    public static String HIDE_INACTIVE_TEMPLATES = "settings.common.webinterface.hideInactiveTemplates";

    /**
     * settings.common.webinterface.<b>language</b>: <br>
     * The entire language setting structure under the webinterface setting. Is repeated for each language
     */
    public static String WEBINTERFACE_LANGUAGE = "language";

    /**
     * settings.common.webinterface.language.<b>locale</b>: <br>
     * The locale the GUI is available as under specific language setting.
     */
    public static String WEBINTERFACE_LANGUAGE_LOCALE = "locale";

    /**
     * settings.common.webinterface.language.<b>name</b>: <br>
     * The native name of the language for the locale under specific language setting.
     */
    public static String WEBINTERFACE_LANGUAGE_NAME = "name";

    /**
     * <b>settings.common.webinterface.siteSection.class</b>: <br>
     * The subclass of SiteSection that defines a part of the web interface. Is part of repeated siteSection settings
     * for each part.
     */
    public static String SITESECTION_CLASS = "settings.common.webinterface.siteSection.class";

    /**
     * <b>settings.common.webinterface.siteSection.webapplication</b>: <br>
     * The directory or war-file containing the web application for a site section. Is part of repeated siteSection
     * settings for each part.
     */
    public static String SITESECTION_WEBAPPLICATION = "settings.common.webinterface.siteSection.webapplication";

    /**
     * <b>settings.common.webinterface.harvestStatus.defaultPageSize</b>: <br>
     * The default number of jobs to show in the harvest status section, on one result page.
     */
    public static String HARVEST_STATUS_DFT_PAGE_SIZE = "settings.common.webinterface.harvestStatus.defaultPageSize";
    
    /**
     * <b>settings.common.topLevelDomains.tld</b>: <br>
     * Extra valid top level domain, like .co.uk, .dk, .org., not part of current embedded public_suffix_list.dat file 
     * in common/common-core/src/main/resources/dk/netarkivet/common/utils/public_suffix_list.dat
     * downloaded from https://www.publicsuffix.org/list/public_suffix_list.dat
     */
    public static String TLDS = "settings.common.topLevelDomains.tld";
    
    /**
     * <b>settings.common.topLevelDomains.silentlyIgnoreStarredTlds</b>: <br>
     * If set to true, silently ignores starred TLDS and excluded tlds which are currently not supported by NetarchiveSuite (NAS-2689).
     * default: true
     */
    public static String TLD_SILENTLY_IGNORE_STARRED_TLDS = "settings.common.topLevelDomains.silentlyIgnoreStarredTlds";
        
    // TODO move database settings to harvester settings?
    /**
     * <b>settings.common.database.class</b>: <br>
     * The class that defines DB-specific methods. This class must extend the DBSpecifics class
     */
    public static String DB_SPECIFICS_CLASS = "settings.common.database.class";

    /**
     * If DB_SPECIFICS_CLASS contains this string then a Derby database is in use.
     */
    public static String DB_IS_DERBY_IF_CONTAINS = "Derby";

    /**
     * <b>settings.common.database.baseUrl</b>: <br>
     * The URL to use to connect to the database specified in the DB_SPECIFICS_CLASS setting.
     */
    public static String DB_BASE_URL = "settings.common.database.baseUrl";

    /**
     * <b>settings.common.database.machine</b>: <br>
     * Used for the external harvest definition database. The machine where the harvest definition database is located.
     */
    public static String DB_MACHINE = "settings.common.database.machine";

    /**
     * <b>settings.common.database.port</b>: <br>
     * Used for the external harvest definition database. The port where the external harvest definition database is
     * attached.
     */
    public static String DB_PORT = "settings.common.database.port";

    /**
     * <b>settings.common.database.dir</b>: <br>
     * Used for the external harvest definition database. The directory where the external harvest definition database
     * is located.
     */
    public static String DB_DIR = "settings.common.database.dir";

    /**
     * <b>settings.common.database.validityCheckTimeout</b>: <br>
     * Timeout in seconds to check for the validity of a JDBC connection on the server. This is the time in seconds to
     * wait for the database operation used to validate the connection to complete. If the timeout period expires before
     * the operation completes, this method returns false. A value of 0 indicates a timeout is not applied to the
     * database operation.
     * <p>
     * {@link java.sql.Connection#isValid(int)}
     */
    public static String DB_CONN_VALID_CHECK_TIMEOUT = "settings.common.database.validityCheckTimeout";

    /**
     * <b>settings.common.database.pool.minSize</b>: <br>
     * Configure the minimum size of the DB connection pool. Default value is 5.
     */
    public static String DB_POOL_MIN_SIZE = "settings.common.database.pool.minSize";

    /**
     * <b>settings.common.database.pool.maxSize</b>: <br>
     * Configure the maximum size of the DB connection pool. Default value is 10.
     */
    public static String DB_POOL_MAX_SIZE = "settings.common.database.pool.maxSize";

    /**
     * <b>settings.common.database.pool.acquireInc</b>: <br>
     * Configure the increment size DB connection pool. Default value is 5 (half the max size).
     */
    public static String DB_POOL_ACQ_INC = "settings.common.database.pool.acquireInc";

    /**
     * <b>settings.common.database.pool.maxStm</b>: <br>
     * Configure statement pooling, by setting the global maximum number of pooled prepared statements for a data
     * source. Default value is 0. Note that if both {@link #DB_POOL_MAX_STM} and {@link #DB_POOL_MAX_STM_PER_CONN} are
     * set to zero, statement pooling is fully deactivated.
     *
     * @see <a href="http://www.mchange.com/projects/c3p0/index.html">c3p0 documentation</a>
     */
    public static String DB_POOL_MAX_STM = "settings.common.database.pool.maxStm";

    /**
     * <b>settings.common.database.pool.maxStmPerConn</b>: <br>
     * Configure statement pooling, by setting the global maximum number of pooled prepared statements for a data
     * source. Default value is 0. Note that if both {@link #DB_POOL_MAX_STM} and {@link #DB_POOL_MAX_STM_PER_CONN} are
     * set to zero, statement pooling is fully deactivated.
     *
     * @see <a href="http://www.mchange.com/projects/c3p0/index.html">c3p0 documentation</a>
     */
    public static String DB_POOL_MAX_STM_PER_CONN = "settings.common.database.pool.maxStmPerConn";

    /**
     * <b>settings.common.database.pool.idleConnTestPeriod</b>: <br>
     * Configure idle connection testing period in seconds. Default is 0, which means no idle connection testing
     *
     * @see <a href="http://www.mchange.com/projects/c3p0/index.html#idleConnectionTestPeriod"/>
     */
    public static String DB_POOL_IDLE_CONN_TEST_PERIOD = "settings.common.database.pool.idleConnTestPeriod";

    /**
     * <b>settings.common.database.pool.idleConnTestOnCheckin</b>: <br>
     * Configure if a connection validity should be checked when returned to the pool. Default is false.
     *
     * @see <a href="http://www.mchange.com/projects/c3p0/index.html#testConnectionOnCheckin"/>
     */
    public static String DB_POOL_IDLE_CONN_TEST_ON_CHECKIN = "settings.common.database.pool.idleConnTestOnCheckin";

    /**
     * <b>settings.common.database.pool.idleConnTestQuery</b>: <br>
     * The SQL query to be used when testing an idle connection. Default is empty, which means using c3p0 defaults.
     *
     * @see <a href="http://www.mchange.com/projects/c3p0/index.html#preferredTestQuery"/>
     */
    public static String DB_POOL_IDLE_CONN_TEST_QUERY = "settings.common.database.pool.idleConnTestQuery";

    /**
     * <b>settings.common.database.pool.maxConnectionAge</b>: <br>
     * The maxConnectionAge in seconds for each connection in the pool.
     * The default is one hour (3600 seconds)
     *
     * @see <a href="http://www.mchange.com/projects/c3p0/index.html#maxConnectionAge"/>
     */
    public static String DB_POOL_MAX_CONNECTION_AGE = "settings.common.database.pool.maxConnectionAge";
    
    /**
     * The username for login to the harvest database.
     */
    public static String DB_USERNAME = "settings.common.database.username";

    /**
     * The password for login to the harvest database.
     */
    public static String DB_PASSWORD = "settings.common.database.password";

    /**
     * <b>settings.common.repository.limitForRecordDatatransferInFile</b>: <br>
     * When the length record exceeds this number, the contents of the record will be transferred using a RemoteFile.
     */
    public static String BITARCHIVE_LIMIT_FOR_RECORD_DATATRANSFER_IN_FILE = "settings.common.repository.limitForRecordDatatransferInFile";

    /**
     * <b>settings.common.replicas</b>: <br>
     * The entire settings for all replicas in the environment. NOTE: settings for checksum replicas are not use yet
     */
    public static String REPLICAS_SETTINGS = "settings.common.replicas";

    /**
     * settings.common.replicas.<b>replica</b>: <br>
     * The path to settings belonging to an individual replica, placed under the replicas setting.
     */
    public static String REPLICA_TAG = "replica";

    /**
     * settings.common.replicas.replica.<b>replicaId</b>: <br>
     * The tags for identifier of the replica, placed under the replica tag. The replica id is used internally in e.g.
     * naming of channels.
     */
    public static String REPLICAID_TAG = "replicaId";
    /**
     * settings.common.replicas.replica.<b>replicaName</b>: <br>
     * The tags for name of the replica, placed under the replica tag. The replica name is used in interfaces like the
     * GUI or command-line batch-programs. The name can be the same value as the id.
     */
    public static String REPLICANAME_TAG = "replicaName";
    /**
     * settings.common.replicas.replica.<b>replicaType</b>: <br>
     * The tags for type of the replica, placed under the replica tag. The type is used to identify whether it is a
     * bitarchive or a checksum replica. NOTE: checksum replicas are not implemented yet Possible values are defined in
     * ReplicaType
     */
    public static String REPLICATYPE_TAG = "replicaType";

    /**
     * <b>settings.common.replicas.replica.replicaId</b>: <br>
     * The identifiers of all replicas in the environment.
     */
    public static String REPLICA_IDS = REPLICAS_SETTINGS + "." + REPLICA_TAG + "." + REPLICAID_TAG;

    /**
     * <b>settings.common.useReplicaId</b>: <br>
     * Default bitarchive to use for e.g. batch jobs (if none is specified).
     */
    public static String USE_REPLICA_ID = "settings.common.useReplicaId";

    /**
     * <b>settings.common.thisPhysicalLocation</b>: <br>
     * Physical location of where the application is running. Only use for System state GUI and deploy
     */
    public static String THIS_PHYSICAL_LOCATION = "settings.common.thisPhysicalLocation";

    /**
     * <b>settings.common.applicationName</b>: <br>
     * The name of the application, e.g. "BitarchiveServerApplication". The monitor puts this with each log message.
     */
    public static String APPLICATION_NAME = "settings.common.applicationName";

    /**
     * <b>settings.common.applicationInstanceId</b>: <br>
     * The identifier of the instance of the application. This is used when there are more than one of the same
     * application running on the same machine, e.g. when more harvesters are running on the same machine or more
     * bitarchive applications are running on the same machine.
     */
    public static String APPLICATION_INSTANCE_ID = "settings.common.applicationInstanceId";

    /**
     * <b>settings.common.freespaceprovider.class</b>: <br>
     * The implementation class for free space provider, e.g. dk.netarkivet.common.utils.DefaultFreeSpaceProvider. The
     * class must implement FreeSpaceProvider-Interface.
     */
    public static String FREESPACE_PROVIDER_CLASS = "settings.common.freespaceprovider.class";

    /**
     * <b>settings.common.batch.batchjobs.batchjob.class</b>: <br/>
     * The list of batchjobs to be runnable from the GUI. Must be the complete path to the batchjob classes (e.g.
     * dk.netarkivet.archive.arcrepository.bitpreservation.ChecksumJob). Must inherit FileBatchJob.
     */
    public static String BATCHJOBS_CLASS = "settings.common.batch.batchjobs.batchjob.class";

    /**
     * <b>settings.common.batch.batchjobs.batchjob.jarfile</b>: <br/>
     * The list of the corresponding jar-files containing the batchjob. This will be used for LoadableJarBatchJobs. If
     * no file is specified, it is assumed, that the batchjob exists with the default classpath of the involved
     * applications (BitarchiveMonitor, ArcRepository, GUIWebServer and BitArchive).
     */
    public static String BATCHJOBS_JARFILE = "settings.common.batch.batchjobs.batchjob.jarfile";

    /**
     * <b>settings.common.batch.baseDir</b>: <br/>
     * The directory where the resulting files will be placed when running a batchjob through the GUI interface.
     */
    public static String BATCHJOBS_BASEDIR = "settings.common.batch.baseDir";
    /**
     * <b>settings.common.remoteFile.serverName</b>: <br>
     * The setting for the FTP-server used.
     */
    public static String FTP_SERVER_NAME = "settings.common.remoteFile.serverName";
    /**
     * <b>settings.common.remoteFile.serverPort</b>: <br>
     * The setting for the FTP-server port used.
     */
    public static String FTP_SERVER_PORT = "settings.common.remoteFile.serverPort";
    /**
     * <b>settings.common.remoteFile.userName</b>: <br>
     * The setting for the FTP username.
     */
    public static String FTP_USER_NAME = "settings.common.remoteFile.userName";
    /**
     * <b>settings.common.remoteFile.userPassword</b>: <br>
     * The setting for the FTP password. *
     */
    public static String FTP_USER_PASSWORD = "settings.common.remoteFile.userPassword";
    /**
     * <b>settings.common.remoteFile.retries</b>: <br>
     * The setting for the number of times FTPRemoteFile should try before giving up a copyTo operation or logOn
     * operation.
     */
    public static String FTP_RETRIES_SETTINGS = "settings.common.remoteFile.retries";
    /**
     * <b>settings.common.remoteFile.datatimeout</b>: <br>
     * The setting for the FTP data timeout in seconds. The default value is 600 (10 minutes).
     */
    public static String FTP_DATATIMEOUT_SETTINGS = "settings.common.remoteFile.datatimeout";

    /**
     * <b>settings.common.organization</b>: <br>
     * The name of the organization responsible. The default value is netarkivet.dk
     */
    public static String ORGANIZATION = "settings.common.organization";

    /**
     * Specifies the suffix of a regex which can identify valid metadata files by job number. Thus preceding
     * the value of this setting with .* will find all metadata files.
     */
    public static String METADATAFILE_REGEX_SUFFIX = "settings.common.metadata.fileregexsuffix";

    /**
     * Specifies the name of the default file system for Hadoop to use (URI consisting of scheme and authority).
     * If not set, Hadoop defaults to 'file:///'.
     * If using hdfs Hadoop paths are auto-resolved to 'hdfs://hostname/user/current_user/specified_path
     */
    public static String HADOOP_DEFAULT_FS = "settings.common.hadoop.defaultFS";

    /**
     * The setting specifying the URI on which the used HDFS is located.
     */
    public static String HADOOP_HDFS_URI = "settings.common.hadoop.hdfs.uri";

    /**
     * Specifies the address on where to locate the ResourceManager (e.g. YARN).
     */
    public static String HADOOP_RESOURCEMANAGER_ADDRESS = "settings.common.hadoop.resourcemanager.address";

    /**
     * Specifies which framework is used for running mapreduce (e.g. YARN).
     */
    public static String HADOOP_MAPRED_FRAMEWORK = "settings.common.hadoop.mapred.framework";

    /**
<<<<<<< HEAD
     * TODO: Probably rename this
     * Specifies where locally (?) to find the individual input files for a job
=======
     * Specifies which directory to find the individual input files for a job in.
>>>>>>> 553c4afc
     */
    public static String HADOOP_MAPRED_INPUT_FILES_PARENT_DIR = "settings.common.hadoop.mapred.inputFilesParentDir";

    /**
     * The setting for the input path to use in cdx-indexing map-/reduce jobs.
     */
<<<<<<< HEAD
    public static String HADOOP_MAPRED_CDX_INPUT_DIR = "settings.common.hadoop.mapred.cdx.inputDir";
=======
    public static String HADOOP_MAPRED_CDXJOB_INPUT_DIR = "settings.common.hadoop.mapred.cdxJob.inputDir";
>>>>>>> 553c4afc

    /**
     * The setting for the output path to use in cdx-indexing map-/reduce jobs.
     */
<<<<<<< HEAD
    public static String HADOOP_MAPRED_CDX_OUTPUT_DIR = "settings.common.hadoop.mapred.cdx.outputDir";

    /**
     * The setting for the input path to use in cache map-/reduce jobs.
     */
    public static String HADOOP_MAPRED_CACHE_INPUT_DIR = "settings.common.hadoop.mapred.cache.inputDir";

    /**
     * The setting for the output path to use in cache map-/reduce jobs.
     */
    public static String HADOOP_MAPRED_CACHE_OUTPUT_DIR = "settings.common.hadoop.mapred.cache.outputDir";
=======
    public static String HADOOP_MAPRED_CDXJOB_OUTPUT_DIR = "settings.common.hadoop.mapred.cdxJob.outputDir";

    /**
     * The directory/path for Hadoop to use as input path in metadata extraction map-/reduce jobs.
     * Used when Hadoop metadata extraction jobs are started by the IndexRequestServer after receiving requests.
     */
    public static String HADOOP_MAPRED_METADATAJOB_INPUT_DIR = "settings.common.hadoop.mapred.metadataJob.inputDir";

    /**
     * The directory/path for Hadoop to use as output path in metadata extraction map-/reduce jobs.
     * Used when Hadoop metadata extraction jobs are started by the IndexRequestServer after receiving requests.
     */
    public static String HADOOP_MAPRED_METADATAJOB_OUTPUT_DIR = "settings.common.hadoop.mapred.metadataJob.outputDir";
>>>>>>> 553c4afc

    /**
     * Path on the client machine (wayback indexer machine) where the uber-jar file containing the
     * indexing map-/reduce job and dependencies is to be found.
     */
    public static String HADOOP_MAPRED_WAYBACK_UBER_JAR = "settings.common.hadoop.mapred.waybackUberJar";

    /**
     * Username to start map-/reduce jobs under on the Hadoop cluster.
     */
    public static String HADOOP_USER_NAME = "settings.common.hadoop.username";

    /**
     * Boolean specifying if Hadoop is used for mass processing jobs.
     */
    public static String USING_HADOOP = "settings.common.useHadoopAsMassProcessor";



    /**
     * <b>settings.common.warcClient.max_total_connections</b>: </br>
     * Increase max total connections to e.g. 200.
     */
    public static String MAX_TOTAL_CONNECTIONS = "settings.common.webinterface.warc.max_total_connections";

    /**
     * <b>settings.common.warcClient.DefaultMaxPerRoute</b> </br>
     * Increase  default max connections per route, e.g. to 20.
     */
    public static String MAX_CONNECTIONS_PER_ROUTE = "settings.common.webinterface.warc.max_connections_per_route";

}<|MERGE_RESOLUTION|>--- conflicted
+++ resolved
@@ -569,40 +569,18 @@
     public static String HADOOP_MAPRED_FRAMEWORK = "settings.common.hadoop.mapred.framework";
 
     /**
-<<<<<<< HEAD
-     * TODO: Probably rename this
-     * Specifies where locally (?) to find the individual input files for a job
-=======
      * Specifies which directory to find the individual input files for a job in.
->>>>>>> 553c4afc
      */
     public static String HADOOP_MAPRED_INPUT_FILES_PARENT_DIR = "settings.common.hadoop.mapred.inputFilesParentDir";
 
     /**
      * The setting for the input path to use in cdx-indexing map-/reduce jobs.
      */
-<<<<<<< HEAD
-    public static String HADOOP_MAPRED_CDX_INPUT_DIR = "settings.common.hadoop.mapred.cdx.inputDir";
-=======
     public static String HADOOP_MAPRED_CDXJOB_INPUT_DIR = "settings.common.hadoop.mapred.cdxJob.inputDir";
->>>>>>> 553c4afc
 
     /**
      * The setting for the output path to use in cdx-indexing map-/reduce jobs.
      */
-<<<<<<< HEAD
-    public static String HADOOP_MAPRED_CDX_OUTPUT_DIR = "settings.common.hadoop.mapred.cdx.outputDir";
-
-    /**
-     * The setting for the input path to use in cache map-/reduce jobs.
-     */
-    public static String HADOOP_MAPRED_CACHE_INPUT_DIR = "settings.common.hadoop.mapred.cache.inputDir";
-
-    /**
-     * The setting for the output path to use in cache map-/reduce jobs.
-     */
-    public static String HADOOP_MAPRED_CACHE_OUTPUT_DIR = "settings.common.hadoop.mapred.cache.outputDir";
-=======
     public static String HADOOP_MAPRED_CDXJOB_OUTPUT_DIR = "settings.common.hadoop.mapred.cdxJob.outputDir";
 
     /**
@@ -616,7 +594,6 @@
      * Used when Hadoop metadata extraction jobs are started by the IndexRequestServer after receiving requests.
      */
     public static String HADOOP_MAPRED_METADATAJOB_OUTPUT_DIR = "settings.common.hadoop.mapred.metadataJob.outputDir";
->>>>>>> 553c4afc
 
     /**
      * Path on the client machine (wayback indexer machine) where the uber-jar file containing the
@@ -634,8 +611,6 @@
      */
     public static String USING_HADOOP = "settings.common.useHadoopAsMassProcessor";
 
-
-
     /**
      * <b>settings.common.warcClient.max_total_connections</b>: </br>
      * Increase max total connections to e.g. 200.
