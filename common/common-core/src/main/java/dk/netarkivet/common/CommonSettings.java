/*
 * #%L
 * Netarchivesuite - common
 * %%
 * Copyright (C) 2005 - 2018 The Royal Danish Library, 
 *             the National Library of France and the Austrian National Library.
 * %%
 * This program is free software: you can redistribute it and/or modify
 * it under the terms of the GNU Lesser General Public License as
 * published by the Free Software Foundation, either version 2.1 of the
 * License, or (at your option) any later version.
 * 
 * This program is distributed in the hope that it will be useful,
 * but WITHOUT ANY WARRANTY; without even the implied warranty of
 * MERCHANTABILITY or FITNESS FOR A PARTICULAR PURPOSE.  See the
 * GNU General Lesser Public License for more details.
 * 
 * You should have received a copy of the GNU General Lesser Public
 * License along with this program.  If not, see
 * <http://www.gnu.org/licenses/lgpl-2.1.html>.
 * #L%
 */
package dk.netarkivet.common;

import dk.netarkivet.common.utils.Settings;

/**
 * Settings common to the entire NetarchiveSuite.
 */
public class CommonSettings {
    /** The default place in classpath where the settings file can be found. */
    private static final String DEFAULT_SETTINGS_CLASSPATH = "dk/netarkivet/common/settings.xml";

    /*
     * The static initialiser is called when the class is loaded. It will add default values for all settings defined in
     * this class, by loading them from a settings.xml file in classpath.
     */
    static {
        Settings.addDefaultClasspathSettings(DEFAULT_SETTINGS_CLASSPATH);
    }

    // NOTE: The constants defining setting names below are left non-final on
    // purpose! Otherwise, the static initialiser that loads default values
    // will not run.

    /** The path in the XML-tree for the settings branch. (Used by deploy). */
    public static String SETTINGS = "settings";

    /**
     * <b>settings.common.environmentName</b>: <br>
     * The name of the environment in which this code is running. E.g. PROD, RELEASETEST. It is used as a Common prefix
     * to all JMS channels created in a NetarchiveSuite installation.
     */
    public static String ENVIRONMENT_NAME = "settings.common.environmentName";

    /**
     * <b>settings.common.tempDir</b>: <br>
     * Common temporary directory for all applications. Some subdirs of this directory must be set to have AllPermision
     * in the conf/security.conf file, or the web pages won't work.
     */
    public static String DIR_COMMONTEMPDIR = "settings.common.tempDir";

    /**
     * <b>settings.common.remoteFile.class</b>: <br>
     * The class to use for RemoteFile objects (for transferring files around). This class must implement the
     * dk.netarkivet.common.distribute.RemoteFile interface.
     */
    public static String REMOTE_FILE_CLASS = "settings.common.remoteFile.class";

    /**
     * <b>settings.common.jms.class</b>: <br>
     * Selects the broker class to be used. Must be subclass of dk.netarkivet.common.distribute.JMSConnection.
     */
    public static String JMS_BROKER_CLASS = "settings.common.jms.class";

    /**
     * <b>settings.common.jms.retries</b>: <br>
     * Selects the number of times the JMS connection tries to reconnect to the broker.
     */
    public static String JMS_BROKER_RETRIES = "settings.common.jms.retries";

    /**
     * <b>settings.common.http.port</b>: <br>
     * The *unique* (per host) port number that may or may not be used to serve http.
     */
    public static String HTTP_PORT_NUMBER = "settings.common.http.port";

    /**
     * <b>settings.common.arcrepositoryClient.class</b>: <br>
     * The class that implements the ArcRepositoryClient. The class must implement the interface
     * dk.netarkivet.common.distribute.arcrepository.ArcRepositoryClient This class will be instantiated by the
     * ArcRepositoryClientFactory.
     */
    public static String ARC_REPOSITORY_CLIENT = "settings.common.arcrepositoryClient.class";

    /**
     * <b>settings.common.batch.maxExceptions</b>: <br>
     * The maximum number of exceptions to be stored for a batch job.
     */
    public static String MAX_NUM_BATCH_EXCEPTIONS = "settings.common.batch.maxExceptions";

    /**
     * <b>settings.common.batch.loggingInterval</b>: <br/>
     * The time between logging the status of a batch job.
     */
    public static String BATCH_LOGGING_INTERVAL = "settings.common.batch.loggingInterval";

    /**
     * <b>settings.common.batch.defaultBatchTimeout</b>: <br/>
     * The default timeout for batchjobs. This will be used for batchjobs which has the batchJobTimeout set to -1
     * (inherited value from FileBatchJob).
     */
    public static String BATCH_DEFAULT_TIMEOUT = "settings.common.batch.defaultBatchTimeout";

    /**
     * <b>settings.common.monitorregistryClient.class</b>: <br>
     * Which class to use for monitor registry. Must implement the interface
     * dk.netarkivet.common.distribute.monitorregistry.MonitorRegistryClient.
     */
    public static String MONITOR_REGISTRY_CLIENT = "settings.common.monitorregistryClient.class";

    /**
     * <b>settings.common.monitorregistryClient.reregisterdelay</b>: <br>
     * Delay between every reregistering in minutes, e.g. 1 for one minute.
     */
    public static String MONITOR_REGISTRY_CLIENT_REREGISTERDELAY = "settings.common.monitorregistryClient.reregisterdelay";

    /**
     * <b>settings.common.indexClient.class</b>: <br>
     * The class instantiated to give access to indices. The class must implement the interface
     * dk.netarkivet.common.distribute.indexserver.JobIndexCache The class instantiations are manufactored by
     * IndexClientFactory.
     */
    public static String INDEXSERVER_CLIENT = "settings.common.indexClient.class";

    /**
     * <b>settings.common.unixSort.useCommonTempDir</b>: <br>
     * When using the Unix sort command, by default it stores temporary files in the system temp dir, but if this
     * setting is set to true, then it will be configured to use the common temp dir defined by common.settings.tempDir.
     * By default the value is false (use system temp), which is the legacy behavior. This setting is part of the fix
     * for Jira issue NAS-1995.
     *
     * @see #DIR_COMMONTEMPDIR
     */
    public static String UNIX_SORT_USE_COMMON_TEMP_DIR = "settings.common.unixSort.useCommonTempDir";

    /**
     * <b>settings.common.cacheDir</b>: <br>
     * The name of the directory where cache data global to the entire machine can be stored. Various kinds of caches
     * should be stored in subdirectories of this.
     */
    public static String CACHE_DIR = "settings.common.cacheDir";

    // TODO Currently only used by heritrix shutdown - move to harvester
    // settings?
    /**
     * <b>settings.common.processTimeout</b>: <br>
     * The number of milliseconds we wait for processes to react to shutdown requests.
     */
    public static String PROCESS_TIMEOUT = "settings.common.processTimeout";

    /**
     * <b>settings.common.notifications.class</b>: <br>
     * The implementation class for notifications, e.g. error notification. The class must extend
     * dk.netarkivet.common.utils.Notifications
     */
    public static String NOTIFICATIONS_CLASS = "settings.common.notifications.class";

    /**
     * <b>settings.common.mail.server</b>: <br>
     * The mail server to use when sending mails.
     */
    public static String MAIL_SERVER = "settings.common.mail.server";

    /**
     * <b>settings.common.jmx.port</b>: <br>
     * The port to use for JMX.
     */
    public static String JMX_PORT = "settings.common.jmx.port";

    /**
     * <b>settings.common.jmx.rmiPort</b>: <br>
     * The JMX's RMI port to use for internal communication with beans.
     */
    public static String JMX_RMI_PORT = "settings.common.jmx.rmiPort";

    /**
     * <b>settings.common.jmx.passwordFile</b>: <br>
     * The password file, containing information about who may connect to the beans. The file has a format defined by
     * the JMX standard,
     *
     * @see <URL:http://java.sun.com/j2se/1.5.0/docs/guide/management/agent.html#PasswordAccessFiles>
     */
    public static String JMX_PASSWORD_FILE = "settings.common.jmx.passwordFile";

    /**
     * <b>settings.common.jmx.accessFile</b>: <br>
     * The access file, containing information about who have which JMX roles have which access privileges. The file has
     * a format defined by the JMX standard,
     *
     * @see <URL:http://java.sun.com/j2se/1.5.0/docs/guide/management/agent.html#PasswordAccessFiles>
     */
    public static String JMX_ACCESS_FILE = "settings.common.jmx.accessFile";

    /**
     * <b>settings.common.jmx.timeout</b>: <br>
     * How many seconds we will wait before giving up on a JMX connection.
     */
    public static String JMX_TIMEOUT = "settings.common.jmx.timeout";

    /**
     * <b>settings.common.webinterface</b>: <br>
     * The entire webinterface setting structure.
     */
    public static String WEBINTERFACE_SETTINGS = "settings.common.webinterface";

    /**
     * <b>settings.common.webinterface.hideInactiveTemplates</b>;<br/>
     * Boolean valued String. If true, inactive harvest templates are entirely hidden in the GUI - it will be impossible
     * to see them or change their state to "active". If false, the GUI will include functionality to change the
     * status of template from inactive to active and vice-versa.
     */
    public static String HIDE_INACTIVE_TEMPLATES = "settings.common.webinterface.hideInactiveTemplates";

    /**
     * settings.common.webinterface.<b>language</b>: <br>
     * The entire language setting structure under the webinterface setting. Is repeated for each language
     */
    public static String WEBINTERFACE_LANGUAGE = "language";

    /**
     * settings.common.webinterface.language.<b>locale</b>: <br>
     * The locale the GUI is available as under specific language setting.
     */
    public static String WEBINTERFACE_LANGUAGE_LOCALE = "locale";

    /**
     * settings.common.webinterface.language.<b>name</b>: <br>
     * The native name of the language for the locale under specific language setting.
     */
    public static String WEBINTERFACE_LANGUAGE_NAME = "name";

    /**
     * <b>settings.common.webinterface.siteSection.class</b>: <br>
     * The subclass of SiteSection that defines a part of the web interface. Is part of repeated siteSection settings
     * for each part.
     */
    public static String SITESECTION_CLASS = "settings.common.webinterface.siteSection.class";

    /**
     * <b>settings.common.webinterface.siteSection.webapplication</b>: <br>
     * The directory or war-file containing the web application for a site section. Is part of repeated siteSection
     * settings for each part.
     */
    public static String SITESECTION_WEBAPPLICATION = "settings.common.webinterface.siteSection.webapplication";

    /**
     * <b>settings.common.webinterface.harvestStatus.defaultPageSize</b>: <br>
     * The default number of jobs to show in the harvest status section, on one result page.
     */
    public static String HARVEST_STATUS_DFT_PAGE_SIZE = "settings.common.webinterface.harvestStatus.defaultPageSize";
    
    /**
     * <b>settings.common.topLevelDomains.tld</b>: <br>
     * Extra valid top level domain, like .co.uk, .dk, .org., not part of current embedded public_suffix_list.dat file 
     * in common/common-core/src/main/resources/dk/netarkivet/common/utils/public_suffix_list.dat
     * downloaded from https://www.publicsuffix.org/list/public_suffix_list.dat
     */
    public static String TLDS = "settings.common.topLevelDomains.tld";
    
    /**
     * <b>settings.common.topLevelDomains.silentlyIgnoreStarredTlds</b>: <br>
     * If set to true, silently ignores starred TLDS and excluded tlds which are currently not supported by NetarchiveSuite (NAS-2689).
     * default: true
     */
    public static String TLD_SILENTLY_IGNORE_STARRED_TLDS = "settings.common.topLevelDomains.silentlyIgnoreStarredTlds";
        
    // TODO move database settings to harvester settings?
    /**
     * <b>settings.common.database.class</b>: <br>
     * The class that defines DB-specific methods. This class must extend the DBSpecifics class
     */
    public static String DB_SPECIFICS_CLASS = "settings.common.database.class";

    /**
     * If DB_SPECIFICS_CLASS contains this string then a Derby database is in use.
     */
    public static String DB_IS_DERBY_IF_CONTAINS = "Derby";

    /**
     * <b>settings.common.database.baseUrl</b>: <br>
     * The URL to use to connect to the database specified in the DB_SPECIFICS_CLASS setting.
     */
    public static String DB_BASE_URL = "settings.common.database.baseUrl";

    /**
     * <b>settings.common.database.machine</b>: <br>
     * Used for the external harvest definition database. The machine where the harvest definition database is located.
     */
    public static String DB_MACHINE = "settings.common.database.machine";

    /**
     * <b>settings.common.database.port</b>: <br>
     * Used for the external harvest definition database. The port where the external harvest definition database is
     * attached.
     */
    public static String DB_PORT = "settings.common.database.port";

    /**
     * <b>settings.common.database.dir</b>: <br>
     * Used for the external harvest definition database. The directory where the external harvest definition database
     * is located.
     */
    public static String DB_DIR = "settings.common.database.dir";

    /**
     * <b>settings.common.database.validityCheckTimeout</b>: <br>
     * Timeout in seconds to check for the validity of a JDBC connection on the server. This is the time in seconds to
     * wait for the database operation used to validate the connection to complete. If the timeout period expires before
     * the operation completes, this method returns false. A value of 0 indicates a timeout is not applied to the
     * database operation.
     * <p>
     * {@link java.sql.Connection#isValid(int)}
     */
    public static String DB_CONN_VALID_CHECK_TIMEOUT = "settings.common.database.validityCheckTimeout";

    /**
     * <b>settings.common.database.pool.minSize</b>: <br>
     * Configure the minimum size of the DB connection pool. Default value is 5.
     */
    public static String DB_POOL_MIN_SIZE = "settings.common.database.pool.minSize";

    /**
     * <b>settings.common.database.pool.maxSize</b>: <br>
     * Configure the maximum size of the DB connection pool. Default value is 10.
     */
    public static String DB_POOL_MAX_SIZE = "settings.common.database.pool.maxSize";

    /**
     * <b>settings.common.database.pool.acquireInc</b>: <br>
     * Configure the increment size DB connection pool. Default value is 5 (half the max size).
     */
    public static String DB_POOL_ACQ_INC = "settings.common.database.pool.acquireInc";

    /**
     * <b>settings.common.database.pool.maxStm</b>: <br>
     * Configure statement pooling, by setting the global maximum number of pooled prepared statements for a data
     * source. Default value is 0. Note that if both {@link #DB_POOL_MAX_STM} and {@link #DB_POOL_MAX_STM_PER_CONN} are
     * set to zero, statement pooling is fully deactivated.
     *
     * @see <a href="http://www.mchange.com/projects/c3p0/index.html">c3p0 documentation</a>
     */
    public static String DB_POOL_MAX_STM = "settings.common.database.pool.maxStm";

    /**
     * <b>settings.common.database.pool.maxStmPerConn</b>: <br>
     * Configure statement pooling, by setting the global maximum number of pooled prepared statements for a data
     * source. Default value is 0. Note that if both {@link #DB_POOL_MAX_STM} and {@link #DB_POOL_MAX_STM_PER_CONN} are
     * set to zero, statement pooling is fully deactivated.
     *
     * @see <a href="http://www.mchange.com/projects/c3p0/index.html">c3p0 documentation</a>
     */
    public static String DB_POOL_MAX_STM_PER_CONN = "settings.common.database.pool.maxStmPerConn";

    /**
     * <b>settings.common.database.pool.idleConnTestPeriod</b>: <br>
     * Configure idle connection testing period in seconds. Default is 0, which means no idle connection testing
     *
     * @see <a href="http://www.mchange.com/projects/c3p0/index.html#idleConnectionTestPeriod"/>
     */
    public static String DB_POOL_IDLE_CONN_TEST_PERIOD = "settings.common.database.pool.idleConnTestPeriod";

    /**
     * <b>settings.common.database.pool.idleConnTestOnCheckin</b>: <br>
     * Configure if a connection validity should be checked when returned to the pool. Default is false.
     *
     * @see <a href="http://www.mchange.com/projects/c3p0/index.html#testConnectionOnCheckin"/>
     */
    public static String DB_POOL_IDLE_CONN_TEST_ON_CHECKIN = "settings.common.database.pool.idleConnTestOnCheckin";

    /**
     * <b>settings.common.database.pool.idleConnTestQuery</b>: <br>
     * The SQL query to be used when testing an idle connection. Default is empty, which means using c3p0 defaults.
     *
     * @see <a href="http://www.mchange.com/projects/c3p0/index.html#preferredTestQuery"/>
     */
    public static String DB_POOL_IDLE_CONN_TEST_QUERY = "settings.common.database.pool.idleConnTestQuery";

    /**
     * <b>settings.common.database.pool.maxConnectionAge</b>: <br>
     * The maxConnectionAge in seconds for each connection in the pool.
     * The default is one hour (3600 seconds)
     *
     * @see <a href="http://www.mchange.com/projects/c3p0/index.html#maxConnectionAge"/>
     */
    public static String DB_POOL_MAX_CONNECTION_AGE = "settings.common.database.pool.maxConnectionAge";
    
    /**
     * The username for login to the harvest database.
     */
    public static String DB_USERNAME = "settings.common.database.username";

    /**
     * The password for login to the harvest database.
     */
    public static String DB_PASSWORD = "settings.common.database.password";

    /**
     * <b>settings.common.repository.limitForRecordDatatransferInFile</b>: <br>
     * When the length record exceeds this number, the contents of the record will be transferred using a RemoteFile.
     */
    public static String BITARCHIVE_LIMIT_FOR_RECORD_DATATRANSFER_IN_FILE = "settings.common.repository.limitForRecordDatatransferInFile";

    /**
     * <b>settings.common.replicas</b>: <br>
     * The entire settings for all replicas in the environment. NOTE: settings for checksum replicas are not use yet
     */
    public static String REPLICAS_SETTINGS = "settings.common.replicas";

    /**
     * settings.common.replicas.<b>replica</b>: <br>
     * The path to settings belonging to an individual replica, placed under the replicas setting.
     */
    public static String REPLICA_TAG = "replica";

    /**
     * settings.common.replicas.replica.<b>replicaId</b>: <br>
     * The tags for identifier of the replica, placed under the replica tag. The replica id is used internally in e.g.
     * naming of channels.
     */
    public static String REPLICAID_TAG = "replicaId";
    /**
     * settings.common.replicas.replica.<b>replicaName</b>: <br>
     * The tags for name of the replica, placed under the replica tag. The replica name is used in interfaces like the
     * GUI or command-line batch-programs. The name can be the same value as the id.
     */
    public static String REPLICANAME_TAG = "replicaName";
    /**
     * settings.common.replicas.replica.<b>replicaType</b>: <br>
     * The tags for type of the replica, placed under the replica tag. The type is used to identify whether it is a
     * bitarchive or a checksum replica. NOTE: checksum replicas are not implemented yet Possible values are defined in
     * ReplicaType
     */
    public static String REPLICATYPE_TAG = "replicaType";

    /**
     * <b>settings.common.replicas.replica.replicaId</b>: <br>
     * The identifiers of all replicas in the environment.
     */
    public static String REPLICA_IDS = REPLICAS_SETTINGS + "." + REPLICA_TAG + "." + REPLICAID_TAG;

    /**
     * <b>settings.common.useReplicaId</b>: <br>
     * Default bitarchive to use for e.g. batch jobs (if none is specified).
     */
    public static String USE_REPLICA_ID = "settings.common.useReplicaId";

    /**
     * <b>settings.common.thisPhysicalLocation</b>: <br>
     * Physical location of where the application is running. Only use for System state GUI and deploy
     */
    public static String THIS_PHYSICAL_LOCATION = "settings.common.thisPhysicalLocation";

    /**
     * <b>settings.common.applicationName</b>: <br>
     * The name of the application, e.g. "BitarchiveServerApplication". The monitor puts this with each log message.
     */
    public static String APPLICATION_NAME = "settings.common.applicationName";

    /**
     * <b>settings.common.applicationInstanceId</b>: <br>
     * The identifier of the instance of the application. This is used when there are more than one of the same
     * application running on the same machine, e.g. when more harvesters are running on the same machine or more
     * bitarchive applications are running on the same machine.
     */
    public static String APPLICATION_INSTANCE_ID = "settings.common.applicationInstanceId";

    /**
     * <b>settings.common.freespaceprovider.class</b>: <br>
     * The implementation class for free space provider, e.g. dk.netarkivet.common.utils.DefaultFreeSpaceProvider. The
     * class must implement FreeSpaceProvider-Interface.
     */
    public static String FREESPACE_PROVIDER_CLASS = "settings.common.freespaceprovider.class";

    /**
     * <b>settings.common.batch.batchjobs.batchjob.class</b>: <br/>
     * The list of batchjobs to be runnable from the GUI. Must be the complete path to the batchjob classes (e.g.
     * dk.netarkivet.archive.arcrepository.bitpreservation.ChecksumJob). Must inherit FileBatchJob.
     */
    public static String BATCHJOBS_CLASS = "settings.common.batch.batchjobs.batchjob.class";

    /**
     * <b>settings.common.batch.batchjobs.batchjob.jarfile</b>: <br/>
     * The list of the corresponding jar-files containing the batchjob. This will be used for LoadableJarBatchJobs. If
     * no file is specified, it is assumed, that the batchjob exists with the default classpath of the involved
     * applications (BitarchiveMonitor, ArcRepository, GUIWebServer and BitArchive).
     */
    public static String BATCHJOBS_JARFILE = "settings.common.batch.batchjobs.batchjob.jarfile";

    /**
     * <b>settings.common.batch.baseDir</b>: <br/>
     * The directory where the resulting files will be placed when running a batchjob through the GUI interface.
     */
    public static String BATCHJOBS_BASEDIR = "settings.common.batch.baseDir";
    /**
     * <b>settings.common.remoteFile.serverName</b>: <br>
     * The setting for the FTP-server used.
     */
    public static String FTP_SERVER_NAME = "settings.common.remoteFile.serverName";
    /**
     * <b>settings.common.remoteFile.serverPort</b>: <br>
     * The setting for the FTP-server port used.
     */
    public static String FTP_SERVER_PORT = "settings.common.remoteFile.serverPort";
    /**
     * <b>settings.common.remoteFile.userName</b>: <br>
     * The setting for the FTP username.
     */
    public static String FTP_USER_NAME = "settings.common.remoteFile.userName";
    /**
     * <b>settings.common.remoteFile.userPassword</b>: <br>
     * The setting for the FTP password. *
     */
    public static String FTP_USER_PASSWORD = "settings.common.remoteFile.userPassword";
    /**
     * <b>settings.common.remoteFile.retries</b>: <br>
     * The setting for the number of times FTPRemoteFile should try before giving up a copyTo operation or logOn
     * operation.
     */
    public static String FTP_RETRIES_SETTINGS = "settings.common.remoteFile.retries";
    /**
     * <b>settings.common.remoteFile.datatimeout</b>: <br>
     * The setting for the FTP data timeout in seconds. The default value is 600 (10 minutes).
     */
    public static String FTP_DATATIMEOUT_SETTINGS = "settings.common.remoteFile.datatimeout";

    /**
     * <b>settings.common.organization</b>: <br>
     * The name of the organization responsible. The default value is netarkivet.dk
     */
    public static String ORGANIZATION = "settings.common.organization";

    /**
     * Specifies the suffix of a regex which can identify valid metadata files by job number. Thus preceding
     * the value of this setting with .* will find all metadata files.
     */
    public static String METADATAFILE_REGEX_SUFFIX = "settings.common.metadata.fileregexsuffix";

    /**
     * Specifies the name of the default file system for Hadoop to use (URI consisting of scheme and authority).
     * If not set, Hadoop defaults to 'file:///'.
     * If using hdfs Hadoop paths are auto-resolved to 'hdfs://hostname/user/current_user/specified_path
     * In production we now load the entire hadoop configuration from the classpath so this is
     * @deprecated
     */
    public static String HADOOP_DEFAULT_FS = "settings.common.hadoop.defaultFS";

    /**
     * The setting specifying the URI on which the used HDFS is located.
     * In production we now load the entire hadoop configuration from the classpath so this is
     * @deprecated
     */
    public static String HADOOP_HDFS_URI = "settings.common.hadoop.hdfs.uri";

    /**
     * Specifies the address on where to locate the ResourceManager (e.g. YARN).
     * In production we now load the entire hadoop configuration from the classpath so this is
     * @deprecated
     */
    public static String HADOOP_RESOURCEMANAGER_ADDRESS = "settings.common.hadoop.resourcemanager.address";

    /**
     * Specifies which framework is used for running mapreduce (e.g. YARN).
     * In production we now load the entire hadoop configuration from the classpath so this is
     * @deprecated
     */
    public static String HADOOP_MAPRED_FRAMEWORK = "settings.common.hadoop.mapred.framework";

    /**
     * Specifies which directory to find the individual input files for a job in.
     */
    public static String HADOOP_MAPRED_INPUT_FILES_PARENT_DIR = "settings.common.hadoop.mapred.inputFilesParentDir";

    /**
     * The setting for the input path to use in cdx-indexing map-/reduce jobs.
     */
    public static String HADOOP_MAPRED_CDXJOB_INPUT_DIR = "settings.common.hadoop.mapred.cdxJob.inputDir";

    /**
     * The setting for the output path to use in cdx-indexing map-/reduce jobs.
     */
    public static String HADOOP_MAPRED_CDXJOB_OUTPUT_DIR = "settings.common.hadoop.mapred.cdxJob.outputDir";

    /**
     * The directory/path for Hadoop to use as input path in metadata extraction map-/reduce jobs.
     * Used when Hadoop metadata extraction jobs are started by the IndexRequestServer after receiving requests.
     */
    public static String HADOOP_MAPRED_METADATA_EXTRACTIONJOB_INPUT_DIR = "settings.common.hadoop.mapred.metadataExtractionJob.inputDir";

    /**
     * The directory/path for Hadoop to use as output path in metadata extraction map-/reduce jobs.
     * Used when Hadoop metadata extraction jobs are started by the IndexRequestServer after receiving requests.
     */
    public static String HADOOP_MAPRED_METADATA_EXTRACTIONJOB_OUTPUT_DIR = "settings.common.hadoop.mapred.metadataExtractionJob.outputDir";

    /**
     * The directory/path for Hadoop to use as input path in metadata CDX-indexing map-/reduce jobs
     * (Hadoop equivalent of ArchiveExtractCDXJob).
     */
    public static String HADOOP_MAPRED_METADATA_CDX_EXTRACTIONJOB_INPUT_DIR = "settings.common.hadoop.mapred.metadataCDXExtractionJob.inputDir";

    /**
     * The directory/path for Hadoop to use as output path in metadata CDX-indexing map-/reduce jobs
     * (Hadoop equivalent of ArchiveExtractCDXJob).
     */
    public static String HADOOP_MAPRED_METADATA_CDX_EXTRACTIONJOB_OUTPUT_DIR = "settings.common.hadoop.mapred.metadataCDXExtractionJob.outputDir";

    /**
     * The directory/path for Hadoop to use as input path in crawl log extraction map-/reduce jobs
     * (Hadoop equivalent of the CrawlLogLinesMatchingRegexp batch job).
     */
    public static String HADOOP_MAPRED_CRAWLLOG_EXTRACTIONJOB_INPUT_DIR = "settings.common.hadoop.mapred.crawlLogExtractionJob.inputDir";

    /**
     * The directory/path for Hadoop to use as output path in crawl log extraction map-/reduce jobs
     * (Hadoop equivalent of the CrawlLogLinesMatchingRegexp batch job).
     */
    public static String HADOOP_MAPRED_CRAWLLOG_EXTRACTIONJOB_OUTPUT_DIR = "settings.common.hadoop.mapred.crawlLogExtractionJob.outputDir";

    /**
     * Path on the client machine where the uber-jar file containing the map-/reduce job and dependencies
     * for the harvester and indexer module is to be found.
     */
    public static String HADOOP_MAPRED_UBER_JAR = "settings.common.hadoop.mapred.hadoopUberJar";

    /**
     * Username to start map-/reduce jobs under on the Hadoop cluster.
     * In production we now use kerberos so this is
     * @deprecated
     */
    public static String HADOOP_USER_NAME = "settings.common.hadoop.username";

    /**
     * Boolean setting specifying if the Bitrepository project is used as backend storage together with Hadoop
     * for mass processing jobs.
     */
    public static String USE_BITMAG_HADOOP_BACKEND = "settings.common.useBitmagHadoopBackend";

    /**
     * <b>settings.common.webinterface.warc.maxTotalConnections</b>: <br>
     * Increase max total connections to e.g. 200.
     */
    public static String MAX_TOTAL_CONNECTIONS = "settings.common.webinterface.warc.maxTotalConnections";

    /**
     * <b>settings.common.webinterface.warc.maxConnectionsPerRoute</b> <br>
     * Increase default max connections per route, e.g. to 20.
     */
    public static String MAX_CONNECTIONS_PER_ROUTE = "settings.common.webinterface.warc.maxConnectionsPerRoute";

    /**
     * The base url for the Warc Record Service.
     */
    public static String WRS_BASE_URL = "settings.common.warcRecordService.baseUrl";

    /**
     * The path to the keyfile to use when communicating with the Warc Record Service over HTTPS.
     */
    public static String WRS_KEYFILE = "settings.common.fileResolver.keyfile";
    /**
     * The implementation of FileResolver to use.
     */
    public static String FILE_RESOLVER_CLASS = "settings.common.fileResolver.class";

    /**
     * The base url for the REST implementation of FileResolver.
     */
    public static String FILE_RESOLVER_BASE_URL = "settings.common.fileResolver.baseUrl";

    /**
<<<<<<< HEAD
     * The kerberos principal to use when running hadoop jobs.
     */
    public static String HADOOP_KERBEROS_PRINCIPAL = "settings.common.hadoop.kerberos.principal";

    /**
     * The path to the kerberos keytab file to use when running hadoop jobs.
     */
    public static String HADOOP_KERBEROS_KEYTAB = "settings.common.hadoop.kerberos.keytab";

    /**
     * The path to the kerberos configuration to use when running hadoop jobs. The default
     * is /etc/krb5.conf .
     */
    public static String HADOOP_KERBEROS_CONF = "settings.common.hadoop.kerberos.krb5-conf";
=======
     * The path to the keyfile to use when communicating with the file resolver service over HTTPS.
     */
    public static String FILE_RESOLVER_KEYFILE = "settings.common.fileResolver.keyfile";

    /**
     * Path to the default truststore used for safe communication over HTTPS.
     */
    public static String TRUSTSTORE_PATH = "settings.common.trustStore.path";

    /**
     * Password for the default truststore.
     */
    public static String TRUSTSTORE_PASSWORD = "settings.common.trustStore.password";
>>>>>>> 868b640d

}<|MERGE_RESOLUTION|>--- conflicted
+++ resolved
@@ -678,7 +678,21 @@
     public static String FILE_RESOLVER_BASE_URL = "settings.common.fileResolver.baseUrl";
 
     /**
-<<<<<<< HEAD
+     * The path to the keyfile to use when communicating with the file resolver service over HTTPS.
+     */
+    public static String FILE_RESOLVER_KEYFILE = "settings.common.fileResolver.keyfile";
+
+    /**
+     * Path to the default truststore used for safe communication over HTTPS.
+     */
+    public static String TRUSTSTORE_PATH = "settings.common.trustStore.path";
+
+    /**
+     * Password for the default truststore.
+     */
+    public static String TRUSTSTORE_PASSWORD = "settings.common.trustStore.password";
+
+    /**
      * The kerberos principal to use when running hadoop jobs.
      */
     public static String HADOOP_KERBEROS_PRINCIPAL = "settings.common.hadoop.kerberos.principal";
@@ -693,20 +707,5 @@
      * is /etc/krb5.conf .
      */
     public static String HADOOP_KERBEROS_CONF = "settings.common.hadoop.kerberos.krb5-conf";
-=======
-     * The path to the keyfile to use when communicating with the file resolver service over HTTPS.
-     */
-    public static String FILE_RESOLVER_KEYFILE = "settings.common.fileResolver.keyfile";
-
-    /**
-     * Path to the default truststore used for safe communication over HTTPS.
-     */
-    public static String TRUSTSTORE_PATH = "settings.common.trustStore.path";
-
-    /**
-     * Password for the default truststore.
-     */
-    public static String TRUSTSTORE_PASSWORD = "settings.common.trustStore.password";
->>>>>>> 868b640d
 
 }