/*
 * #%L
 * Netarchivesuite - common
 * %%
 * Copyright (C) 2005 - 2018 The Royal Danish Library, 
 *             the National Library of France and the Austrian National Library.
 * %%
 * This program is free software: you can redistribute it and/or modify
 * it under the terms of the GNU Lesser General Public License as
 * published by the Free Software Foundation, either version 2.1 of the
 * License, or (at your option) any later version.
 * 
 * This program is distributed in the hope that it will be useful,
 * but WITHOUT ANY WARRANTY; without even the implied warranty of
 * MERCHANTABILITY or FITNESS FOR A PARTICULAR PURPOSE.  See the
 * GNU General Lesser Public License for more details.
 * 
 * You should have received a copy of the GNU General Lesser Public
 * License along with this program.  If not, see
 * <http://www.gnu.org/licenses/lgpl-2.1.html>.
 * #L%
 */
package dk.netarkivet.common;

import dk.netarkivet.common.utils.Settings;

/**
 * Settings common to the entire NetarchiveSuite.
 */
public class CommonSettings {
    /** The default place in classpath where the settings file can be found. */
    private static final String DEFAULT_SETTINGS_CLASSPATH = "dk/netarkivet/common/settings.xml";

    /*
     * The static initialiser is called when the class is loaded. It will add default values for all settings defined in
     * this class, by loading them from a settings.xml file in classpath.
     */
    static {
        Settings.addDefaultClasspathSettings(DEFAULT_SETTINGS_CLASSPATH);
    }

    // NOTE: The constants defining setting names below are left non-final on
    // purpose! Otherwise, the static initialiser that loads default values
    // will not run.

    /** The path in the XML-tree for the settings branch. (Used by deploy). */
    public static String SETTINGS = "settings";

    /**
     * <b>settings.common.environmentName</b>: <br>
     * The name of the environment in which this code is running. E.g. PROD, RELEASETEST. It is used as a Common prefix
     * to all JMS channels created in a NetarchiveSuite installation.
     */
    public static String ENVIRONMENT_NAME = "settings.common.environmentName";

    /**
     * <b>settings.common.tempDir</b>: <br>
     * Common temporary directory for all applications. Some subdirs of this directory must be set to have AllPermision
     * in the conf/security.conf file, or the web pages won't work.
     */
    public static String DIR_COMMONTEMPDIR = "settings.common.tempDir";

    /**
     * <b>settings.common.remoteFile.class</b>: <br>
     * The class to use for RemoteFile objects (for transferring files around). This class must implement the
     * dk.netarkivet.common.distribute.RemoteFile interface.
     */
    public static String REMOTE_FILE_CLASS = "settings.common.remoteFile.class";

    /**
     * <b>settings.common.jms.class</b>: <br>
     * Selects the broker class to be used. Must be subclass of dk.netarkivet.common.distribute.JMSConnection.
     */
    public static String JMS_BROKER_CLASS = "settings.common.jms.class";

    /**
     * <b>settings.common.jms.retries</b>: <br>
     * Selects the number of times the JMS connection tries to reconnect to the broker.
     */
    public static String JMS_BROKER_RETRIES = "settings.common.jms.retries";

    /**
     * <b>settings.common.http.port</b>: <br>
     * The *unique* (per host) port number that may or may not be used to serve http.
     */
    public static String HTTP_PORT_NUMBER = "settings.common.http.port";

    /**
     * <b>settings.common.arcrepositoryClient.class</b>: <br>
     * The class that implements the ArcRepositoryClient. The class must implement the interface
     * dk.netarkivet.common.distribute.arcrepository.ArcRepositoryClient This class will be instantiated by the
     * ArcRepositoryClientFactory.
     */
    public static String ARC_REPOSITORY_CLIENT = "settings.common.arcrepositoryClient.class";

    /**
     * <b>settings.common.batch.maxExceptions</b>: <br>
     * The maximum number of exceptions to be stored for a batch job.
     */
    public static String MAX_NUM_BATCH_EXCEPTIONS = "settings.common.batch.maxExceptions";

    /**
     * <b>settings.common.batch.loggingInterval</b>: <br/>
     * The time between logging the status of a batch job.
     */
    public static String BATCH_LOGGING_INTERVAL = "settings.common.batch.loggingInterval";

    /**
     * <b>settings.common.batch.defaultBatchTimeout</b>: <br/>
     * The default timeout for batchjobs. This will be used for batchjobs which has the batchJobTimeout set to -1
     * (inherited value from FileBatchJob).
     */
    public static String BATCH_DEFAULT_TIMEOUT = "settings.common.batch.defaultBatchTimeout";

    /**
     * <b>settings.common.monitorregistryClient.class</b>: <br>
     * Which class to use for monitor registry. Must implement the interface
     * dk.netarkivet.common.distribute.monitorregistry.MonitorRegistryClient.
     */
    public static String MONITOR_REGISTRY_CLIENT = "settings.common.monitorregistryClient.class";

    /**
     * <b>settings.common.monitorregistryClient.reregisterdelay</b>: <br>
     * Delay between every reregistering in minutes, e.g. 1 for one minute.
     */
    public static String MONITOR_REGISTRY_CLIENT_REREGISTERDELAY = "settings.common.monitorregistryClient.reregisterdelay";

    /**
     * <b>settings.common.indexClient.class</b>: <br>
     * The class instantiated to give access to indices. The class must implement the interface
     * dk.netarkivet.common.distribute.indexserver.JobIndexCache The class instantiations are manufactored by
     * IndexClientFactory.
     */
    public static String INDEXSERVER_CLIENT = "settings.common.indexClient.class";

    /**
     * <b>settings.common.unixSort.useCommonTempDir</b>: <br>
     * When using the Unix sort command, by default it stores temporary files in the system temp dir, but if this
     * setting is set to true, then it will be configured to use the common temp dir defined by common.settings.tempDir.
     * By default the value is false (use system temp), which is the legacy behavior. This setting is part of the fix
     * for Jira issue NAS-1995.
     *
     * @see #DIR_COMMONTEMPDIR
     */
    public static String UNIX_SORT_USE_COMMON_TEMP_DIR = "settings.common.unixSort.useCommonTempDir";

    /**
     * <b>settings.common.cacheDir</b>: <br>
     * The name of the directory where cache data global to the entire machine can be stored. Various kinds of caches
     * should be stored in subdirectories of this.
     */
    public static String CACHE_DIR = "settings.common.cacheDir";

    // TODO Currently only used by heritrix shutdown - move to harvester
    // settings?
    /**
     * <b>settings.common.processTimeout</b>: <br>
     * The number of milliseconds we wait for processes to react to shutdown requests.
     */
    public static String PROCESS_TIMEOUT = "settings.common.processTimeout";

    /**
     * <b>settings.common.notifications.class</b>: <br>
     * The implementation class for notifications, e.g. error notification. The class must extend
     * dk.netarkivet.common.utils.Notifications
     */
    public static String NOTIFICATIONS_CLASS = "settings.common.notifications.class";

    /**
     * <b>settings.common.mail.server</b>: <br>
     * The mail server to use when sending mails.
     */
    public static String MAIL_SERVER = "settings.common.mail.server";

    /**
     * <b>settings.common.jmx.port</b>: <br>
     * The port to use for JMX.
     */
    public static String JMX_PORT = "settings.common.jmx.port";

    /**
     * <b>settings.common.jmx.rmiPort</b>: <br>
     * The JMX's RMI port to use for internal communication with beans.
     */
    public static String JMX_RMI_PORT = "settings.common.jmx.rmiPort";

    /**
     * <b>settings.common.jmx.passwordFile</b>: <br>
     * The password file, containing information about who may connect to the beans. The file has a format defined by
     * the JMX standard,
     *
     * @see <URL:http://java.sun.com/j2se/1.5.0/docs/guide/management/agent.html#PasswordAccessFiles>
     */
    public static String JMX_PASSWORD_FILE = "settings.common.jmx.passwordFile";

    /**
     * <b>settings.common.jmx.accessFile</b>: <br>
     * The access file, containing information about who have which JMX roles have which access privileges. The file has
     * a format defined by the JMX standard,
     *
     * @see <URL:http://java.sun.com/j2se/1.5.0/docs/guide/management/agent.html#PasswordAccessFiles>
     */
    public static String JMX_ACCESS_FILE = "settings.common.jmx.accessFile";

    /**
     * <b>settings.common.jmx.timeout</b>: <br>
     * How many seconds we will wait before giving up on a JMX connection.
     */
    public static String JMX_TIMEOUT = "settings.common.jmx.timeout";

    /**
     * <b>settings.common.webinterface</b>: <br>
     * The entire webinterface setting structure.
     */
    public static String WEBINTERFACE_SETTINGS = "settings.common.webinterface";

    /**
     * <b>settings.common.webinterface.hideInactiveTemplates</b>;<br/>
     * Boolean valued String. If true, inactive harvest templates are entirely hidden in the GUI - it will be impossible
     * to see them or change their state to "active". If false, the GUI will include functionality to change the
     * status of template from inactive to active and vice-versa.
     */
    public static String HIDE_INACTIVE_TEMPLATES = "settings.common.webinterface.hideInactiveTemplates";

    /**
     * settings.common.webinterface.<b>language</b>: <br>
     * The entire language setting structure under the webinterface setting. Is repeated for each language
     */
    public static String WEBINTERFACE_LANGUAGE = "language";

    /**
     * settings.common.webinterface.language.<b>locale</b>: <br>
     * The locale the GUI is available as under specific language setting.
     */
    public static String WEBINTERFACE_LANGUAGE_LOCALE = "locale";

    /**
     * settings.common.webinterface.language.<b>name</b>: <br>
     * The native name of the language for the locale under specific language setting.
     */
    public static String WEBINTERFACE_LANGUAGE_NAME = "name";

    /**
     * <b>settings.common.webinterface.siteSection.class</b>: <br>
     * The subclass of SiteSection that defines a part of the web interface. Is part of repeated siteSection settings
     * for each part.
     */
    public static String SITESECTION_CLASS = "settings.common.webinterface.siteSection.class";

    /**
     * <b>settings.common.webinterface.siteSection.webapplication</b>: <br>
     * The directory or war-file containing the web application for a site section. Is part of repeated siteSection
     * settings for each part.
     */
    public static String SITESECTION_WEBAPPLICATION = "settings.common.webinterface.siteSection.webapplication";

    /**
     * <b>settings.common.webinterface.harvestStatus.defaultPageSize</b>: <br>
     * The default number of jobs to show in the harvest status section, on one result page.
     */
    public static String HARVEST_STATUS_DFT_PAGE_SIZE = "settings.common.webinterface.harvestStatus.defaultPageSize";
    
    /**
     * <b>settings.common.topLevelDomains.tld</b>: <br>
     * Extra valid top level domain, like .co.uk, .dk, .org., not part of current embedded public_suffix_list.dat file 
     * in common/common-core/src/main/resources/dk/netarkivet/common/utils/public_suffix_list.dat
     * downloaded from https://www.publicsuffix.org/list/public_suffix_list.dat
     */
    public static String TLDS = "settings.common.topLevelDomains.tld";
    
    /**
     * <b>settings.common.topLevelDomains.silentlyIgnoreStarredTlds</b>: <br>
     * If set to true, silently ignores starred TLDS and excluded tlds which are currently not supported by NetarchiveSuite (NAS-2689).
     * default: true
     */
    public static String TLD_SILENTLY_IGNORE_STARRED_TLDS = "settings.common.topLevelDomains.silentlyIgnoreStarredTlds";
        
    // TODO move database settings to harvester settings?
    /**
     * <b>settings.common.database.class</b>: <br>
     * The class that defines DB-specific methods. This class must extend the DBSpecifics class
     */
    public static String DB_SPECIFICS_CLASS = "settings.common.database.class";

    /**
     * If DB_SPECIFICS_CLASS contains this string then a Derby database is in use.
     */
    public static String DB_IS_DERBY_IF_CONTAINS = "Derby";

    /**
     * <b>settings.common.database.baseUrl</b>: <br>
     * The URL to use to connect to the database specified in the DB_SPECIFICS_CLASS setting.
     */
    public static String DB_BASE_URL = "settings.common.database.baseUrl";

    /**
     * <b>settings.common.database.machine</b>: <br>
     * Used for the external harvest definition database. The machine where the harvest definition database is located.
     */
    public static String DB_MACHINE = "settings.common.database.machine";

    /**
     * <b>settings.common.database.port</b>: <br>
     * Used for the external harvest definition database. The port where the external harvest definition database is
     * attached.
     */
    public static String DB_PORT = "settings.common.database.port";

    /**
     * <b>settings.common.database.dir</b>: <br>
     * Used for the external harvest definition database. The directory where the external harvest definition database
     * is located.
     */
    public static String DB_DIR = "settings.common.database.dir";

    /**
     * <b>settings.common.database.validityCheckTimeout</b>: <br>
     * Timeout in seconds to check for the validity of a JDBC connection on the server. This is the time in seconds to
     * wait for the database operation used to validate the connection to complete. If the timeout period expires before
     * the operation completes, this method returns false. A value of 0 indicates a timeout is not applied to the
     * database operation.
     * <p>
     * {@link java.sql.Connection#isValid(int)}
     */
    public static String DB_CONN_VALID_CHECK_TIMEOUT = "settings.common.database.validityCheckTimeout";

    /**
     * <b>settings.common.database.pool.minSize</b>: <br>
     * Configure the minimum size of the DB connection pool. Default value is 5.
     */
    public static String DB_POOL_MIN_SIZE = "settings.common.database.pool.minSize";

    /**
     * <b>settings.common.database.pool.maxSize</b>: <br>
     * Configure the maximum size of the DB connection pool. Default value is 10.
     */
    public static String DB_POOL_MAX_SIZE = "settings.common.database.pool.maxSize";

    /**
     * <b>settings.common.database.pool.acquireInc</b>: <br>
     * Configure the increment size DB connection pool. Default value is 5 (half the max size).
     */
    public static String DB_POOL_ACQ_INC = "settings.common.database.pool.acquireInc";

    /**
     * <b>settings.common.database.pool.maxStm</b>: <br>
     * Configure statement pooling, by setting the global maximum number of pooled prepared statements for a data
     * source. Default value is 0. Note that if both {@link #DB_POOL_MAX_STM} and {@link #DB_POOL_MAX_STM_PER_CONN} are
     * set to zero, statement pooling is fully deactivated.
     *
     * @see <a href="http://www.mchange.com/projects/c3p0/index.html">c3p0 documentation</a>
     */
    public static String DB_POOL_MAX_STM = "settings.common.database.pool.maxStm";

    /**
     * <b>settings.common.database.pool.maxStmPerConn</b>: <br>
     * Configure statement pooling, by setting the global maximum number of pooled prepared statements for a data
     * source. Default value is 0. Note that if both {@link #DB_POOL_MAX_STM} and {@link #DB_POOL_MAX_STM_PER_CONN} are
     * set to zero, statement pooling is fully deactivated.
     *
     * @see <a href="http://www.mchange.com/projects/c3p0/index.html">c3p0 documentation</a>
     */
    public static String DB_POOL_MAX_STM_PER_CONN = "settings.common.database.pool.maxStmPerConn";

    /**
     * <b>settings.common.database.pool.idleConnTestPeriod</b>: <br>
     * Configure idle connection testing period in seconds. Default is 0, which means no idle connection testing
     *
     * @see <a href="http://www.mchange.com/projects/c3p0/index.html#idleConnectionTestPeriod"/>
     */
    public static String DB_POOL_IDLE_CONN_TEST_PERIOD = "settings.common.database.pool.idleConnTestPeriod";

    /**
     * <b>settings.common.database.pool.idleConnTestOnCheckin</b>: <br>
     * Configure if a connection validity should be checked when returned to the pool. Default is false.
     *
     * @see <a href="http://www.mchange.com/projects/c3p0/index.html#testConnectionOnCheckin"/>
     */
    public static String DB_POOL_IDLE_CONN_TEST_ON_CHECKIN = "settings.common.database.pool.idleConnTestOnCheckin";

    /**
     * <b>settings.common.database.pool.idleConnTestQuery</b>: <br>
     * The SQL query to be used when testing an idle connection. Default is empty, which means using c3p0 defaults.
     *
     * @see <a href="http://www.mchange.com/projects/c3p0/index.html#preferredTestQuery"/>
     */
    public static String DB_POOL_IDLE_CONN_TEST_QUERY = "settings.common.database.pool.idleConnTestQuery";

    /**
     * <b>settings.common.database.pool.maxConnectionAge</b>: <br>
     * The maxConnectionAge in seconds for each connection in the pool.
     * The default is one hour (3600 seconds)
     *
     * @see <a href="http://www.mchange.com/projects/c3p0/index.html#maxConnectionAge"/>
     */
    public static String DB_POOL_MAX_CONNECTION_AGE = "settings.common.database.pool.maxConnectionAge";
    
    /**
     * The username for login to the harvest database.
     */
    public static String DB_USERNAME = "settings.common.database.username";

    /**
     * The password for login to the harvest database.
     */
    public static String DB_PASSWORD = "settings.common.database.password";

    /**
     * <b>settings.common.repository.limitForRecordDatatransferInFile</b>: <br>
     * When the length record exceeds this number, the contents of the record will be transferred using a RemoteFile.
     */
    public static String BITARCHIVE_LIMIT_FOR_RECORD_DATATRANSFER_IN_FILE = "settings.common.repository.limitForRecordDatatransferInFile";

    /**
     * <b>settings.common.replicas</b>: <br>
     * The entire settings for all replicas in the environment. NOTE: settings for checksum replicas are not use yet
     */
    public static String REPLICAS_SETTINGS = "settings.common.replicas";

    /**
     * settings.common.replicas.<b>replica</b>: <br>
     * The path to settings belonging to an individual replica, placed under the replicas setting.
     */
    public static String REPLICA_TAG = "replica";

    /**
     * settings.common.replicas.replica.<b>replicaId</b>: <br>
     * The tags for identifier of the replica, placed under the replica tag. The replica id is used internally in e.g.
     * naming of channels.
     */
    public static String REPLICAID_TAG = "replicaId";
    /**
     * settings.common.replicas.replica.<b>replicaName</b>: <br>
     * The tags for name of the replica, placed under the replica tag. The replica name is used in interfaces like the
     * GUI or command-line batch-programs. The name can be the same value as the id.
     */
    public static String REPLICANAME_TAG = "replicaName";
    /**
     * settings.common.replicas.replica.<b>replicaType</b>: <br>
     * The tags for type of the replica, placed under the replica tag. The type is used to identify whether it is a
     * bitarchive or a checksum replica. NOTE: checksum replicas are not implemented yet Possible values are defined in
     * ReplicaType
     */
    public static String REPLICATYPE_TAG = "replicaType";

    /**
     * <b>settings.common.replicas.replica.replicaId</b>: <br>
     * The identifiers of all replicas in the environment.
     */
    public static String REPLICA_IDS = REPLICAS_SETTINGS + "." + REPLICA_TAG + "." + REPLICAID_TAG;

    /**
     * <b>settings.common.useReplicaId</b>: <br>
     * Default bitarchive to use for e.g. batch jobs (if none is specified).
     */
    public static String USE_REPLICA_ID = "settings.common.useReplicaId";

    /**
     * <b>settings.common.thisPhysicalLocation</b>: <br>
     * Physical location of where the application is running. Only use for System state GUI and deploy
     */
    public static String THIS_PHYSICAL_LOCATION = "settings.common.thisPhysicalLocation";

    /**
     * <b>settings.common.applicationName</b>: <br>
     * The name of the application, e.g. "BitarchiveServerApplication". The monitor puts this with each log message.
     */
    public static String APPLICATION_NAME = "settings.common.applicationName";

    /**
     * <b>settings.common.applicationInstanceId</b>: <br>
     * The identifier of the instance of the application. This is used when there are more than one of the same
     * application running on the same machine, e.g. when more harvesters are running on the same machine or more
     * bitarchive applications are running on the same machine.
     */
    public static String APPLICATION_INSTANCE_ID = "settings.common.applicationInstanceId";

    /**
     * <b>settings.common.freespaceprovider.class</b>: <br>
     * The implementation class for free space provider, e.g. dk.netarkivet.common.utils.DefaultFreeSpaceProvider. The
     * class must implement FreeSpaceProvider-Interface.
     */
    public static String FREESPACE_PROVIDER_CLASS = "settings.common.freespaceprovider.class";

    /**
     * <b>settings.common.batch.batchjobs.batchjob.class</b>: <br/>
     * The list of batchjobs to be runnable from the GUI. Must be the complete path to the batchjob classes (e.g.
     * dk.netarkivet.archive.arcrepository.bitpreservation.ChecksumJob). Must inherit FileBatchJob.
     */
    public static String BATCHJOBS_CLASS = "settings.common.batch.batchjobs.batchjob.class";

    /**
     * <b>settings.common.batch.batchjobs.batchjob.jarfile</b>: <br/>
     * The list of the corresponding jar-files containing the batchjob. This will be used for LoadableJarBatchJobs. If
     * no file is specified, it is assumed, that the batchjob exists with the default classpath of the involved
     * applications (BitarchiveMonitor, ArcRepository, GUIWebServer and BitArchive).
     */
    public static String BATCHJOBS_JARFILE = "settings.common.batch.batchjobs.batchjob.jarfile";

    /**
     * <b>settings.common.batch.baseDir</b>: <br/>
     * The directory where the resulting files will be placed when running a batchjob through the GUI interface.
     */
    public static String BATCHJOBS_BASEDIR = "settings.common.batch.baseDir";
    /**
     * <b>settings.common.remoteFile.serverName</b>: <br>
     * The setting for the FTP-server used.
     */
    public static String FTP_SERVER_NAME = "settings.common.remoteFile.serverName";
    /**
     * <b>settings.common.remoteFile.serverPort</b>: <br>
     * The setting for the FTP-server port used.
     */
    public static String FTP_SERVER_PORT = "settings.common.remoteFile.serverPort";
    /**
     * <b>settings.common.remoteFile.userName</b>: <br>
     * The setting for the FTP username.
     */
    public static String FTP_USER_NAME = "settings.common.remoteFile.userName";
    /**
     * <b>settings.common.remoteFile.userPassword</b>: <br>
     * The setting for the FTP password. *
     */
    public static String FTP_USER_PASSWORD = "settings.common.remoteFile.userPassword";
    /**
     * <b>settings.common.remoteFile.retries</b>: <br>
     * The setting for the number of times FTPRemoteFile should try before giving up a copyTo operation or logOn
     * operation.
     */
    public static String FTP_RETRIES_SETTINGS = "settings.common.remoteFile.retries";
    /**
     * <b>settings.common.remoteFile.datatimeout</b>: <br>
     * The setting for the FTP data timeout in seconds. The default value is 600 (10 minutes).
     */
    public static String FTP_DATATIMEOUT_SETTINGS = "settings.common.remoteFile.datatimeout";

    /**
     * <b>settings.common.organization</b>: <br>
     * The name of the organization responsible. The default value is netarkivet.dk
     */
    public static String ORGANIZATION = "settings.common.organization";

    /**
     * Specifies the suffix of a regex which can identify valid metadata files by job number. Thus preceding
     * the value of this setting with .* will find all metadata files.
     */
    public static String METADATAFILE_REGEX_SUFFIX = "settings.common.metadata.fileregexsuffix";

    /**
     * Specifies the name of the default file system for Hadoop to use (URI consisting of scheme and authority).
     * If not set, Hadoop defaults to 'file:///'.
     * If using hdfs Hadoop paths are auto-resolved to 'hdfs://hostname/user/current_user/specified_path
     * In production we now load the entire hadoop configuration from the classpath so this is
     * @deprecated
     */
    public static String HADOOP_DEFAULT_FS = "settings.common.hadoop.defaultFS";

    /**
     * The setting specifying the URI on which the used HDFS is located.
     * In production we now load the entire hadoop configuration from the classpath so this is
     * @deprecated
     */
    public static String HADOOP_HDFS_URI = "settings.common.hadoop.hdfs.uri";

    /**
     * Specifies the address on where to locate the ResourceManager (e.g. YARN).
     * In production we now load the entire hadoop configuration from the classpath so this is
     * @deprecated
     */
    public static String HADOOP_RESOURCEMANAGER_ADDRESS = "settings.common.hadoop.resourcemanager.address";

    /**
     * Specifies which framework is used for running mapreduce (e.g. YARN).
     * In production we now load the entire hadoop configuration from the classpath so this is
     * @deprecated
     */
    public static String HADOOP_MAPRED_FRAMEWORK = "settings.common.hadoop.mapred.framework";

    /**
     * Specifies which directory to find the individual input files for a job in.
     */
    public static String HADOOP_MAPRED_INPUT_FILES_PARENT_DIR = "settings.common.hadoop.mapred.inputFilesParentDir";

    /**
     * The setting for the input path to use in cdx-indexing map-/reduce jobs.
     */
    public static String HADOOP_MAPRED_CDXJOB_INPUT_DIR = "settings.common.hadoop.mapred.cdxJob.inputDir";

    /**
     * The setting for the output path to use in cdx-indexing map-/reduce jobs.
     */
    public static String HADOOP_MAPRED_CDXJOB_OUTPUT_DIR = "settings.common.hadoop.mapred.cdxJob.outputDir";

    /**
     * The directory/path for Hadoop to use as input path in metadata extraction map-/reduce jobs.
     * Used when Hadoop metadata extraction jobs are started by the IndexRequestServer after receiving requests.
     */
    public static String HADOOP_MAPRED_METADATA_EXTRACTIONJOB_INPUT_DIR = "settings.common.hadoop.mapred.metadataExtractionJob.inputDir";

    /**
     * The directory/path for Hadoop to use as output path in metadata extraction map-/reduce jobs.
     * Used when Hadoop metadata extraction jobs are started by the IndexRequestServer after receiving requests.
     */
    public static String HADOOP_MAPRED_METADATA_EXTRACTIONJOB_OUTPUT_DIR = "settings.common.hadoop.mapred.metadataExtractionJob.outputDir";

    /**
     * The directory/path for Hadoop to use as input path in metadata CDX-indexing map-/reduce jobs
     * (Hadoop equivalent of ArchiveExtractCDXJob).
     */
    public static String HADOOP_MAPRED_METADATA_CDX_EXTRACTIONJOB_INPUT_DIR = "settings.common.hadoop.mapred.metadataCDXExtractionJob.inputDir";

    /**
     * The directory/path for Hadoop to use as output path in metadata CDX-indexing map-/reduce jobs
     * (Hadoop equivalent of ArchiveExtractCDXJob).
     */
    public static String HADOOP_MAPRED_METADATA_CDX_EXTRACTIONJOB_OUTPUT_DIR = "settings.common.hadoop.mapred.metadataCDXExtractionJob.outputDir";

    /**
     * The directory/path for Hadoop to use as input path in crawl log extraction map-/reduce jobs
     * (Hadoop equivalent of the CrawlLogLinesMatchingRegexp batch job).
     */
    public static String HADOOP_MAPRED_CRAWLLOG_EXTRACTIONJOB_INPUT_DIR = "settings.common.hadoop.mapred.crawlLogExtractionJob.inputDir";

    /**
     * The directory/path for Hadoop to use as output path in crawl log extraction map-/reduce jobs
     * (Hadoop equivalent of the CrawlLogLinesMatchingRegexp batch job).
     */
    public static String HADOOP_MAPRED_CRAWLLOG_EXTRACTIONJOB_OUTPUT_DIR = "settings.common.hadoop.mapred.crawlLogExtractionJob.outputDir";

    /**
     * Path on the client machine where the uber-jar file containing the map-/reduce job and dependencies
     * for the harvester and indexer module is to be found.
     */
    public static String HADOOP_MAPRED_UBER_JAR = "settings.common.hadoop.mapred.hadoopUberJar";

    /**
     * Username to start map-/reduce jobs under on the Hadoop cluster.
     * In production we now use kerberos so this is
     * @deprecated
     */
    public static String HADOOP_USER_NAME = "settings.common.hadoop.username";

    /**
     * Boolean setting specifying if the Bitrepository project is used as backend storage together with Hadoop
     * for mass processing jobs.
     */
    public static String USE_BITMAG_HADOOP_BACKEND = "settings.common.useBitmagHadoopBackend";

    /**
     * <b>settings.common.webinterface.warc.maxTotalConnections</b>: <br>
     * Increase max total connections to e.g. 200.
     */
    public static String MAX_TOTAL_CONNECTIONS = "settings.common.webinterface.warc.maxTotalConnections";

    /**
     * <b>settings.common.webinterface.warc.maxConnectionsPerRoute</b> <br>
     * Increase default max connections per route, e.g. to 20.
     */
    public static String MAX_CONNECTIONS_PER_ROUTE = "settings.common.webinterface.warc.maxConnectionsPerRoute";

    /**
     * The base url for the Warc Record Service.
     */
    public static String WRS_BASE_URL = "settings.common.warcRecordService.baseUrl";

    /**
     * The path to the keyfile to use when communicating with the Warc Record Service over HTTPS.
     */
    public static String WRS_KEYFILE = "settings.common.fileResolver.keyfile";
    /**
     * The implementation of FileResolver to use.
     */
    public static String FILE_RESOLVER_CLASS = "settings.common.fileResolver.class";

    /**
     * The base url for the REST implementation of FileResolver.
     */
    public static String FILE_RESOLVER_BASE_URL = "settings.common.fileResolver.baseUrl";

    /**
     * The path to the keyfile to use when communicating with the file resolver service over HTTPS.
     */
    public static String FILE_RESOLVER_KEYFILE = "settings.common.fileResolver.keyfile";

    /**
<<<<<<< HEAD
     * Path to the default truststore used for safe communication over HTTPS.
     */
    public static String TRUSTSTORE_PATH = "settings.common.trustStore.path";
=======
     * Path to the default truststore used for safe communication over HTTPS with FileResolver
     * and WarcRecordService
     */
    public static String ACCESS_TRUSTSTORE_PATH = "settings.common.trustStore.path";
>>>>>>> 61148727

    /**
     * Password for the default truststore.
     */
    public static String TRUSTSTORE_PASSWORD = "settings.common.trustStore.password";

    /**
     * The kerberos principal to use when running hadoop jobs.
     */
    public static String HADOOP_KERBEROS_PRINCIPAL = "settings.common.hadoop.kerberos.principal";

    /**
     * The path to the kerberos keytab file to use when running hadoop jobs.
     */
    public static String HADOOP_KERBEROS_KEYTAB = "settings.common.hadoop.kerberos.keytab";

    /**
     * The path to the kerberos configuration to use when running hadoop jobs. The default
     * is /etc/krb5.conf .
     */
    public static String HADOOP_KERBEROS_CONF = "settings.common.hadoop.kerberos.krb5-conf";

    /**
     * The path to the hadoop kerberos truststore, corresponding to the hadoop setting
     * ssl.client.truststore.location. It overrides any value set in hadoop's ssl-client.xml
     */
    public static String HADOOP_KERBEROS_TRUSTSTORE_PATH = "settings.common.hadoop.kerberos.trustStore.path";
}<|MERGE_RESOLUTION|>--- conflicted
+++ resolved
@@ -683,16 +683,10 @@
     public static String FILE_RESOLVER_KEYFILE = "settings.common.fileResolver.keyfile";
 
     /**
-<<<<<<< HEAD
-     * Path to the default truststore used for safe communication over HTTPS.
-     */
-    public static String TRUSTSTORE_PATH = "settings.common.trustStore.path";
-=======
      * Path to the default truststore used for safe communication over HTTPS with FileResolver
      * and WarcRecordService
      */
     public static String ACCESS_TRUSTSTORE_PATH = "settings.common.trustStore.path";
->>>>>>> 61148727
 
     /**
      * Password for the default truststore.
