--- conflicted
+++ resolved
@@ -32,11 +32,7 @@
 
     @Before
     public void testFactoryMethod() {
-<<<<<<< HEAD
-        Settings.set(CommonSettings.TRUSTSTORE_PATH, "/etc/ssl/certs/java/cacerts");
-=======
         Settings.set(CommonSettings.ACCESS_TRUSTSTORE_PATH, "/etc/ssl/certs/java/cacerts");
->>>>>>> 61148727
         Settings.set(CommonSettings.TRUSTSTORE_PASSWORD, "changeit");
         Settings.set(CommonSettings.FILE_RESOLVER_CLASS, "dk.netarkivet.common.utils.service.FileResolverRESTClient");
         Settings.set(CommonSettings.FILE_RESOLVER_BASE_URL, "https://kb-test-netarkivet-bitmag-acs-01.kb.dk/cgi-bin/fileresolver.cgi/");
