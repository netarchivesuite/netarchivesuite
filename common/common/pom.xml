--- conflicted
+++ resolved
@@ -16,35 +16,8 @@
 
   <dependencies>
     <dependency>
-<<<<<<< HEAD
       <groupId>org.slf4j</groupId>
       <artifactId>slf4j-api</artifactId>
-    </dependency>
-
-    <dependency>
-      <groupId>org.slf4j</groupId>
-      <artifactId>jul-to-slf4j</artifactId>
-    </dependency>
-
-    <dependency>
-      <groupId>org.slf4j</groupId>
-      <artifactId>log4j-over-slf4j</artifactId>
-    </dependency>
-
-    <dependency>
-      <groupId>org.slf4j</groupId>
-      <artifactId>jcl-over-slf4j</artifactId>
-    </dependency>
-
-    <dependency>
-      <groupId>ch.qos.logback</groupId>
-      <artifactId>logback-classic</artifactId>
-=======
-      <groupId>junit</groupId>
-      <artifactId>junit</artifactId>
-      <version>4.11</version>
-      <scope>test</scope>
->>>>>>> 1da8584d
     </dependency>
 
     <dependency>
