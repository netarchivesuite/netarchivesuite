--- conflicted
+++ resolved
@@ -137,17 +137,11 @@
     public static void startApp(Class c, String[] args) {
         String appName = c.getName();
         Settings.set(CommonSettings.APPLICATION_NAME, appName);
-<<<<<<< HEAD
         logAndPrint("Starting " + appName + "\n" + Constants.getVersionString());
-        log.info("Using settings files '{}'", StringUtils.conjoin(File.pathSeparator, Settings.getSettingsFiles()));
-=======
-        logAndPrint("Starting " + appName + "\n"
-                    + Constants.getVersionString());
         logAndPrint("Java VM: " + System.getProperty("java.version"));
         logAndPrint("java.home: " + System.getProperty("java.home"));
         logAndPrint("Working dir: " + System.getProperty("user.dir"));
-        log.info("Using settings files '" + StringUtils.conjoin(File.pathSeparator, Settings.getSettingsFiles()) + "'");
->>>>>>> c25a6d2a
+        log.info("Using settings files '{}'", StringUtils.conjoin(File.pathSeparator, Settings.getSettingsFiles()));
         checkArgs(args);
         dirMustExist(FileUtils.getTempDir());
         Method factoryMethod = null;
@@ -169,11 +163,7 @@
             }
             logAndPrint(appName + " Running");
         } catch (Throwable e) {
-<<<<<<< HEAD
             logExceptionAndPrint("Class " + appName + " does not have required factory method", e);
-=======
-            logExceptionAndPrint("Class " + appName + " does not have required" + "factory method", e);
->>>>>>> c25a6d2a
             System.exit(NO_FACTORY_METHOD);
         }
         // Invoke the factory method
