--- conflicted
+++ resolved
@@ -72,11 +72,7 @@
 
     @Test
     public void testCopyto() throws Exception {
-<<<<<<< HEAD
         //Copying twice with multiple
-=======
-        // Copying twice with multiple
->>>>>>> eebdfc08
         HTTPSRemoteFile rf = new ForceRemoteHTTPSRemoteFile(TestInfo.FILE1, false, false, true);
         File tempFile = File.createTempFile("TEST", "COPYTO", TestInfo.WORKING_DIR);
         rf.copyTo(tempFile);
@@ -144,18 +140,12 @@
     @Test
     public void testGetChecksum() throws Exception {
         HTTPSRemoteFile rf = new ForceRemoteHTTPSRemoteFile(TestInfo.FILE1, false, false, true);
-<<<<<<< HEAD
         assertEquals("Should get null (no checksum requested)",
                      null, rf.getChecksum());
         rf = new HTTPSRemoteFileTester.ForceRemoteHTTPSRemoteFile(TestInfo.FILE1,
                                            true, false, true);
         assertEquals("Should get right checksum",
                      ChecksumCalculator.calculateMd5(TestInfo.FILE1), rf.getChecksum());
-=======
-        assertEquals("Should get null (no checksum requested)", null, rf.getChecksum());
-        rf = new HTTPSRemoteFileTester.ForceRemoteHTTPSRemoteFile(TestInfo.FILE1, true, false, true);
-        assertEquals("Should get right checksum", ChecksumCalculator.calculateMd5(TestInfo.FILE1), rf.getChecksum());
->>>>>>> eebdfc08
     }
 
     private class ForceRemoteHTTPSRemoteFile extends HTTPSRemoteFile {
