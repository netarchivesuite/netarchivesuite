--- conflicted
+++ resolved
@@ -51,7 +51,8 @@
 
 @Ignore("LoadableTestJob deleted from filesystem as surefire did not like it in the wrong location")
 public class LoadableFileBatchJobTester {
-    MoveTestFiles mtf = new MoveTestFiles(TestInfo.ORIGINALS_DIR, TestInfo.WORKING_DIR);
+
+	MoveTestFiles mtf = new MoveTestFiles(TestInfo.ORIGINALS_DIR, TestInfo.WORKING_DIR);
     private static final File FNORD_FILE = new File("fnord");
 
     @Before
@@ -161,16 +162,10 @@
         ObjectInputStream ois = new ObjectInputStream(new ByteArrayInputStream(baos.toByteArray()));
         job1 = (FileBatchJob) ois.readObject();
 
-<<<<<<< HEAD
-        assertNull("Should not have loaded a job after transfer before init",
-                   ((LoadableFileBatchJob) job1).loadedJob);
+        assertNull("Should not have loaded a job after transfer before init", ((LoadableFileBatchJob) job1).loadedJob);
 
         // TODO log refactoring
         //assertNotNull("Should have a log after transfer before init", ((LoadableFileBatchJob) job1).log);
-=======
-        assertNull("Should not have loaded a job after transfer before init", ((LoadableFileBatchJob) job1).loadedJob);
-        assertNotNull("Should have a log after transfer before init", ((LoadableFileBatchJob) job1).log);
->>>>>>> eebdfc08
 
         baos = new ByteArrayOutputStream();
         job1.initialize(baos);
@@ -318,4 +313,5 @@
                     e.getCause() instanceof NoSuchMethodException);
         }
     }
+
 }