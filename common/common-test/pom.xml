--- conflicted
+++ resolved
@@ -73,24 +73,15 @@
     </dependency>
   </dependencies>
 
-<<<<<<< HEAD
-    <build>
-        <testResources>
-            <testResource>
-                <directory>src/test/resources</directory>
-            </testResource>
-            <testResource>
-                <directory>tests</directory>
-            </testResource>
-        </testResources>
-=======
   <build>
     <testResources>
+      <testResource>
+        <directory>src/test/resources</directory>
+      </testResource>
       <testResource>
         <directory>tests</directory>
       </testResource>
     </testResources>
->>>>>>> fba095f4
 
     <plugins>
       <plugin>
