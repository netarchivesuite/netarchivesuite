<?xml version="1.0" encoding="UTF-8"?>
<project xmlns="http://maven.apache.org/POM/4.0.0"
  xmlns:xsi="http://www.w3.org/2001/XMLSchema-instance"
  xsi:schemaLocation="http://maven.apache.org/POM/4.0.0 http://maven.apache.org/xsd/maven-4.0.0.xsd">
  <modelVersion>4.0.0</modelVersion>

  <parent>
    <groupId>org.netarchivesuite</groupId>
    <artifactId>netarchivesuite</artifactId>
    <version>7.0-SNAPSHOT</version>
  </parent>

  <artifactId>hadoop-uber-jar-invoker</artifactId>

  <dependencies>
    <dependency>
      <groupId>org.apache.hadoop</groupId>
      <artifactId>hadoop-mapreduce-client-core</artifactId>
      <version>${hadoop.version}</version>
    </dependency>
    <dependency>
      <groupId>org.apache.hadoop</groupId>
      <artifactId>hadoop-client</artifactId>
      <version>${hadoop.version}</version>
    </dependency>

    <dependency>
      <groupId>${project.groupId}</groupId>
      <artifactId>hadoop-uber-jar</artifactId>
      <version>${project.version}</version>
      <classifier>shaded</classifier>
      <exclusions>
        <exclusion>
          <groupId>*</groupId>
          <artifactId>*</artifactId>
        </exclusion>
      </exclusions>
    </dependency>
  </dependencies>

  <build>
    <resources>
      <resource>
        <directory>src/main/resources</directory>
        <filtering>true</filtering>
      </resource>
    </resources>
    <plugins>
      <plugin>
        <artifactId>maven-assembly-plugin</artifactId>
        <version>${maven-assembly-plugin.version}</version> <!-- 3.1.1 -->
        <executions>
          <execution>
            <phase>package</phase>
            <goals>
              <goal>single</goal>
            </goals>
          </execution>
        </executions>
        <configuration>
          <appendAssemblyId>false</appendAssemblyId>
          <descriptors>
            <descriptor>src/main/assembly/assembly.xml</descriptor>
          </descriptors>
          <attach>true</attach>
        </configuration>
      </plugin>

    </plugins>
  </build>
<<<<<<< HEAD

  <dependencies>
    <dependency>
      <groupId>org.apache.hadoop</groupId>
      <artifactId>hadoop-mapreduce-client-core</artifactId>
      <version>${hadoop.version}</version>
    </dependency>
    <dependency>
      <groupId>org.apache.hadoop</groupId>
      <artifactId>hadoop-client</artifactId>
      <version>${hadoop.version}</version>
    </dependency>

    <dependency>
      <groupId>org.netarchivesuite</groupId>
      <artifactId>hadoop-uber-jar</artifactId>
      <version>7.0-SNAPSHOT</version>
      <classifier>shaded</classifier>
      <exclusions>
        <exclusion>
          <groupId>*</groupId>
          <artifactId>*</artifactId>
        </exclusion>
      </exclusions>
    </dependency>
  </dependencies>
=======
>>>>>>> fb874895
</project><|MERGE_RESOLUTION|>--- conflicted
+++ resolved
@@ -68,7 +68,6 @@
 
     </plugins>
   </build>
-<<<<<<< HEAD
 
   <dependencies>
     <dependency>
@@ -95,6 +94,4 @@
       </exclusions>
     </dependency>
   </dependencies>
-=======
->>>>>>> fb874895
 </project>