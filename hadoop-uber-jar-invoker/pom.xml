--- conflicted
+++ resolved
@@ -68,33 +68,4 @@
 
     </plugins>
   </build>
-<<<<<<< HEAD
-
-  <dependencies>
-    <dependency>
-      <groupId>org.apache.hadoop</groupId>
-      <artifactId>hadoop-mapreduce-client-core</artifactId>
-      <version>${hadoop.version}</version>
-    </dependency>
-    <dependency>
-      <groupId>org.apache.hadoop</groupId>
-      <artifactId>hadoop-client</artifactId>
-      <version>${hadoop.version}</version>
-    </dependency>
-
-    <dependency>
-      <groupId>org.netarchivesuite</groupId>
-      <artifactId>hadoop-uber-jar</artifactId>
-      <version>6.1-SNAPSHOT</version>
-      <classifier>shaded</classifier>
-      <exclusions>
-        <exclusion>
-          <groupId>*</groupId>
-          <artifactId>*</artifactId>
-        </exclusion>
-      </exclusions>
-    </dependency>
-  </dependencies>
-=======
->>>>>>> c8974baa
 </project>