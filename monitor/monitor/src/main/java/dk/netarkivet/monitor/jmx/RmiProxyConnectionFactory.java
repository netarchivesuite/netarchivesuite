--- conflicted
+++ resolved
@@ -1,28 +1,3 @@
-<<<<<<< HEAD
-/* $Id$
- * $Revision$
- * $Date$
- * $Author$
- *
- * The Netarchive Suite - Software to harvest and preserve websites
- * Copyright 2004-2012 The Royal Danish Library, the Danish State and
- * University Library, the National Library of France and the Austrian
- * National Library.
- *
- * This library is free software; you can redistribute it and/or
- * modify it under the terms of the GNU Lesser General Public
- * License as published by the Free Software Foundation; either
- * version 2.1 of the License, or (at your option) any later version.
- *
- * This library is distributed in the hope that it will be useful,
- * but WITHOUT ANY WARRANTY; without even the implied warranty of
- * MERCHANTABILITY or FITNESS FOR A PARTICULAR PURPOSE.  See the GNU
- * Lesser General Public License for more details.
- *
- * You should have received a copy of the GNU Lesser General Public
- * License along with this library; if not, write to the Free Software
- * Foundation, Inc., 51 Franklin Street, Fifth Floor, Boston, MA  02110-1301  USA
-=======
 /*
  * #%L
  * Netarchivesuite - monitor
@@ -44,7 +19,6 @@
  * License along with this program.  If not, see
  * <http://www.gnu.org/licenses/lgpl-2.1.html>.
  * #L%
->>>>>>> fba095f4
  */
 
 package dk.netarkivet.monitor.jmx;
