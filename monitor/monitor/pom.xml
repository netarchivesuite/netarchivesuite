<<<<<<< HEAD
<?xml version="1.0" encoding="UTF-8"?>
<project xsi:schemaLocation="http://maven.apache.org/POM/4.0.0 http://maven.apache.org/maven-v4_0_0.xsd"
         xmlns="http://maven.apache.org/POM/4.0.0" xmlns:xsi="http://www.w3.org/2001/XMLSchema-instance">
  <modelVersion>4.0.0</modelVersion>
=======
<project xmlns="http://maven.apache.org/POM/4.0.0" xmlns:xsi="http://www.w3.org/2001/XMLSchema-instance"
         xsi:schemaLocation="http://maven.apache.org/POM/4.0.0 http://maven.apache.org/maven-v4_0_0.xsd">
    <modelVersion>4.0.0</modelVersion>
>>>>>>> cc2ea59a

    <parent>
        <groupId>dk.netarkivet.netarchivesuite</groupId>
        <artifactId>parent</artifactId>
        <version>5.0-SNAPSHOT</version>
        <relativePath>../../pom.xml</relativePath>
    </parent>

    <artifactId>monitor</artifactId>
    <packaging>jar</packaging>

<<<<<<< HEAD
  <dependencies>
    <dependency>
      <groupId>dk.netarkivet.netarchivesuite</groupId>
      <artifactId>common</artifactId>
      <version>5.0-SNAPSHOT</version>
    </dependency>
<!--
    <dependency>
      <groupId>dk.netarkivet.netarchivesuite</groupId>
      <artifactId>common-test</artifactId>
      <version>5.0-SNAPSHOT</version>
      <scope>test</scope>
    </dependency>
    <dependency>
      <groupId>dk.netarkivet.netarchivesuite</groupId>
      <artifactId>harvester</artifactId>
      <version>5.0-SNAPSHOT</version>
      <scope>test</scope>
    </dependency>
-->
  </dependencies>
=======
    <dependencies>
        <dependency>
            <groupId>${project.groupId}</groupId>
            <artifactId>common</artifactId>
            <version>${project.version}</version>
        </dependency>

        <dependency>
            <groupId>${project.groupId}</groupId>
            <artifactId>harvester</artifactId>
            <version>${project.version}</version>
            <scope>test</scope>
        </dependency>

        <dependency>
            <groupId>junit</groupId>
            <artifactId>junit</artifactId>
            <version>3.8.2</version>
            <scope>test</scope>
        </dependency>
>>>>>>> cc2ea59a

        <dependency>
            <groupId>${project.groupId}</groupId>
            <artifactId>common</artifactId>
            <version>${project.version}</version>
            <type>test-jar</type>
            <scope>test</scope>
        </dependency>
    </dependencies>

    <build>
        <plugins>
            <plugin>
                <artifactId>maven-jar-plugin</artifactId>
                <inherited>true</inherited>
                <executions>
                    <execution>
                        <goals>
                            <goal>test-jar</goal>
                        </goals>
                    </execution>
                </executions>
                <configuration>
                    <forceCreation>true</forceCreation>
                </configuration>
            </plugin>
        </plugins>
    </build>
</project><|MERGE_RESOLUTION|>--- conflicted
+++ resolved
@@ -1,13 +1,7 @@
-<<<<<<< HEAD
 <?xml version="1.0" encoding="UTF-8"?>
 <project xsi:schemaLocation="http://maven.apache.org/POM/4.0.0 http://maven.apache.org/maven-v4_0_0.xsd"
          xmlns="http://maven.apache.org/POM/4.0.0" xmlns:xsi="http://www.w3.org/2001/XMLSchema-instance">
-  <modelVersion>4.0.0</modelVersion>
-=======
-<project xmlns="http://maven.apache.org/POM/4.0.0" xmlns:xsi="http://www.w3.org/2001/XMLSchema-instance"
-         xsi:schemaLocation="http://maven.apache.org/POM/4.0.0 http://maven.apache.org/maven-v4_0_0.xsd">
     <modelVersion>4.0.0</modelVersion>
->>>>>>> cc2ea59a
 
     <parent>
         <groupId>dk.netarkivet.netarchivesuite</groupId>
@@ -19,60 +13,35 @@
     <artifactId>monitor</artifactId>
     <packaging>jar</packaging>
 
-<<<<<<< HEAD
-  <dependencies>
-    <dependency>
-      <groupId>dk.netarkivet.netarchivesuite</groupId>
-      <artifactId>common</artifactId>
-      <version>5.0-SNAPSHOT</version>
-    </dependency>
-<!--
-    <dependency>
-      <groupId>dk.netarkivet.netarchivesuite</groupId>
-      <artifactId>common-test</artifactId>
-      <version>5.0-SNAPSHOT</version>
-      <scope>test</scope>
-    </dependency>
-    <dependency>
-      <groupId>dk.netarkivet.netarchivesuite</groupId>
-      <artifactId>harvester</artifactId>
-      <version>5.0-SNAPSHOT</version>
-      <scope>test</scope>
-    </dependency>
--->
-  </dependencies>
-=======
+    <name>Netarchivesuite - monitor</name>
+
     <dependencies>
         <dependency>
             <groupId>${project.groupId}</groupId>
             <artifactId>common</artifactId>
             <version>${project.version}</version>
+<!--
+            <type>test-jar</type>
+            <scope>test</scope>
+-->
         </dependency>
-
+<!--
+        <dependency>
+            <groupId>${project.groupId}</groupId>
+            <artifactId>common-test</artifactId>
+            <version>${project.version}</version>
+            <scope>test</scope>
+        </dependency>
         <dependency>
             <groupId>${project.groupId}</groupId>
             <artifactId>harvester</artifactId>
             <version>${project.version}</version>
             <scope>test</scope>
         </dependency>
-
-        <dependency>
-            <groupId>junit</groupId>
-            <artifactId>junit</artifactId>
-            <version>3.8.2</version>
-            <scope>test</scope>
-        </dependency>
->>>>>>> cc2ea59a
-
-        <dependency>
-            <groupId>${project.groupId}</groupId>
-            <artifactId>common</artifactId>
-            <version>${project.version}</version>
-            <type>test-jar</type>
-            <scope>test</scope>
-        </dependency>
+-->
     </dependencies>
 
+<!--
     <build>
         <plugins>
             <plugin>
@@ -91,4 +60,5 @@
             </plugin>
         </plugins>
     </build>
+-->
 </project>