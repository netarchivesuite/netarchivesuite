/*
 * #%L
 * Netarchivesuite - archive
 * %%
 * Copyright (C) 2005 - 2014 The Royal Danish Library, the Danish State and University Library,
 *             the National Library of France and the Austrian National Library.
 * %%
 * This program is free software: you can redistribute it and/or modify
 * it under the terms of the GNU Lesser General Public License as
 * published by the Free Software Foundation, either version 2.1 of the
 * License, or (at your option) any later version.
 *
 * This program is distributed in the hope that it will be useful,
 * but WITHOUT ANY WARRANTY; without even the implied warranty of
 * MERCHANTABILITY or FITNESS FOR A PARTICULAR PURPOSE.  See the
 * GNU General Lesser Public License for more details.
 *
 * You should have received a copy of the GNU General Lesser Public
 * License along with this program.  If not, see
 * <http://www.gnu.org/licenses/lgpl-2.1.html>.
 * #L%
 */
package dk.netarkivet.archive.arcrepository.distribute;

import java.io.File;
import java.io.IOException;
import java.util.Arrays;
import java.util.Map;

import org.apache.commons.io.FileUtils;
import org.bitrepository.access.getchecksums.conversation.ChecksumsCompletePillarEvent;
import org.bitrepository.bitrepositoryelements.ChecksumDataForChecksumSpecTYPE;
import org.bitrepository.bitrepositoryelements.ChecksumDataForFileTYPE;
import org.slf4j.Logger;
import org.slf4j.LoggerFactory;

import dk.netarkivet.archive.bitarchive.distribute.BatchMessage;
import dk.netarkivet.archive.bitarchive.distribute.BatchReplyMessage;
import dk.netarkivet.archive.bitarchive.distribute.GetFileMessage;
import dk.netarkivet.archive.bitarchive.distribute.GetMessage;
import dk.netarkivet.common.CommonSettings;
import dk.netarkivet.common.distribute.ChannelID;
import dk.netarkivet.common.distribute.Channels;
import dk.netarkivet.common.distribute.JMSConnectionFactory;
import dk.netarkivet.common.distribute.NetarkivetMessage;
import dk.netarkivet.common.distribute.Synchronizer;
import dk.netarkivet.common.distribute.arcrepository.ArcRepositoryClient;
import dk.netarkivet.common.distribute.arcrepository.BatchStatus;
import dk.netarkivet.common.distribute.arcrepository.BitarchiveRecord;
import dk.netarkivet.common.distribute.arcrepository.Replica;
import dk.netarkivet.common.distribute.arcrepository.ReplicaStoreState;
import dk.netarkivet.common.distribute.arcrepository.bitrepository.Bitrepository;
import dk.netarkivet.common.distribute.arcrepository.bitrepository.BitrepositoryUtils;
import dk.netarkivet.common.exceptions.ArgumentNotValid;
import dk.netarkivet.common.exceptions.IOFailure;
import dk.netarkivet.common.exceptions.NotImplementedException;
import dk.netarkivet.common.utils.NotificationType;
import dk.netarkivet.common.utils.NotificationsFactory;
import dk.netarkivet.common.utils.Settings;
import dk.netarkivet.common.utils.batch.FileBatchJob;

/**
 * Client side usage of an arc repository. All non-writing requests are forwarded to the ArcRepositoryServer over the network.
 * Store requests are sent directly to the bitrepository messagebus.
 *
 * Get and store messages are retried a number of time before giving up, and will timeout after a specified time.
 *
 * POC client, where the store is done to a Bitmagrepository, and the rest is done using the distributed netarchivesuite archive.
 */
public class JMSBitmagArcRepositoryClient extends Synchronizer implements ArcRepositoryClient, AutoCloseable {

        /** the one and only JMSBitmagArcRepositoryClient instance. */
    private static JMSBitmagArcRepositoryClient instance;

    /** Logging output place. */
    protected static final Logger log = LoggerFactory.getLogger(JMSBitmagArcRepositoryClient.class);

    /** Listens on this queue for replies. */
    private final ChannelID replyQ;

    /** The length of time to wait for a get reply before giving up. */
    private long timeoutGetOpsMillis;

    // NOTE: The constants defining setting names below are left non-final on
    // purpose! Otherwise, the static initialiser that loads default values
    // will not run.

    /** The default place in classpath where the settings file can be found. */
    private static String defaultSettingsClasspath = "dk/netarkivet/common/distribute/arcrepository/bitrepository/"
            + "JmsBitmagArcRepositoryClientSettings.xml";

    /*
     * The static initialiser is called when the class is loaded. It will add default values for all settings defined in
     * this class, by loading them from a settings.xml file in classpath.
     */
    static {
        Settings.addDefaultClasspathSettings(defaultSettingsClasspath);
    }

    /**
     * <b>settings.common.arcrepositoryClient.bitrepository.tempdir</b>: <br/>
     * The setting for where the bitrepository has its temporary directory.
     */
    private static final String BITREPOSITORY_TEMPDIR = "settings.common.arcrepositoryClient.bitrepository.tempdir";
<<<<<<< HEAD
    /**
     * <b>settings.common.arcrepositoryClient.bitrepository.settingsDir</b>: <br/>
     * The setting for where the bitrepository settings directory can be found.
     */
    private static final String BITREPOSITORY_SETTINGS_DIR =
            "settings.common.arcrepositoryClient.bitrepository.settingsDir";
    /**
     * <b>settings.common.arcrepositoryClient.bitrepository.keyfilename</b>: <br/>
     * The setting for the name of the keyfile for the bitrepository certificate.
     * This setting is optional.
     */
    private static final String BITREPOSITORY_KEYFILENAME =
            "settings.common.arcrepositoryClient.bitrepository.keyfilename";
    /**
     * <b>settings.common.arcrepositoryClient.bitrepository.storeMaxPillarFailures</b>: <br/>
     * The setting for how many pillars are allowed to fail during a store/putfile operation.
     */
    private static final String BITREPOSITORY_STORE_MAX_PILLAR_FAILURES =
            "settings.common.arcrepositoryClient.bitrepository.storeMaxPillarFailures";
    /**
     * <b>settings.common.arcrepositoryClient.bitrepository.collectionID</b>: <br/>
     * The setting for which collection ID to use.
     */
    private static final String BITREPOSITORY_COLLECTIONID =
            "settings.common.arcrepositoryClient.bitrepository.collectionID";
    /**
     * <b>settings.common.arcrepositoryClient.bitrepository.usepillar</b>: <br/>
     * The setting for which pillar to use... This is currently not used. Probably intended for the retrieval of files.
     */
    private static final String BITREPOSITORY_USEPILLAR =
            "settings.common.arcrepositoryClient.bitrepository.usepillar";
    /** The bitrepository collection id for the */
    private String collectionId;
    /** The temporary directory for the bitrepository client.*/
    private File tempdir;
    /** The maximum number of failures for a storage to be accepted.*/
    private int maxStoreFailures;
    /** The bitrepository interface.*/
    private Bitrepository bitrep;
    /** The pillar to use.*/
    private String usepillar;
=======

    private static final String BITREPOSITORY_SETTINGS_DIR = "settings.common.arcrepositoryClient.bitrepository.settingsDir";

    // optional so we don't force the user to use credentials.
    private static final String BITREPOSITORY_KEYFILENAME = "settings.common.arcrepositoryClient.bitrepository.keyfilename";

    private static final String BITREPOSITORY_STORE_MAX_PILLAR_FAILURES = "settings.common.arcrepositoryClient.bitrepository.storeMaxPillarFailures";

    private static final String BITREPOSITORY_COLLECTIONID =  "settings.common.arcrepositoryClient.bitrepository.collectionID";

    private static final String BITREPOSITORY_USEPILLAR =  "settings.common.arcrepositoryClient.bitrepository.usepillar";

    private final String collectionId;

    private final Bitrepository bitrep;
>>>>>>> 4cc7008f

    /**
     * <b>settings.common.arcrepositoryClient.getTimeout</b>: <br>
     * The setting for how many milliseconds we will wait before giving up on a lookup request to the Arcrepository.
     */
    public static final String ARCREPOSITORY_GET_TIMEOUT = "settings.common.arcrepositoryClient.bitrepository.getTimeout"; // Optional

<<<<<<< HEAD
    /** Adds this Synchronizer as listener on a jms connection. */
    protected JMSBitmagArcRepositoryClient() {
=======


    /**
     * Initialise the bitrepository client.
     *
     * @throws ArgumentNotValid if the bitrepository does not recognize the specified collectionID
     * @throws IOFailure if the tempdir does not exist and cannot be created
     * @see #BITREPOSITORY_COLLECTIONID
     * @see #BITREPOSITORY_TEMPDIR
     *
     */
    private JMSBitmagArcRepositoryClient() {
>>>>>>> 4cc7008f
        //TODO this should only ever be called from the getInstance method. Verify that SettingsFactory actually does
        // and not uses the constructor. If the constructor is used, then the "instance" variable will not have been initialised
        // If the constructor is not used, set it to private to prevent users from using it

        timeoutGetOpsMillis = Settings.getLong(ARCREPOSITORY_GET_TIMEOUT);

        log.info(
                "JMSBitmagArcRepositoryClient will timeout on each getrequest after {} milliseconds.",
                timeoutGetOpsMillis);
        replyQ = Channels.getThisReposClient();
        JMSConnectionFactory.getInstance().setListener(replyQ, this);
        log.info("JMSBitmagArcRepositoryClient listens for replies on channel '{}'", replyQ);

        File configDir = Settings.getFile(BITREPOSITORY_SETTINGS_DIR);
        log.info("Getting bitmag config from " + BITREPOSITORY_SETTINGS_DIR + "=" + configDir.getAbsolutePath());

        String keyfilename = Settings.get(BITREPOSITORY_KEYFILENAME);

        String collectionId = Settings.get(BITREPOSITORY_COLLECTIONID);
        if (collectionId == null || collectionId.trim().isEmpty()) {
            collectionId = Settings.get(CommonSettings.ENVIRONMENT_NAME);
            log.info("No collectionId set so using default value {}", collectionId);
        }
        this.collectionId = collectionId;

        int maxStoreFailures = Settings.getInt(BITREPOSITORY_STORE_MAX_PILLAR_FAILURES);
        String usepillar = Settings.get(BITREPOSITORY_USEPILLAR);

        File tempdir = Settings.getFile(BITREPOSITORY_TEMPDIR);
        try {
            FileUtils.forceMkdir(tempdir);
            log.info("Storing tempfiles in folder {}", tempdir);
        } catch (IOException e) {
            throw new IOFailure("Failed to create tempdir '" + tempdir + "'", e);
        }

        // Initialize connection to the bitrepository
        this.bitrep = new Bitrepository(configDir, keyfilename, maxStoreFailures, usepillar);
        if (!bitrep.getKnownCollections().contains(this.collectionId)) {
            close();
            throw new ArgumentNotValid("The bitrepository doesn't know about the collection " + this.collectionId);
        }
    }

    /**
     * Get an instance of this class. This is guaranteed to be a singleton.
     *
     * @return an JMSArcRepositoryClient instance.
     */
    public static synchronized JMSBitmagArcRepositoryClient getInstance() {
        if (instance == null) {
            instance = new JMSBitmagArcRepositoryClient();
        }
        return instance;
    }

    /** Removes this object as a JMS listener. */
    @Override
    public synchronized void close() {
        JMSConnectionFactory.getInstance().removeListener(replyQ, this);
        if (bitrep != null) {
            bitrep.shutdown();
        }
        instance = null;
    }

    /**
     * Sends a GetMessage on the "TheArcrepos" queue and waits for a reply. This is a blocking call. Returns null if no
     * message is returned within Settings.ARCREPOSITORY_GET_TIMEOUT
     *
     * @param arcfile The name of a file.
     * @param index The offset of the wanted record in the file
     * @return a BitarchiveRecord-object or null if request times out or object is not found.
     * @throws ArgumentNotValid If the given arcfile is null or empty, or the given index is negative.
     * @throws IOFailure If a wrong message is returned or the get operation failed.
     */
    public BitarchiveRecord get(String arcfile, long index) throws ArgumentNotValid, IOFailure {
        ArgumentNotValid.checkNotNullOrEmpty(arcfile, "arcfile");
        ArgumentNotValid.checkNotNegative(index, "index");
        log.debug("Requesting get of record '{}:{}'", arcfile, index);

        long start = System.currentTimeMillis();
        GetMessage requestGetMsg = new GetMessage(Channels.getTheRepos(), replyQ, arcfile, index);
        NetarkivetMessage replyNetMsg = sendAndWaitForOneReply(requestGetMsg, timeoutGetOpsMillis);
        long timePassed = System.currentTimeMillis() - start;

        if (replyNetMsg == null) {
            
            log.warn("Request for record({}:{}) timed out after {} seconds. Returning null BitarchiveRecord", arcfile,
                    index, (timeoutGetOpsMillis / 1000));
            return null;
        } else {
            log.debug("Reply for '{}:{}' received after {} seconds", arcfile, index, (timePassed / 1000));
        }

        GetMessage replyGetMsg;
        try {
            replyGetMsg = (GetMessage) replyNetMsg;
        } catch (ClassCastException e) {
            throw new IOFailure("Received invalid argument reply: '" + replyNetMsg + "'. Not a GetMessage", e);
        }

        if (!replyGetMsg.isOk()) {
            throw new IOFailure("GetMessage failed: '" + replyGetMsg.getErrMsg() + "'");
        }
        return replyGetMsg.getRecord();
    }

    /**
     * Synchronously retrieves a file from a bitarchive and places it in a local file. This is the interface for sending
     * GetFileMessage on the "TheArcrepos" queue. This is a blocking call.
     *
     * @param arcfilename Name of the arcfile to retrieve.
     * @param replica The bitarchive to retrieve the data from.
     * @param toFile Filename of a place where the file fetched can be put.
     * @throws ArgumentNotValid If the arcfilename are null or empty, or if either replica or toFile is null.
     * @throws IOFailure if there are problems getting a reply or the file could not be found.
     */
    public void getFile(String arcfilename, Replica replica, File toFile) throws ArgumentNotValid, IOFailure {
        ArgumentNotValid.checkNotNullOrEmpty(arcfilename, "arcfilename");
        ArgumentNotValid.checkNotNull(replica, "replica");
        ArgumentNotValid.checkNotNull(toFile, "toFile");

        log.debug("Requesting get of file '{}' from '{}'", arcfilename, replica);
        // ArgumentNotValid.checkNotNull(replyQ, "replyQ must not be null");
        GetFileMessage gfMsg = new GetFileMessage(Channels.getTheRepos(), replyQ, arcfilename, replica.getId());
        GetFileMessage getFileMessage = (GetFileMessage) sendAndWaitForOneReply(gfMsg, 0);
        if (getFileMessage == null) {
            throw new IOFailure("GetFileMessage timed out before returning." + "File not found?");
        } else if (!getFileMessage.isOk()) {
            throw new IOFailure("GetFileMessage failed: " + getFileMessage.getErrMsg());
        } else {
            getFileMessage.getData(toFile);
        }
    }


    /**
     * Store the file in the bitrepository.
     * After a successful storage operation, both the local copy of the file and the copy on the ftp server are deleted.
     *
     * @param file A file to be stored. Must exist.
     * @throws IOFailure thrown if store is unsuccessful, or failed to clean up files locally or on the ftp server after
     * the store operation.
     * @throws ArgumentNotValid if file parameter is null or file is not an existing file.
     */
    public void store(File file) throws IOFailure, ArgumentNotValid {
        //TODO revisit this method if we want to be able to accept uploads to only a subset of pillars, and have the bitrepo heal itself later
        ArgumentNotValid.checkExistsNormalFile(file, "File '" + file + "' does not exist");

        final String fileId = file.getName();

        // upload file

        //Attempt to upload the file.
        // If not there, this will work
        // If already there, with same checksum, this will work.
        // If already there, with different checksum, this will fail
        boolean uploadSuccessful = bitrep.uploadFile(file, fileId, collectionId);
        if (!uploadSuccessful) {
            String errMsg =
                    "Upload to collection '" + collectionId + "' of file '" + fileId + "' failed.";
            error(errMsg);
        } else {
            //TODO check if this check is actually ever nessesary
            log.info("Upload to collection '{}' of file '{}' reported success, so let's check", collectionId, fileId);
            checkFileConsistency(file, fileId);
            log.info("Upload to collection '{}' of file '{}' was successful", collectionId, fileId);
        }
    }

    /**
     * Checks whether the consistency of a file across all pillars after its upload.
     * @param file The file to have been uploaded.
     * @param fileId The id of the file.
     */
    protected void  checkFileConsistency(File file, String fileId) {
        //get the known checksums for the file in bitrep
        Map<String, ChecksumsCompletePillarEvent> checksumResults =
                bitrep.getChecksums(fileId, collectionId);

        //for each pillar in this collection
<<<<<<< HEAD
        for (String collectionPillar: bitrep.getCollectionPillars(collectionId)) {
=======
        for (String collectionPillar: BitrepositoryUtils.getCollectionPillars(collectionId) ){
>>>>>>> 4cc7008f

            boolean foundInThisPillar = false;

            //Get the checksum result for this pillar for this file
            ChecksumsCompletePillarEvent checksumResult = checksumResults.get(collectionPillar);

            for (ChecksumDataForChecksumSpecTYPE checksum : checksumResult.getChecksums().getChecksumDataItems()) {

                //for each checksum result for this file (there should be none others but...)
                if (fileId.equals(checksum.getFileID())) {

                    //mark the file as found in this pillar
                    foundInThisPillar = true;

                    //Checksum the local file so we can compare
                    ChecksumDataForFileTYPE validationChecksum =
                            BitrepositoryUtils.getValidationChecksum(file, checksumResult.getChecksumType());

                    //If the checksums do not match, we have a failure
                    if ( ! Arrays.equals(validationChecksum.getChecksumValue(), checksum.getChecksumValue())) {
                        String errMsg =
                                fileId + " in " + collectionId + " in " + collectionPillar+" has a different checksum than local file " + file;
                        error(errMsg);
                        return;
                    }
                }
            }

            if (! foundInThisPillar ) {
                String errMsg =
                        fileId + " in " + collectionId + " was missing on pillar "+collectionPillar;
                error(errMsg);
                return;
            }
        }
    }

    /**
     * Handle an error situation. Sends a notification, and throws an error.
     * @param errMsg The message for the error.
     */
    protected void error(String errMsg) {
        NotificationsFactory.getInstance().notify(errMsg, NotificationType.ERROR);
        throw new IOFailure(errMsg);
    }

    /**
     * Runs a batch batch job on each file in the ArcRepository.
     * <p>
     * Note: The id for the batchjob is the empty string, which removes the possibility of terminating the batchjob
     * remotely while it is running.
     *
     * @param job An object that implements the FileBatchJob interface. The initialize() method will be called before
     * processing and the finish() method will be called afterwards. The process() method will be called with each File
     * entry. An optional function postProcess() allows handling the combined results of the batchjob, e.g. summing the
     * results, sorting, etc.
     * @param replicaId The archive to execute the job on.
     * @param args The arguments for the batchjob.
     * @return The status of the batch job after it ended.
     */
    public BatchStatus batch(FileBatchJob job, String replicaId, String... args) {
        return batch(job, replicaId, "", args);
    }

    /**
     * Runs a batch job on each file in the ArcRepository.
     *
     * @param job An object that implements the FileBatchJob interface. The initialize() method will be called before
     * processing and the finish() method will be called afterwards. The process() method will be called with each File
     * entry. An optional function postProcess() allows handling the combined results of the batchjob, e.g. summing the
     * results, sorting, etc.
     * @param replicaId The archive to execute the job on.
     * @param args The arguments for the batchjob. This is allowed to be null.
     * @param batchId The id for the batch process.
     * @return The status of the batch job after it ended.
     * @throws ArgumentNotValid If the job is null or the replicaId is either null or the empty string.
     * @throws IOFailure If no result file is returned.
     */
    public BatchStatus batch(FileBatchJob job, String replicaId, String batchId, String... args) throws IOFailure,
            ArgumentNotValid {
        ArgumentNotValid.checkNotNull(job, "FileBatchJob job");
        ArgumentNotValid.checkNotNullOrEmpty(replicaId, "String replicaId");

        log.debug("Starting batchjob '{}' running on replica '{}'", job, replicaId);
        BatchMessage bMsg = new BatchMessage(Channels.getTheRepos(), replyQ, job, replicaId, batchId, args);
        log.debug("Sending batchmessage to queue '{}' with replyqueue set to '{}'", Channels.getTheRepos(), replyQ);
        BatchReplyMessage brMsg = (BatchReplyMessage) sendAndWaitForOneReply(bMsg, 0);
        if (!brMsg.isOk()) {
            String msg = "The batch job '" + bMsg + "' resulted in the following " + "error: " + brMsg.getErrMsg();
            log.warn(msg);
            if (brMsg.getResultFile() == null) {
                // If no result is available at all, this is non-recoverable
                throw new IOFailure(msg);
            }
        }
        return new BatchStatus(brMsg.getFilesFailed(), brMsg.getNoOfFilesProcessed(), brMsg.getResultFile(),
                job.getExceptions());
    }

    /**
     * Not implemented. This functionality is delegated to bitrepository software.
     */
    @Override
    public void updateAdminData(String fileName, String replicaId, ReplicaStoreState newval) throws ArgumentNotValid,
            IOFailure {
        throw new NotImplementedException("updateAdminData is relegated to the bitrepository software");
    }

    /**
     * Not implemented. This functionality is delegated to bitrepository software.
     */
    @Override
    public void updateAdminChecksum(String filename, String checksum) {
        throw new NotImplementedException("updateAdminChecksum is relegated to the bitrepository software");
    }

    /**
     * Not implemented. This functionality is delegated to bitrepository software.
     */
    @Override
    @Deprecated
    public File removeAndGetFile(String fileName, String bitarchiveId, String checksum, String credentials)
            throws IOFailure, ArgumentNotValid {
        throw new NotImplementedException("removeAndGetFile is relegated to the bitrepository software");
    }

    /**
     * Not implemented. This functionality is delegated to bitrepository software.
     */
    @Override
    @Deprecated
    public File getAllChecksums(String replicaId) throws IOFailure, ArgumentNotValid {
        throw new NotImplementedException("getAllChecksums is relegated to the bitrepository software");
    }

    /**
     * Not implemented. This functionality is delegated to bitrepository software.
     */
    @Override
    @Deprecated
    public File getAllFilenames(String replicaId) throws ArgumentNotValid, IOFailure {
        throw new NotImplementedException("getAllFilenames is relegated to the bitrepository software");
    }

    /**
     * Not implemented. This functionality is delegated to bitrepository software.
     */
    @Override
    @Deprecated
    public String getChecksum(String replicaId, String filename) throws ArgumentNotValid, IOFailure {
        throw new NotImplementedException("GetChecksum is not implemented here");
    }

    /**
     * Not implemented. This functionality is delegated to bitrepository software.
     */
    @Override
    @Deprecated
    public File correct(String replicaId, String checksum, File file, String credentials) throws IOFailure,
            ArgumentNotValid {
        throw new NotImplementedException("Correct is relegated to the bitrepository software");

    }

}<|MERGE_RESOLUTION|>--- conflicted
+++ resolved
@@ -21,18 +21,6 @@
  * #L%
  */
 package dk.netarkivet.archive.arcrepository.distribute;
-
-import java.io.File;
-import java.io.IOException;
-import java.util.Arrays;
-import java.util.Map;
-
-import org.apache.commons.io.FileUtils;
-import org.bitrepository.access.getchecksums.conversation.ChecksumsCompletePillarEvent;
-import org.bitrepository.bitrepositoryelements.ChecksumDataForChecksumSpecTYPE;
-import org.bitrepository.bitrepositoryelements.ChecksumDataForFileTYPE;
-import org.slf4j.Logger;
-import org.slf4j.LoggerFactory;
 
 import dk.netarkivet.archive.bitarchive.distribute.BatchMessage;
 import dk.netarkivet.archive.bitarchive.distribute.BatchReplyMessage;
@@ -58,6 +46,17 @@
 import dk.netarkivet.common.utils.NotificationsFactory;
 import dk.netarkivet.common.utils.Settings;
 import dk.netarkivet.common.utils.batch.FileBatchJob;
+import org.apache.commons.io.FileUtils;
+import org.bitrepository.access.getchecksums.conversation.ChecksumsCompletePillarEvent;
+import org.bitrepository.bitrepositoryelements.ChecksumDataForChecksumSpecTYPE;
+import org.bitrepository.bitrepositoryelements.ChecksumDataForFileTYPE;
+import org.slf4j.Logger;
+import org.slf4j.LoggerFactory;
+
+import java.io.File;
+import java.io.IOException;
+import java.util.Arrays;
+import java.util.Map;
 
 /**
  * Client side usage of an arc repository. All non-writing requests are forwarded to the ArcRepositoryServer over the network.
@@ -102,7 +101,6 @@
      * The setting for where the bitrepository has its temporary directory.
      */
     private static final String BITREPOSITORY_TEMPDIR = "settings.common.arcrepositoryClient.bitrepository.tempdir";
-<<<<<<< HEAD
     /**
      * <b>settings.common.arcrepositoryClient.bitrepository.settingsDir</b>: <br/>
      * The setting for where the bitrepository settings directory can be found.
@@ -144,35 +142,12 @@
     private Bitrepository bitrep;
     /** The pillar to use.*/
     private String usepillar;
-=======
-
-    private static final String BITREPOSITORY_SETTINGS_DIR = "settings.common.arcrepositoryClient.bitrepository.settingsDir";
-
-    // optional so we don't force the user to use credentials.
-    private static final String BITREPOSITORY_KEYFILENAME = "settings.common.arcrepositoryClient.bitrepository.keyfilename";
-
-    private static final String BITREPOSITORY_STORE_MAX_PILLAR_FAILURES = "settings.common.arcrepositoryClient.bitrepository.storeMaxPillarFailures";
-
-    private static final String BITREPOSITORY_COLLECTIONID =  "settings.common.arcrepositoryClient.bitrepository.collectionID";
-
-    private static final String BITREPOSITORY_USEPILLAR =  "settings.common.arcrepositoryClient.bitrepository.usepillar";
-
-    private final String collectionId;
-
-    private final Bitrepository bitrep;
->>>>>>> 4cc7008f
 
     /**
      * <b>settings.common.arcrepositoryClient.getTimeout</b>: <br>
      * The setting for how many milliseconds we will wait before giving up on a lookup request to the Arcrepository.
      */
     public static final String ARCREPOSITORY_GET_TIMEOUT = "settings.common.arcrepositoryClient.bitrepository.getTimeout"; // Optional
-
-<<<<<<< HEAD
-    /** Adds this Synchronizer as listener on a jms connection. */
-    protected JMSBitmagArcRepositoryClient() {
-=======
-
 
     /**
      * Initialise the bitrepository client.
@@ -184,7 +159,6 @@
      *
      */
     private JMSBitmagArcRepositoryClient() {
->>>>>>> 4cc7008f
         //TODO this should only ever be called from the getInstance method. Verify that SettingsFactory actually does
         // and not uses the constructor. If the constructor is used, then the "instance" variable will not have been initialised
         // If the constructor is not used, set it to private to prevent users from using it
@@ -367,12 +341,7 @@
                 bitrep.getChecksums(fileId, collectionId);
 
         //for each pillar in this collection
-<<<<<<< HEAD
-        for (String collectionPillar: bitrep.getCollectionPillars(collectionId)) {
-=======
         for (String collectionPillar: BitrepositoryUtils.getCollectionPillars(collectionId) ){
->>>>>>> 4cc7008f
-
             boolean foundInThisPillar = false;
 
             //Get the checksum result for this pillar for this file
