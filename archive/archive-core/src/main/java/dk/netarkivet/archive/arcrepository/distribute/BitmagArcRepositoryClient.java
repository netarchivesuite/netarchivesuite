/*
 * #%L
 * Netarchivesuite - archive
 * %%
 * Copyright (C) 2005 - 2014 The Royal Danish Library, the Danish State and University Library,
 *             the National Library of France and the Austrian National Library.
 * %%
 * This program is free software: you can redistribute it and/or modify
 * it under the terms of the GNU Lesser General Public License as
 * published by the Free Software Foundation, either version 2.1 of the
 * License, or (at your option) any later version.
 *
 * This program is distributed in the hope that it will be useful,
 * but WITHOUT ANY WARRANTY; without even the implied warranty of
 * MERCHANTABILITY or FITNESS FOR A PARTICULAR PURPOSE.  See the
 * GNU General Lesser Public License for more details.
 *
 * You should have received a copy of the GNU General Lesser Public
 * License along with this program.  If not, see
 * <http://www.gnu.org/licenses/lgpl-2.1.html>.
 * #L%
 */
package dk.netarkivet.archive.arcrepository.distribute;

import java.io.File;
import java.io.IOException;
import java.net.URI;
import java.net.URISyntaxException;
import java.net.URL;

import org.apache.commons.io.FileUtils;
import org.bitrepository.client.eventhandler.OperationEvent;
import org.bitrepository.modify.putfile.PutFileClient;
import org.bitrepository.protocol.FileExchange;
import org.slf4j.Logger;
import org.slf4j.LoggerFactory;

import dk.netarkivet.archive.bitarchive.distribute.BatchMessage;
import dk.netarkivet.archive.bitarchive.distribute.BatchReplyMessage;
import dk.netarkivet.archive.bitarchive.distribute.GetFileMessage;
import dk.netarkivet.common.CommonSettings;
import dk.netarkivet.common.distribute.ChannelID;
import dk.netarkivet.common.distribute.Channels;
import dk.netarkivet.common.distribute.JMSConnectionFactory;
import dk.netarkivet.common.distribute.Synchronizer;
import dk.netarkivet.common.distribute.arcrepository.ArcRepositoryClient;
import dk.netarkivet.common.distribute.arcrepository.BatchStatus;
import dk.netarkivet.common.distribute.arcrepository.BitarchiveRecord;
import dk.netarkivet.common.distribute.arcrepository.Replica;
import dk.netarkivet.common.distribute.arcrepository.ReplicaStoreState;
import dk.netarkivet.common.distribute.bitrepository.BitmagUtils;
<<<<<<< HEAD
import dk.netarkivet.common.distribute.bitrepository.action.putfile.PutFileAction;
=======

import dk.netarkivet.common.distribute.bitrepository.action.putfile.PutFileAction;

>>>>>>> 17f8adce
import dk.netarkivet.common.exceptions.ArgumentNotValid;
import dk.netarkivet.common.exceptions.IOFailure;
import dk.netarkivet.common.exceptions.NotImplementedException;
import dk.netarkivet.common.utils.NotificationType;
import dk.netarkivet.common.utils.NotificationsFactory;
import dk.netarkivet.common.utils.Settings;
import dk.netarkivet.common.utils.batch.FileBatchJob;
import dk.netarkivet.common.utils.warc.WarcRecordClient;

<<<<<<< HEAD
=======
import org.apache.commons.io.FileUtils;
import org.bitrepository.client.eventhandler.OperationEvent;
import org.bitrepository.modify.putfile.PutFileClient;

import org.bitrepository.protocol.FileExchange;
import org.slf4j.Logger;
import org.slf4j.LoggerFactory;

import java.io.File;
import java.io.IOException;
import java.net.URISyntaxException;
import java.util.Arrays;
import java.util.Map;
import java.net.URI;
import java.net.URL;

import javax.jms.JMSException;

>>>>>>> 17f8adce
/**
 * Client side usage of an arc repository. All non-writing requests are forwarded to the ArcRepositoryServer over the network.
 * Store requests are sent directly to the bitrepository messagebus.
 *
 * Get and store messages are retried a number of time before giving up, and will timeout after a specified time.
 *
 * So called mixed-mode client, where the store is done to a Bitmagrepository, and the rest (access and batch-processing)
 * is done using the distributed netarchivesuite archive.
 */
public class BitmagArcRepositoryClient extends Synchronizer implements ArcRepositoryClient, AutoCloseable {

    /** the one and only BitmagArcRepositoryClient instance. */
    private static BitmagArcRepositoryClient instance;

    /** Logging output place. */
    protected static final Logger log = LoggerFactory.getLogger(BitmagArcRepositoryClient.class);

    /** Listens on this queue for replies. */
    private final ChannelID replyQ;

    private long timeoutGetOpsMillis;

    // NOTE: The constants defining setting names below are left non-final on
    // purpose! Otherwise, the static initialiser that loads default values
    // will not run.

    /** The default place in classpath where the settings file can be found. */
    private static String defaultSettingsClasspath = "dk/netarkivet/common/distribute/arcrepository/bitrepository/"
            + "BitmagArcRepositoryClientSettings.xml";

    /*
     * The static initialiser is called when the class is loaded. It will add default values for all settings defined in
     * this class, by loading them from a settings.xml file in classpath.
     */
    static {
        Settings.addDefaultClasspathSettings(defaultSettingsClasspath);
        BitmagUtils.initialize();
    }

    /**
     * <b>settings.common.arcrepositoryClient.bitrepository.tempdir</b>: <br/>
     * The setting for where the bitrepository has its temporary directory.
     */
    private static final String BITREPOSITORY_TEMPDIR = "settings.common.arcrepositoryClient.bitrepository.tempdir";
    /**
     * <b>settings.common.arcrepositoryClient.bitrepository.settingsDir</b>: <br/>
     * The setting for where the bitrepository settings directory can be found.
     */
    private static final String BITREPOSITORY_SETTINGS_DIR =
            "settings.common.arcrepositoryClient.bitrepository.settingsDir";
    /**
     * <b>settings.common.arcrepositoryClient.bitrepository.keyfilename</b>: <br/>
     * The setting for the name of the keyfile for the bitrepository certificate.
     * This setting is optional. If specified as a relative path, it is evaluated relative to the
     * bitrepository settinbgs directory.
     */
    private static final String BITREPOSITORY_KEYFILENAME =
            "settings.common.arcrepositoryClient.bitrepository.keyfilename";
    /**
     * <b>settings.common.arcrepositoryClient.bitrepository.storeMaxPillarFailures</b>: <br/>
     * The setting for how many pillars are allowed to fail during a store/putfile operation.
     */
    private static final String BITREPOSITORY_STORE_MAX_PILLAR_FAILURES =
            "settings.common.arcrepositoryClient.bitrepository.storeMaxPillarFailures";
    /**
     * <b>settings.common.arcrepositoryClient.bitrepository.collectionID</b>: <br/>
     * The setting for which collection ID to use. If unspecified, this falls back to the NetarchiveSuite environment name.
     */
    private static final String BITREPOSITORY_COLLECTIONID =
            "settings.common.arcrepositoryClient.bitrepository.collectionID";
    /**
     * <b>settings.common.arcrepositoryClient.bitrepository.usepillar</b>: <br/>
     * The setting for which pillar to use... This is currently not used. Probably intended for the retrieval of files.
     */
    private static final String BITREPOSITORY_USEPILLAR =
            "settings.common.arcrepositoryClient.bitrepository.usepillar";

    public String getCollectionId() {
        return collectionId;
    }

    /** The bitrepository collection id for the */
    private String collectionId;
    /** The temporary directory for the bitrepository client.*/
    private File tempdir;

    /** The pillar to use.*/
    private String usepillar;

    private WarcRecordClient warcRecordClient;

    /**
     * <b>settings.common.arcrepositoryClient.getTimeout</b>: <br>
     * The setting for how many milliseconds we will wait before giving up on a lookup request to the Arcrepository.
     */
    public static final String ARCREPOSITORY_GET_TIMEOUT = "settings.common.arcrepositoryClient.bitrepository.getTimeout"; // Optional

    /**
     * Initialise the bitrepository client.
     *
     * @throws ArgumentNotValid if the bitrepository does not recognize the specified collectionID
     * @throws IOFailure if the tempdir does not exist and cannot be created
     * @see #BITREPOSITORY_COLLECTIONID
     * @see #BITREPOSITORY_TEMPDIR
     *
     */
    private BitmagArcRepositoryClient() {
    /*
        synchronized (BitmagArcRepositoryClient.class){
            if (instance != null){
                throw new RuntimeException("Attempting to start an additional "+ BitmagArcRepositoryClient.class+" instance");
            } else {
                instance = this;
            }
        }
    */
       timeoutGetOpsMillis = Settings.getLong(ARCREPOSITORY_GET_TIMEOUT);
        log.info(
                "BitmagArcRepositoryClient will timeout on each get request after {} milliseconds.",
                timeoutGetOpsMillis);

        replyQ = Channels.getThisReposClient();
        JMSConnectionFactory.getInstance().setListener(replyQ, this);
        log.info("BitmagArcRepositoryClient listens for replies on channel '{}'", replyQ);

        File configDir = Settings.getFile(BITREPOSITORY_SETTINGS_DIR);
        log.info("Getting bitmag config from " + BITREPOSITORY_SETTINGS_DIR + "=" + configDir.getAbsolutePath());

        // String keyfilename = Settings.get(BITREPOSITORY_KEYFILENAME);

        String collectionId = Settings.get(BITREPOSITORY_COLLECTIONID);
        if (collectionId == null || collectionId.trim().isEmpty()) {
            collectionId = Settings.get(CommonSettings.ENVIRONMENT_NAME);
            log.info("No collectionId set so using default value {}", collectionId);
        }
        this.collectionId = collectionId;
        if (BitmagUtils.getKnownPillars(collectionId).isEmpty()) {
            log.warn("The given collection Id {} does not exist", collectionId);
            throw new RuntimeException("collection Id does not exist");
        }
        this.usepillar = Settings.get(BITREPOSITORY_USEPILLAR);

        File tempdir = Settings.getFile(BITREPOSITORY_TEMPDIR);
        try {
            FileUtils.forceMkdir(tempdir);
            log.info("Storing tempfiles in folder {}", tempdir);
        } catch (IOException e) {
            throw new IOFailure("Failed to create tempdir '" + tempdir + "'", e);
        }

        URI baseUrl;
        try {
            baseUrl = new URI(Settings.get(CommonSettings.WRS_BASE_URL));
        } catch (URISyntaxException e) {
            throw new IOFailure("Invalid url '" + Settings.get(CommonSettings.WRS_BASE_URL)
                    + "' provided for warc record service as base url");
        }
        warcRecordClient = new WarcRecordClient(baseUrl);
    }

    /**
     * Get an instance of this class. This is guaranteed to be a singleton.
     *
     * @return an JMSArcRepositoryClient instance.
     */
    public static synchronized BitmagArcRepositoryClient getInstance() {
        if (instance == null) {
            instance = new BitmagArcRepositoryClient();
        }
        return instance;
    }

    /** Removes this object as a JMS listener. */
    @Override
    public synchronized void close() {
<<<<<<< HEAD
        JMSConnectionFactory.getInstance().removeListener(replyQ, this);
        instance = null;
=======
        try {
            JMSConnectionFactory.getInstance().removeListener(replyQ, this);
            instance = null;
            BitmagUtils.shutdown();
        }
        catch (JMSException e){
            log.error("JMS could not be closed properly");
        }
>>>>>>> 17f8adce
    }

    /**
     * Initializes a WarcRecordClient to interact with the warc records service and uses it to request a record
     * with the given name and offset/index.
     *
     * @param arcfile The name of a file.
     * @param index The offset of the wanted record in the file
     * @return a BitarchiveRecord-object.
     * @throws ArgumentNotValid If the given arcfile is null or empty, or the given index is negative.
     * @throws IOFailure If an invalid URL is provided for the warc record service or the operation failed.
     */
    public BitarchiveRecord get(String arcfile, long index) throws ArgumentNotValid, IOFailure {
        ArgumentNotValid.checkNotNullOrEmpty(arcfile, "arcfile");
        ArgumentNotValid.checkNotNegative(index, "index");
        log.debug("Requesting get of record '{}:{}'", arcfile, index);
        BitarchiveRecord bitarchiveRecord = warcRecordClient.getBitarchiveRecord(arcfile, index);
        if (bitarchiveRecord == null) {
            throw new IOFailure("Got null when trying to get record '" + arcfile + ":" + index + "'.");
        }
        return bitarchiveRecord;
    }

    /**
     * Synchronously retrieves a file from a bitarchive and places it in a local file. This is the interface for sending
     * GetFileMessage on the "TheArcrepos" queue. This is a blocking call.
     *
     * @param arcfilename Name of the arcfile to retrieve.
     * @param replica The bitarchive to retrieve the data from.
     * @param toFile Filename of a place where the file fetched can be put.
     * @throws ArgumentNotValid If the arcfilename are null or empty, or if either replica or toFile is null.
     * @throws IOFailure if there are problems getting a reply or the file could not be found.
     */
    public void getFile(String arcfilename, Replica replica, File toFile) throws ArgumentNotValid, IOFailure {
     /*   ArgumentNotValid.checkNotNullOrEmpty(arcfilename, "arcfilename");
        ArgumentNotValid.checkNotNull(replica, "replica");
        ArgumentNotValid.checkNotNull(toFile, "toFile");

        log.debug("Requesting get of file '{}' from '{}'", arcfilename, replica);
        GetFileMessage gfMsg = new GetFileMessage(Channels.getTheRepos(), replyQ, arcfilename, replica.getId());
        GetFileMessage getFileMessage = (GetFileMessage) sendAndWaitForOneReply(gfMsg, 0);
        if (getFileMessage == null) {
            throw new IOFailure("GetFileMessage timed out before returning." + "File not found?");
        } else if (!getFileMessage.isOk()) {
            throw new IOFailure("GetFileMessage failed: " + getFileMessage.getErrMsg());
        } else {
            getFileMessage.getData(toFile);
        }
        */
        log.warn("Not yet implemented");
    }


    /**
     * Store the file in the bitrepository.
     * After a successful storage operation, both the local copy of the file and the copy on the ftp server are deleted.
     *
     * @param file A file to be stored. Must exist.
     * @throws IOFailure thrown if store is unsuccessful, or failed to clean up files locally or on the ftp server after
     * the store operation.
     * @throws ArgumentNotValid if file parameter is null or file is not an existing file.
     */
    public void store(File file) throws IOFailure, ArgumentNotValid {
        //TODO revisit this method if we want to be able to accept uploads to only a subset of pillars, and have the bitrepo heal itself later
        ArgumentNotValid.checkExistsNormalFile(file, "File '" + file + "' does not exist");

        final String fileId = file.getName();

        /* upload file
        log.info("Before uploadFile:" + "");   */

        //Attempt to upload the file.
        // If not there, this will work
        // If already there, with same checksum, this will work.
        // If already there, with different checksum, this will fail
        boolean uploadSuccessful = this.uploadFile(file, fileId, collectionId);
        if (!uploadSuccessful) {
            String errMsg =
                    "Upload to collection '" + collectionId + "' of file '" + fileId + "' failed.";
            error(errMsg);
        } else {
<<<<<<< HEAD
=======
            //TODO check if this check is actually ever nessesary
            log.info("Upload to collection '{}' of file '{}' reported success, so let's check", collectionId, fileId);
>>>>>>> 17f8adce
            log.info("Upload to collection '{}' of file '{}' was successful", collectionId, fileId);
        }
    }

    /**
     * Handle an error situation. Sends a notification, and throws an error.
     * @param errMsg The message for the error.
     */
    protected void error(String errMsg) {
        NotificationsFactory.getInstance().notify(errMsg, NotificationType.ERROR);
        throw new IOFailure(errMsg);
    }

    /**
     * Runs a batch batch job on each file in the ArcRepository.
     * <p>
     * Note: The id for the batchjob is the empty string, which removes the possibility of terminating the batchjob
     * remotely while it is running.
     *
     * @param job An object that implements the FileBatchJob interface. The initialize() method will be called before
     * processing and the finish() method will be called afterwards. The process() method will be called with each File
     * entry. An optional function postProcess() allows handling the combined results of the batchjob, e.g. summing the
     * results, sorting, etc.
     * @param replicaId The archive to execute the job on.
     * @param args The arguments for the batchjob.
     * @return The status of the batch job after it ended.
     */
    public BatchStatus batch(FileBatchJob job, String replicaId, String... args) {
        String msg = "Batch is no longer used";
        log.warn(msg);
        return null;
    }

    /**
     * Runs a batch job on each file in the ArcRepository.
     *
     * @param job An object that implements the FileBatchJob interface. The initialize() method will be called before
     * processing and the finish() method will be called afterwards. The process() method will be called with each File
     * entry. An optional function postProcess() allows handling the combined results of the batchjob, e.g. summing the
     * results, sorting, etc.
     * @param replicaId The archive to execute the job on.
     * @param args The arguments for the batchjob. This is allowed to be null.
     * @param batchId The id for the batch process.
     * @return The status of the batch job after it ended.
     * @throws ArgumentNotValid If the job is null or the replicaId is either null or the empty string.
     * @throws IOFailure If no result file is returned.
     */
    public BatchStatus batch(FileBatchJob job, String replicaId, String batchId, String... args) throws IOFailure,
            ArgumentNotValid {
        String msg = "Batch is no longer used";
        log.warn(msg);
        return null;
    }

    /**
     * Not implemented. This functionality is delegated to bitrepository software.
     */
    @Override
    public void updateAdminData(String fileName, String replicaId, ReplicaStoreState newval) throws ArgumentNotValid,
            IOFailure {
        throw new NotImplementedException("updateAdminData is delegated to the bitrepository software");
    }

    /**
     * Not implemented. This functionality is delegated to bitrepository software.
     */
    @Override
    public void updateAdminChecksum(String filename, String checksum) {
        throw new NotImplementedException("updateAdminChecksum is delegated to the bitrepository software");
    }

    /**
     * Not implemented. This functionality is delegated to bitrepository software.
     */
    @Override
    @Deprecated
    public File removeAndGetFile(String fileName, String bitarchiveId, String checksum, String credentials)
            throws IOFailure, ArgumentNotValid {
        throw new NotImplementedException("removeAndGetFile is delegated to the bitrepository software");
    }

    /**
     * Not implemented. This functionality is delegated to bitrepository software.
     */
    @Override
    @Deprecated
    public File getAllChecksums(String replicaId) throws IOFailure, ArgumentNotValid {
        throw new NotImplementedException("getAllChecksums is delegated to the bitrepository software");
    }

    /**
     * Not implemented. This functionality is delegated to bitrepository software.
     */
    @Override
    @Deprecated
    public File getAllFilenames(String replicaId) throws ArgumentNotValid, IOFailure {
        throw new NotImplementedException("getAllFilenames is delegated to the bitrepository software");
    }

    /**
     * Not implemented. This functionality is delegated to bitrepository software.
     */
    @Override
    @Deprecated
    public String getChecksum(String replicaId, String filename) throws ArgumentNotValid, IOFailure {
        throw new NotImplementedException("GetChecksum is not implemented here");
    }

    /**
     * Not implemented. This functionality is delegated to bitrepository software.
     */
    @Override
    @Deprecated
    public File correct(String replicaId, String checksum, File file, String credentials) throws IOFailure,
            ArgumentNotValid {
        throw new NotImplementedException("Correct is delegated to the bitrepository software");

    }


    /**
     * Attempts to upload a given file.
     * @param file The file to upload. Should exist. The packageId is the name of the file
     * @param fileId The Id of the file to upload
     * @return true if the upload succeeded, false otherwise.
     */
    public boolean uploadFile(final File file, final String fileId, final String collectionId) {
        ArgumentNotValid.checkExistsNormalFile(file, "File file");

        boolean success = false;
        try {
              log.info("Calling putFileClient.");

              PutFileClient putFileClientLocal = BitmagUtils.getPutFileClient();
              PutFileAction putfileInstance = new PutFileAction(putFileClientLocal, collectionId, file, fileId);
              putfileInstance.performAction();

              if (putfileInstance.isActionIsSuccess()) {
                success = true;
                log.info("BitmagArcRepositoryClient uploadFile.");
                log.info("File '{}' uploaded successfully. ",file.getAbsolutePath());
              } else {
                 log.warn("Upload of file '{}' failed ", file.getAbsolutePath());
              }
        } catch (Exception e) {
              log.warn("Unexpected error while storing file '{}'", file.getAbsolutePath(), e);
              success = false;
        }
        return success;
    }


    /**
     * Upload the file to the uploadserver, initiate the PutFile request, and wait for the
     * request to finish.
     * @param client the PutFileClient responsible for the put operation.
     * @param packageFile The package to upload
     * @return OperationEventType.FAILED if operation failed; otherwise returns OperationEventType.COMPLETE
     * @throws IOException If unable to upload the packageFile to the uploadserver
     */
    private OperationEvent.OperationEventType putTheFile(PutFileClient client, File packageFile, String fileID) {

        PutFileAction ca = null;
        String putFileMessage = null;
        String collectionId = getCollectionId();

        try {
            putFileMessage = "Putting the file '" + packageFile + "' with the file id '"
                    + fileID + "' from Netarchivesuite";
            ca = new PutFileAction(client, collectionId, packageFile, fileID);
            ca.performAction();

        } catch (Exception e) {
            log.warn("The putFile Operation was not a complete success ({})."
                    + " Checksum whether we accept anyway.", putFileMessage, e);
            return OperationEvent.OperationEventType.FAILED;
        } 
        log.info("The putFile Operation succeeded ({})", "putFileMessage");
        return OperationEvent.OperationEventType.COMPLETE;
    }

}<|MERGE_RESOLUTION|>--- conflicted
+++ resolved
@@ -26,18 +26,15 @@
 import java.io.IOException;
 import java.net.URI;
 import java.net.URISyntaxException;
-import java.net.URL;
+
+import javax.jms.JMSException;
 
 import org.apache.commons.io.FileUtils;
 import org.bitrepository.client.eventhandler.OperationEvent;
 import org.bitrepository.modify.putfile.PutFileClient;
-import org.bitrepository.protocol.FileExchange;
 import org.slf4j.Logger;
 import org.slf4j.LoggerFactory;
 
-import dk.netarkivet.archive.bitarchive.distribute.BatchMessage;
-import dk.netarkivet.archive.bitarchive.distribute.BatchReplyMessage;
-import dk.netarkivet.archive.bitarchive.distribute.GetFileMessage;
 import dk.netarkivet.common.CommonSettings;
 import dk.netarkivet.common.distribute.ChannelID;
 import dk.netarkivet.common.distribute.Channels;
@@ -49,13 +46,7 @@
 import dk.netarkivet.common.distribute.arcrepository.Replica;
 import dk.netarkivet.common.distribute.arcrepository.ReplicaStoreState;
 import dk.netarkivet.common.distribute.bitrepository.BitmagUtils;
-<<<<<<< HEAD
 import dk.netarkivet.common.distribute.bitrepository.action.putfile.PutFileAction;
-=======
-
-import dk.netarkivet.common.distribute.bitrepository.action.putfile.PutFileAction;
-
->>>>>>> 17f8adce
 import dk.netarkivet.common.exceptions.ArgumentNotValid;
 import dk.netarkivet.common.exceptions.IOFailure;
 import dk.netarkivet.common.exceptions.NotImplementedException;
@@ -65,27 +56,6 @@
 import dk.netarkivet.common.utils.batch.FileBatchJob;
 import dk.netarkivet.common.utils.warc.WarcRecordClient;
 
-<<<<<<< HEAD
-=======
-import org.apache.commons.io.FileUtils;
-import org.bitrepository.client.eventhandler.OperationEvent;
-import org.bitrepository.modify.putfile.PutFileClient;
-
-import org.bitrepository.protocol.FileExchange;
-import org.slf4j.Logger;
-import org.slf4j.LoggerFactory;
-
-import java.io.File;
-import java.io.IOException;
-import java.net.URISyntaxException;
-import java.util.Arrays;
-import java.util.Map;
-import java.net.URI;
-import java.net.URL;
-
-import javax.jms.JMSException;
-
->>>>>>> 17f8adce
 /**
  * Client side usage of an arc repository. All non-writing requests are forwarded to the ArcRepositoryServer over the network.
  * Store requests are sent directly to the bitrepository messagebus.
@@ -163,10 +133,6 @@
     private static final String BITREPOSITORY_USEPILLAR =
             "settings.common.arcrepositoryClient.bitrepository.usepillar";
 
-    public String getCollectionId() {
-        return collectionId;
-    }
-
     /** The bitrepository collection id for the */
     private String collectionId;
     /** The temporary directory for the bitrepository client.*/
@@ -202,9 +168,8 @@
             }
         }
     */
-       timeoutGetOpsMillis = Settings.getLong(ARCREPOSITORY_GET_TIMEOUT);
-        log.info(
-                "BitmagArcRepositoryClient will timeout on each get request after {} milliseconds.",
+        timeoutGetOpsMillis = Settings.getLong(ARCREPOSITORY_GET_TIMEOUT);
+        log.info("BitmagArcRepositoryClient will timeout on each get request after {} milliseconds.",
                 timeoutGetOpsMillis);
 
         replyQ = Channels.getThisReposClient();
@@ -213,8 +178,6 @@
 
         File configDir = Settings.getFile(BITREPOSITORY_SETTINGS_DIR);
         log.info("Getting bitmag config from " + BITREPOSITORY_SETTINGS_DIR + "=" + configDir.getAbsolutePath());
-
-        // String keyfilename = Settings.get(BITREPOSITORY_KEYFILENAME);
 
         String collectionId = Settings.get(BITREPOSITORY_COLLECTIONID);
         if (collectionId == null || collectionId.trim().isEmpty()) {
@@ -259,12 +222,10 @@
     }
 
     /** Removes this object as a JMS listener. */
+    // ToDo remove or change bitrep
+
     @Override
     public synchronized void close() {
-<<<<<<< HEAD
-        JMSConnectionFactory.getInstance().removeListener(replyQ, this);
-        instance = null;
-=======
         try {
             JMSConnectionFactory.getInstance().removeListener(replyQ, this);
             instance = null;
@@ -273,7 +234,6 @@
         catch (JMSException e){
             log.error("JMS could not be closed properly");
         }
->>>>>>> 17f8adce
     }
 
     /**
@@ -342,24 +302,16 @@
 
         final String fileId = file.getName();
 
-        /* upload file
-        log.info("Before uploadFile:" + "");   */
-
         //Attempt to upload the file.
         // If not there, this will work
         // If already there, with same checksum, this will work.
         // If already there, with different checksum, this will fail
-        boolean uploadSuccessful = this.uploadFile(file, fileId, collectionId);
+        boolean uploadSuccessful = this.uploadFile(file, fileId);
         if (!uploadSuccessful) {
             String errMsg =
                     "Upload to collection '" + collectionId + "' of file '" + fileId + "' failed.";
             error(errMsg);
         } else {
-<<<<<<< HEAD
-=======
-            //TODO check if this check is actually ever nessesary
-            log.info("Upload to collection '{}' of file '{}' reported success, so let's check", collectionId, fileId);
->>>>>>> 17f8adce
             log.info("Upload to collection '{}' of file '{}' was successful", collectionId, fileId);
         }
     }
@@ -486,59 +438,22 @@
      * @param fileId The Id of the file to upload
      * @return true if the upload succeeded, false otherwise.
      */
-    public boolean uploadFile(final File file, final String fileId, final String collectionId) {
+    public boolean uploadFile(final File file, final String fileId) {
         ArgumentNotValid.checkExistsNormalFile(file, "File file");
-
         boolean success = false;
-        try {
-              log.info("Calling putFileClient.");
-
-              PutFileClient putFileClientLocal = BitmagUtils.getPutFileClient();
-              PutFileAction putfileInstance = new PutFileAction(putFileClientLocal, collectionId, file, fileId);
-              putfileInstance.performAction();
-
-              if (putfileInstance.isActionIsSuccess()) {
-                success = true;
-                log.info("BitmagArcRepositoryClient uploadFile.");
-                log.info("File '{}' uploaded successfully. ",file.getAbsolutePath());
-              } else {
-                 log.warn("Upload of file '{}' failed ", file.getAbsolutePath());
-              }
-        } catch (Exception e) {
-              log.warn("Unexpected error while storing file '{}'", file.getAbsolutePath(), e);
-              success = false;
+
+        log.info("Calling putFileClient.");
+        PutFileClient putFileClientLocal = BitmagUtils.getPutFileClient();
+        PutFileAction putfileInstance = new PutFileAction(putFileClientLocal, collectionId, file, fileId);
+        putfileInstance.performAction();
+
+        if (putfileInstance.isActionIsSuccess()) {
+            success = true;
+            log.info("BitmagArcRepositoryClient uploadFile.");
+            log.info("File '{}' uploaded successfully. ",file.getAbsolutePath());
+        } else {
+            log.warn("Upload of file '{}' failed ", file.getAbsolutePath());
         }
         return success;
     }
-
-
-    /**
-     * Upload the file to the uploadserver, initiate the PutFile request, and wait for the
-     * request to finish.
-     * @param client the PutFileClient responsible for the put operation.
-     * @param packageFile The package to upload
-     * @return OperationEventType.FAILED if operation failed; otherwise returns OperationEventType.COMPLETE
-     * @throws IOException If unable to upload the packageFile to the uploadserver
-     */
-    private OperationEvent.OperationEventType putTheFile(PutFileClient client, File packageFile, String fileID) {
-
-        PutFileAction ca = null;
-        String putFileMessage = null;
-        String collectionId = getCollectionId();
-
-        try {
-            putFileMessage = "Putting the file '" + packageFile + "' with the file id '"
-                    + fileID + "' from Netarchivesuite";
-            ca = new PutFileAction(client, collectionId, packageFile, fileID);
-            ca.performAction();
-
-        } catch (Exception e) {
-            log.warn("The putFile Operation was not a complete success ({})."
-                    + " Checksum whether we accept anyway.", putFileMessage, e);
-            return OperationEvent.OperationEventType.FAILED;
-        } 
-        log.info("The putFile Operation succeeded ({})", "putFileMessage");
-        return OperationEvent.OperationEventType.COMPLETE;
-    }
-
 }