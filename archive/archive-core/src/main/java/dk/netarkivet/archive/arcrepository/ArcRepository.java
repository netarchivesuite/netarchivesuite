--- conflicted
+++ resolved
@@ -118,10 +118,6 @@
         // UpdateableAdminData Throws IOFailure
         this.ad = AdminFactory.getInstance();
         this.arcReposhandler = new ArcRepositoryServer(this);
-<<<<<<< HEAD
-        // this.arcReposhandler = new NonFunctionalArcRepositoryServer(this);
-=======
->>>>>>> c8974baa
         initialiseReplicaClients();
 
         log.info("Starting the ArcRepository");
