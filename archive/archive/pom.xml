<?xml version="1.0"?>
<project xmlns="http://maven.apache.org/POM/4.0.0" xmlns:xsi="http://www.w3.org/2001/XMLSchema-instance"
         xsi:schemaLocation="http://maven.apache.org/POM/4.0.0 http://maven.apache.org/maven-v4_0_0.xsd">
    <modelVersion>4.0.0</modelVersion>

    <parent>
        <groupId>dk.netarkivet.netarchivesuite</groupId>
        <artifactId>archive-pom</artifactId>
        <version>5.0-SNAPSHOT</version>
    </parent>

    <artifactId>archive</artifactId>
    <packaging>jar</packaging>

    <name>Netarchivesuite - archive</name>

    <dependencies>
        <dependency>
            <groupId>${project.groupId}</groupId>
            <artifactId>common</artifactId>
            <version>${project.version}</version>
        </dependency>

        <dependency>
            <groupId>jaxen</groupId>
            <artifactId>jaxen</artifactId>
            <version>1.1</version>
        </dependency>

        <!--
             ArcRepositoryApplication
          -->

        <dependency>
            <groupId>org.hibernate</groupId>
            <artifactId>hibernate-c3p0</artifactId>
            <version>3.3.0.SP1</version>
        </dependency>
<<<<<<< HEAD

        <dependency>
            <groupId>org.apache.derby</groupId>
            <artifactId>derbyclient</artifactId>
            <version>10.10.1.1</version>
        </dependency>

        <dependency>
            <groupId>org.apache.derby</groupId>
            <artifactId>derby</artifactId>
            <version>10.10.1.1</version>
        </dependency>

        <dependency>
            <groupId>org.apache.derby</groupId>
            <artifactId>derbytools</artifactId>
            <version>10.10.1.1</version>
        </dependency>

        <dependency>
            <groupId>org.postgresql</groupId>
            <artifactId>postgresql</artifactId>
            <version>9.2-1003-jdbc4</version>
        </dependency>
=======
>>>>>>> 4ede68e7
    </dependencies>

    <build>
        <plugins>
            <plugin>
                <groupId>org.apache.maven.plugins</groupId>
                <artifactId>maven-jar-plugin</artifactId>
                <configuration>
                    <archive>
                        <manifest>
                            <!--mainClass>dk.netarkivet.deploy.DeployApplication</mainClass-->
                            <addClasspath>true</addClasspath>
                            <classpathPrefix></classpathPrefix>
                        </manifest>
                    </archive>
                </configuration>
            </plugin>
        </plugins>
    </build>
<<<<<<< HEAD
=======

>>>>>>> 4ede68e7
</project><|MERGE_RESOLUTION|>--- conflicted
+++ resolved
@@ -1,89 +1,80 @@
 <?xml version="1.0"?>
 <project xmlns="http://maven.apache.org/POM/4.0.0" xmlns:xsi="http://www.w3.org/2001/XMLSchema-instance"
-         xsi:schemaLocation="http://maven.apache.org/POM/4.0.0 http://maven.apache.org/maven-v4_0_0.xsd">
-    <modelVersion>4.0.0</modelVersion>
+  xsi:schemaLocation="http://maven.apache.org/POM/4.0.0 http://maven.apache.org/maven-v4_0_0.xsd">
+  <modelVersion>4.0.0</modelVersion>
 
-    <parent>
-        <groupId>dk.netarkivet.netarchivesuite</groupId>
-        <artifactId>archive-pom</artifactId>
-        <version>5.0-SNAPSHOT</version>
-    </parent>
+  <parent>
+    <groupId>dk.netarkivet.netarchivesuite</groupId>
+    <artifactId>archive-pom</artifactId>
+    <version>5.0-SNAPSHOT</version>
+  </parent>
 
-    <artifactId>archive</artifactId>
-    <packaging>jar</packaging>
+  <artifactId>archive</artifactId>
+  <packaging>jar</packaging>
 
-    <name>Netarchivesuite - archive</name>
+  <name>Netarchivesuite - archive</name>
 
-    <dependencies>
-        <dependency>
-            <groupId>${project.groupId}</groupId>
-            <artifactId>common</artifactId>
-            <version>${project.version}</version>
-        </dependency>
+  <dependencies>
+    <dependency>
+      <groupId>${project.groupId}</groupId>
+      <artifactId>common</artifactId>
+      <version>${project.version}</version>
+    </dependency>
 
-        <dependency>
-            <groupId>jaxen</groupId>
-            <artifactId>jaxen</artifactId>
-            <version>1.1</version>
-        </dependency>
+    <dependency>
+      <groupId>jaxen</groupId>
+      <artifactId>jaxen</artifactId>
+      <version>1.1</version>
+    </dependency>
 
-        <!--
-             ArcRepositoryApplication
-          -->
+    <!-- ArcRepositoryApplication -->
 
-        <dependency>
-            <groupId>org.hibernate</groupId>
-            <artifactId>hibernate-c3p0</artifactId>
-            <version>3.3.0.SP1</version>
-        </dependency>
-<<<<<<< HEAD
+    <dependency>
+      <groupId>org.hibernate</groupId>
+      <artifactId>hibernate-c3p0</artifactId>
+      <version>3.3.0.SP1</version>
+    </dependency>
 
-        <dependency>
-            <groupId>org.apache.derby</groupId>
-            <artifactId>derbyclient</artifactId>
-            <version>10.10.1.1</version>
-        </dependency>
+    <dependency>
+      <groupId>org.apache.derby</groupId>
+      <artifactId>derbyclient</artifactId>
+      <version>10.10.1.1</version>
+    </dependency>
 
-        <dependency>
-            <groupId>org.apache.derby</groupId>
-            <artifactId>derby</artifactId>
-            <version>10.10.1.1</version>
-        </dependency>
+    <dependency>
+      <groupId>org.apache.derby</groupId>
+      <artifactId>derby</artifactId>
+      <version>10.10.1.1</version>
+    </dependency>
 
-        <dependency>
-            <groupId>org.apache.derby</groupId>
-            <artifactId>derbytools</artifactId>
-            <version>10.10.1.1</version>
-        </dependency>
+    <dependency>
+      <groupId>org.apache.derby</groupId>
+      <artifactId>derbytools</artifactId>
+      <version>10.10.1.1</version>
+    </dependency>
 
-        <dependency>
-            <groupId>org.postgresql</groupId>
-            <artifactId>postgresql</artifactId>
-            <version>9.2-1003-jdbc4</version>
-        </dependency>
-=======
->>>>>>> 4ede68e7
-    </dependencies>
+    <dependency>
+      <groupId>org.postgresql</groupId>
+      <artifactId>postgresql</artifactId>
+      <version>9.2-1003-jdbc4</version>
+    </dependency>
+  </dependencies>
 
-    <build>
-        <plugins>
-            <plugin>
-                <groupId>org.apache.maven.plugins</groupId>
-                <artifactId>maven-jar-plugin</artifactId>
-                <configuration>
-                    <archive>
-                        <manifest>
-                            <!--mainClass>dk.netarkivet.deploy.DeployApplication</mainClass-->
-                            <addClasspath>true</addClasspath>
-                            <classpathPrefix></classpathPrefix>
-                        </manifest>
-                    </archive>
-                </configuration>
-            </plugin>
-        </plugins>
-    </build>
-<<<<<<< HEAD
-=======
-
->>>>>>> 4ede68e7
+  <build>
+    <plugins>
+      <plugin>
+        <groupId>org.apache.maven.plugins</groupId>
+        <artifactId>maven-jar-plugin</artifactId>
+        <configuration>
+          <archive>
+            <manifest>
+              <!--mainClass>dk.netarkivet.deploy.DeployApplication</mainClass -->
+              <addClasspath>true</addClasspath>
+              <classpathPrefix></classpathPrefix>
+            </manifest>
+          </archive>
+        </configuration>
+      </plugin>
+    </plugins>
+  </build>
 </project>