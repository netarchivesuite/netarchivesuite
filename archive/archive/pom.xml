<?xml version="1.0"?>
<project xmlns="http://maven.apache.org/POM/4.0.0" xmlns:xsi="http://www.w3.org/2001/XMLSchema-instance"
<<<<<<< HEAD
  xsi:schemaLocation="http://maven.apache.org/POM/4.0.0 http://maven.apache.org/maven-v4_0_0.xsd">
  <modelVersion>4.0.0</modelVersion>

  <parent>
    <groupId>dk.netarkivet.netarchivesuite</groupId>
    <artifactId>parent</artifactId>
    <version>5.0-SNAPSHOT</version>
    <relativePath>../../pom.xml</relativePath>
  </parent>

  <artifactId>archive</artifactId>
  <packaging>jar</packaging>

  <dependencies>
    <dependency>
      <groupId>dk.netarkivet.netarchivesuite</groupId>
      <artifactId>common</artifactId>
      <version>5.0-SNAPSHOT</version>
    </dependency>
    <dependency>
      <groupId>org.hibernate</groupId>
      <artifactId>hibernate-c3p0</artifactId>
      <version>3.3.0.SP1</version>
    </dependency>
  </dependencies>
=======
         xsi:schemaLocation="http://maven.apache.org/POM/4.0.0 http://maven.apache.org/maven-v4_0_0.xsd">
    <modelVersion>4.0.0</modelVersion>

    <parent>
        <groupId>dk.netarkivet.netarchivesuite</groupId>
        <artifactId>parent</artifactId>
        <version>5.0-SNAPSHOT</version>
        <relativePath>../../pom.xml</relativePath>
    </parent>

    <artifactId>archive</artifactId>
    <packaging>jar</packaging>

    <dependencies>
        <dependency>
            <groupId>${project.groupId}</groupId>
            <artifactId>common</artifactId>
            <version>${project.version}</version>
        </dependency>

        <dependency>
            <groupId>${project.groupId}</groupId>
            <artifactId>harvester</artifactId>
            <version>${project.version}</version>
            <scope>test</scope>
        </dependency>

        <dependency>
            <groupId>junit</groupId>
            <artifactId>junit</artifactId>
            <version>3.8.2</version>
            <scope>test</scope>
        </dependency>

        <dependency>
            <groupId>org.hibernate</groupId>
            <artifactId>hibernate-c3p0</artifactId>
            <version>3.3.0.SP1</version>
        </dependency>

        <dependency>
            <groupId>mockobjects</groupId>
            <artifactId>mockobjects-core</artifactId>
            <version>0.09</version>
        </dependency>

        <dependency>
            <groupId>${project.groupId}</groupId>
            <artifactId>common</artifactId>
            <version>${project.version}</version>
            <type>test-jar</type>
            <scope>test</scope>
        </dependency>
        <dependency>
            <groupId>${project.groupId}</groupId>
            <artifactId>harvester</artifactId>
            <version>${project.version}</version>
            <type>test-jar</type>
            <scope>test</scope>
        </dependency>
    </dependencies>


    <build>
        <plugins>
            <plugin>
                <artifactId>maven-jar-plugin</artifactId>
                <inherited>true</inherited>
                <executions>
                    <execution>
                        <goals>
                            <goal>test-jar</goal>
                        </goals>
                    </execution>
                </executions>
                <configuration>
                    <forceCreation>true</forceCreation>
                </configuration>
            </plugin>
        </plugins>
    </build>
>>>>>>> cc2ea59a
</project><|MERGE_RESOLUTION|>--- conflicted
+++ resolved
@@ -1,32 +1,5 @@
 <?xml version="1.0"?>
 <project xmlns="http://maven.apache.org/POM/4.0.0" xmlns:xsi="http://www.w3.org/2001/XMLSchema-instance"
-<<<<<<< HEAD
-  xsi:schemaLocation="http://maven.apache.org/POM/4.0.0 http://maven.apache.org/maven-v4_0_0.xsd">
-  <modelVersion>4.0.0</modelVersion>
-
-  <parent>
-    <groupId>dk.netarkivet.netarchivesuite</groupId>
-    <artifactId>parent</artifactId>
-    <version>5.0-SNAPSHOT</version>
-    <relativePath>../../pom.xml</relativePath>
-  </parent>
-
-  <artifactId>archive</artifactId>
-  <packaging>jar</packaging>
-
-  <dependencies>
-    <dependency>
-      <groupId>dk.netarkivet.netarchivesuite</groupId>
-      <artifactId>common</artifactId>
-      <version>5.0-SNAPSHOT</version>
-    </dependency>
-    <dependency>
-      <groupId>org.hibernate</groupId>
-      <artifactId>hibernate-c3p0</artifactId>
-      <version>3.3.0.SP1</version>
-    </dependency>
-  </dependencies>
-=======
          xsi:schemaLocation="http://maven.apache.org/POM/4.0.0 http://maven.apache.org/maven-v4_0_0.xsd">
     <modelVersion>4.0.0</modelVersion>
 
@@ -40,6 +13,8 @@
     <artifactId>archive</artifactId>
     <packaging>jar</packaging>
 
+    <name>Netarchivesuite - archive</name>
+
     <dependencies>
         <dependency>
             <groupId>${project.groupId}</groupId>
@@ -48,31 +23,12 @@
         </dependency>
 
         <dependency>
-            <groupId>${project.groupId}</groupId>
-            <artifactId>harvester</artifactId>
-            <version>${project.version}</version>
-            <scope>test</scope>
-        </dependency>
-
-        <dependency>
-            <groupId>junit</groupId>
-            <artifactId>junit</artifactId>
-            <version>3.8.2</version>
-            <scope>test</scope>
-        </dependency>
-
-        <dependency>
             <groupId>org.hibernate</groupId>
             <artifactId>hibernate-c3p0</artifactId>
             <version>3.3.0.SP1</version>
         </dependency>
 
-        <dependency>
-            <groupId>mockobjects</groupId>
-            <artifactId>mockobjects-core</artifactId>
-            <version>0.09</version>
-        </dependency>
-
+<!--
         <dependency>
             <groupId>${project.groupId}</groupId>
             <artifactId>common</artifactId>
@@ -80,6 +36,7 @@
             <type>test-jar</type>
             <scope>test</scope>
         </dependency>
+
         <dependency>
             <groupId>${project.groupId}</groupId>
             <artifactId>harvester</artifactId>
@@ -87,9 +44,10 @@
             <type>test-jar</type>
             <scope>test</scope>
         </dependency>
+-->
     </dependencies>
 
-
+<!--
     <build>
         <plugins>
             <plugin>
@@ -108,5 +66,5 @@
             </plugin>
         </plugins>
     </build>
->>>>>>> cc2ea59a
+-->
 </project>