--- conflicted
+++ resolved
@@ -102,17 +102,13 @@
  */
 @SuppressWarnings({ "unused", "deprecation" })
 public class FileBasedActiveBitPreservationTester {
-<<<<<<< HEAD
-
-	private UseTestRemoteFile rf = new UseTestRemoteFile();
-=======
+
     private Log log = LogFactory.getLog(getClass().getName());
+
     private UseTestRemoteFile rf = new UseTestRemoteFile();
->>>>>>> c25a6d2a
     private ReloadSettings rs = new ReloadSettings();
     private MockupJMS mj = new MockupJMS();
-    private MoveTestFiles mtf = new MoveTestFiles(TestInfo.ORIGINALS_DIR,
-                                                  TestInfo.WORKING_DIR);
+    private MoveTestFiles mtf = new MoveTestFiles(TestInfo.ORIGINALS_DIR, TestInfo.WORKING_DIR);
 
     FileBasedActiveBitPreservation abp;
     
